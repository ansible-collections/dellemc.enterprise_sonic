--- conflicted
+++ resolved
@@ -21,11 +21,7 @@
           ref: ${{ github.event.pull_request.head.sha }}
           fetch-depth: "0"
 
-<<<<<<< HEAD
-      - name: Set up Python ${{ matrix.python-version }}
-=======
       - name: Set up Python ${{ env.python-version }}
->>>>>>> b5613f28
         uses: actions/setup-python@v5
         with:
           python-version: ${{ env.python-version }}
