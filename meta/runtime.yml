---
requires_ansible: '>=2.15.0'
plugin_routing:
  modules:
    aaa:
      redirect: dellemc.enterprise_sonic.sonic_aaa
    acl_interfaces:
      redirect: dellemc.enterprise_sonic.sonic_acl_interfaces
    api:
      redirect: dellemc.enterprise_sonic.sonic_api
    ars:
      redirect: dellemc.enterprise_sonic.sonic_ars
    bfd:
      redirect: dellemc.enterprise_sonic.sonic_bfd
    bgp:
      redirect: dellemc.enterprise_sonic.sonic_bgp
    bgp_af:
      redirect: dellemc.enterprise_sonic.sonic_bgp_af
    bgp_as_paths:
      redirect: dellemc.enterprise_sonic.sonic_bgp_as_paths
    bgp_communities:
      redirect: dellemc.enterprise_sonic.sonic_bgp_communities
    bgp_ext_communities:
      redirect: dellemc.enterprise_sonic.sonic_bgp_ext_communities
    bgp_neighbors:
      redirect: dellemc.enterprise_sonic.sonic_bgp_neighbors
    bgp_neighbors_af:
      redirect: dellemc.enterprise_sonic.sonic_bgp_neighbors_af
    br_l2pt:
      redirect: dellemc.enterprise_sonic.sonic_br_l2pt
    command:
      redirect: dellemc.enterprise_sonic.sonic_command
    config:
      redirect: dellemc.enterprise_sonic.sonic_config
    copp:
      redirect: dellemc.enterprise_sonic.sonic_copp
    dcbx:
      redirect: dellemc.enterprise_sonic.sonic_dcbx
    dhcp_relay:
      redirect: dellemc.enterprise_sonic.sonic_dhcp_relay
    dhcp_snooping:
      redirect: dellemc.enterprise_sonic.sonic_dhcp_snooping
<<<<<<< HEAD
    ecmp_load_share:
      redirect: dellemc.enterprise_sonic.sonic_ecmp_load_share
=======
    drop_counter:
      redirect: dellemc.enterprise_sonic.sonic_drop_counter
>>>>>>> 31944551
    evpn_esi_multihome:
      redirect: dellemc.enterprise_sonic.sonic_evpn_esi_multihome
    facts:
      redirect: dellemc.enterprise_sonic.sonic_facts
    fbs_classifiers:
      redirect: dellemc.enterprise_sonic.sonic_fbs_classifiers
    fips:
      redirect: dellemc.enterprise_sonic.sonic_fips
    image_management:
      redirect: dellemc.enterprise_sonic.sonic_image_management
    interfaces:
      redirect: dellemc.enterprise_sonic.sonic_interfaces
    ip_neighbor:
      redirect: dellemc.enterprise_sonic.sonic_ip_neighbor
    ipv6_router_advertisement:
      redirect: dellemc.enterprise_sonic.sonic_ipv6_router_advertisement
    l2_acls:
      redirect: dellemc.enterprise_sonic.sonic_l2_acls
    l2_interfaces:
      redirect: dellemc.enterprise_sonic.sonic_l2_interfaces
    l3_acls:
      redirect: dellemc.enterprise_sonic.sonic_l3_acls
    l3_interfaces:
      redirect: dellemc.enterprise_sonic.sonic_l3_interfaces
    lag_interfaces:
      redirect: dellemc.enterprise_sonic.sonic_lag_interfaces
    ldap:
      redirect: dellemc.enterprise_sonic.sonic_ldap
    lldp_global:
      redirect: dellemc.enterprise_sonic.sonic_lldp_global
    lldp_interfaces:
      redirect: dellemc.enterprise_sonic.sonic_lldp_interfaces
    logging:
      redirect: dellemc.enterprise_sonic.sonic_logging
    login_lockout:
      redirect: dellemc.enterprise_sonic.sonic_login_lockout
    lst:
      redirect: dellemc.enterprise_sonic.sonic_lst
    mac:
      redirect: dellemc.enterprise_sonic.sonic_mac
    mclag:
      redirect: dellemc.enterprise_sonic.sonic_mclag
    mgmt_servers:
      redirect: dellemc.enterprise_sonic.sonic_mgmt_servers
    mirroring:
      redirect: dellemc.enterprise_sonic.sonic_mirroring
    network_policy:
      redirect: dellemc.enterprise_sonic.sonic_network_policy
    ntp:
      redirect: dellemc.enterprise_sonic.sonic_ntp
    ospf_area:
      redirect: dellemc.enterprise_sonic.sonic_ospf_area
    ospfv2:
      redirect: dellemc.enterprise_sonic.sonic_ospfv2
    ospfv3:
      redirect: dellemc.enterprise_sonic.sonic_ospfv3
    ospfv2_interfaces:
      redirect: dellemc.enterprise_sonic.sonic_ospfv2_interfaces
    ospfv3_interfaces:
      redirect: dellemc.enterprise_sonic.sonic_ospfv3_interfaces
    pim_global:
      redirect: dellemc.enterprise_sonic.sonic_pim_global
    pim_interfaces:
      redirect: dellemc.enterprise_sonic.sonic_pim_interfaces
    pki:
      redirect: dellemc.enterprise_sonic.sonic_pki
    pms:
      redirect: dellemc.enterprise_sonic.sonic_pms
    poe:
      redirect: dellemc.enterprise_sonic.sonic_poe
    port_breakout:
      redirect: dellemc.enterprise_sonic.sonic_port_breakout
    port_group:
      redirect: dellemc.enterprise_sonic.sonic_port_group
    prefix_lists:
      redirect: dellemc.enterprise_sonic.sonic_prefix_lists
    ptp_port_ds:
      redirect: dellemc.enterprise_sonic.sonic_ptp_port_ds
    ptp_default_ds:
      redirect: dellemc.enterprise_sonic.sonic_ptp_default_ds
    qos_buffer:
      redirect: dellemc.enterprise_sonic.sonic_qos_buffer
    qos_interfaces:
      redirect: dellemc.enterprise_sonic.sonic_qos_interfaces
    qos_maps:
      redirect: dellemc.enterprise_sonic.sonic_qos_maps
    qos_pfc:
      redirect: dellemc.enterprise_sonic.sonic_qos_pfc
    qos_scheduler:
      redirect: dellemc.enterprise_sonic.sonic_qos_scheduler
    qos_wred:
      redirect: dellemc.enterprise_sonic.sonic_qos_wred
    radius_server:
      redirect: dellemc.enterprise_sonic.sonic_radius_server
    roce:
      redirect: dellemc.enterprise_sonic.sonic_roce
    route_maps:
      redirect: dellemc.enterprise_sonic.sonic_route_maps
    sflow:
      redirect: dellemc.enterprise_sonic.sonic_sflow
    ssh:
      redirect: dellemc.enterprise_sonic.sonic_ssh
    ssh_server:
      redirect: dellemc.enterprise_sonic.sonic_ssh_server
    static_routes:
      redirect: dellemc.enterprise_sonic.sonic_static_routes
    stp:
      redirect: dellemc.enterprise_sonic.sonic_stp
    system:
      redirect: dellemc.enterprise_sonic.sonic_system
    tacacs_server:
      redirect: dellemc.enterprise_sonic.sonic_tacacs_server
    users:
      redirect: dellemc.enterprise_sonic.sonic_users
    vlan_mapping:
      redirect: dellemc.enterprise_sonic.sonic_vlan_mapping
    vlans:
      redirect: dellemc.enterprise_sonic.sonic_vlans
    vrfs:
      redirect: dellemc.enterprise_sonic.sonic_vrfs
    vrrp:
      redirect: dellemc.enterprise_sonic.sonic_vrrp
    vxlans:
      redirect: dellemc.enterprise_sonic.sonic_vxlans<|MERGE_RESOLUTION|>--- conflicted
+++ resolved
@@ -40,13 +40,10 @@
       redirect: dellemc.enterprise_sonic.sonic_dhcp_relay
     dhcp_snooping:
       redirect: dellemc.enterprise_sonic.sonic_dhcp_snooping
-<<<<<<< HEAD
+    drop_counter:
+      redirect: dellemc.enterprise_sonic.sonic_drop_counter
     ecmp_load_share:
       redirect: dellemc.enterprise_sonic.sonic_ecmp_load_share
-=======
-    drop_counter:
-      redirect: dellemc.enterprise_sonic.sonic_drop_counter
->>>>>>> 31944551
     evpn_esi_multihome:
       redirect: dellemc.enterprise_sonic.sonic_evpn_esi_multihome
     facts:
