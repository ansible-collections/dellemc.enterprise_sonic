--- conflicted
+++ resolved
@@ -38,13 +38,10 @@
       redirect: dellemc.enterprise_sonic.sonic_dhcp_relay
     dhcp_snooping:
       redirect: dellemc.enterprise_sonic.sonic_dhcp_snooping
-<<<<<<< HEAD
     drop_counter:
       redirect: dellemc.enterprise_sonic.sonic_drop_counter
-=======
     evpn_esi_multihome:
       redirect: dellemc.enterprise_sonic.sonic_evpn_esi_multihome
->>>>>>> 3ce42453
     facts:
       redirect: dellemc.enterprise_sonic.sonic_facts
     fbs_classifiers:
