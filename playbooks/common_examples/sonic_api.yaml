--- conflicted
+++ resolved
@@ -6,17 +6,13 @@
   collections:
     - dellemc.enterprise_sonic
   tasks:
-    - name: "Test patch_api_1"
+    - name: "Test patch_api"
       sonic_api:
         url: data/openconfig-interfaces:interfaces/interface=Eth1%2f26/config/description
         method: "PATCH"
         status_code: 204
         body: {"openconfig-interfaces:description": "hi "}
-<<<<<<< HEAD
-    - name: "Test patch_api_2"
-=======
     - name: "Test patch_api 2"
->>>>>>> 9dbca3b5
       sonic_api:
         url: data/openconfig-interfaces:interfaces/interface=Eth1%2f26/subinterfaces/subinterface=0/openconfig-if-ip:ipv4/
         method: "PATCH"
