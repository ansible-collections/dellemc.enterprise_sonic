--- conflicted
+++ resolved
@@ -63,11 +63,8 @@
         'stp',
         'sflow',
         'fips',
-<<<<<<< HEAD
+        'qos_buffer',
         'qos_scheduler'
-=======
-        'qos_buffer'
->>>>>>> 5422e65b
     ]
 
     argument_spec = {
