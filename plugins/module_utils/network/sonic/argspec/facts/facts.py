--- conflicted
+++ resolved
@@ -36,12 +36,9 @@
         'dcbx',
         'ospfv2_interfaces',
         'ospfv2',
-<<<<<<< HEAD
+        'ospfv3',
         'ospfv3_area',
-=======
-        'ospfv3',
         'ospfv3_interfaces',
->>>>>>> 33c4d5b1
         'mclag',
         'prefix_lists',
         'vlan_mapping',
