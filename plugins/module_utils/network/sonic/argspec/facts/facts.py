--- conflicted
+++ resolved
@@ -66,12 +66,8 @@
         'qos_buffer',
         'qos_pfc',
         'qos_maps',
-<<<<<<< HEAD
-        'qos_scheduler'
-=======
         'qos_scheduler',
         'qos_wred'
->>>>>>> f67a514e
     ]
 
     argument_spec = {
