#
# -*- coding: utf-8 -*-
# Copyright 2024 Dell Inc. or its subsidiaries. All Rights Reserved
# GNU General Public License v3.0+
# (see COPYING or https://www.gnu.org/licenses/gpl-3.0.txt)
"""
The arg spec for the sonic facts module.
"""

from __future__ import absolute_import, division, print_function
__metaclass__ = type


class FactsArgs(object):  # pylint: disable=R0903

    """ The arg spec for the sonic facts module
    """

    def __init__(self, **kwargs):
        pass

    choices = [
        'all',
        'vlans',
        'interfaces',
        'l2_interfaces',
        'l3_interfaces',
        'lag_interfaces',
        'bgp',
        'bgp_af',
        'bgp_neighbors',
        'bgp_neighbors_af',
        'bgp_as_paths',
        'bgp_communities',
        'bgp_ext_communities',
        'mclag',
        'prefix_lists',
        'vlan_mapping',
        'vrfs',
        'vxlans',
        'users',
        'system',
        'port_breakout',
        'aaa',
        'tacacs_server',
        'radius_server',
        'static_routes',
        'ntp',
        'logging',
        'pki',
        'ip_neighbor',
        'port_group',
        'dhcp_relay',
        'dhcp_snooping',
        'acl_interfaces',
        'l2_acls',
        'l3_acls',
        'lldp_global',
        'mac',
        'bfd',
        'copp',
        'route_maps',
        'stp',
        'sflow',
        'fips',
        'qos_buffer',
        'qos_pfc',
<<<<<<< HEAD
        'pim_global'
=======
        'qos_maps'
>>>>>>> e3ea5680
    ]

    argument_spec = {
        'gather_subset': dict(default=['!config'], type='list', elements='str'),
        'gather_network_resources': dict(choices=choices, type='list', elements='str'),
    }<|MERGE_RESOLUTION|>--- conflicted
+++ resolved
@@ -65,11 +65,8 @@
         'fips',
         'qos_buffer',
         'qos_pfc',
-<<<<<<< HEAD
+        'qos_maps',
         'pim_global'
-=======
-        'qos_maps'
->>>>>>> e3ea5680
     ]
 
     argument_spec = {
