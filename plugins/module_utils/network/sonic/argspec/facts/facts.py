#
# -*- coding: utf-8 -*-
# Copyright 2021 Dell Inc. or its subsidiaries. All Rights Reserved
# GNU General Public License v3.0+
# (see COPYING or https://www.gnu.org/licenses/gpl-3.0.txt)
"""
The arg spec for the sonic facts module.
"""

from __future__ import absolute_import, division, print_function
__metaclass__ = type


class FactsArgs(object):  # pylint: disable=R0903

    """ The arg spec for the sonic facts module
    """

    def __init__(self, **kwargs):
        pass

    choices = [
        'all',
        'vlans',
        'interfaces',
        'l2_interfaces',
        'l3_interfaces',
        'lag_interfaces',
        'bgp',
        'bgp_af',
        'bgp_neighbors',
        'bgp_neighbors_af',
        'bgp_as_paths',
        'bgp_communities',
        'bgp_ext_communities',
        'mclag',
        'prefix_lists',
        'vrfs',
        'vxlans',
        'users',
        'system',
        'port_breakout',
        'aaa',
        'tacacs_server',
        'radius_server',
        'static_routes',
        'ntp',
        'logging',
        'ip_neighbor',
        'port_group',
        'dhcp_relay',
<<<<<<< HEAD
        'bfd'
=======
        'lldp_global'
>>>>>>> e57105b4
    ]

    argument_spec = {
        'gather_subset': dict(default=['!config'], type='list', elements='str'),
        'gather_network_resources': dict(choices=choices, type='list', elements='str'),
    }<|MERGE_RESOLUTION|>--- conflicted
+++ resolved
@@ -49,11 +49,8 @@
         'ip_neighbor',
         'port_group',
         'dhcp_relay',
-<<<<<<< HEAD
+        'lldp_global',
         'bfd'
-=======
-        'lldp_global'
->>>>>>> e57105b4
     ]
 
     argument_spec = {
