#
# -*- coding: utf-8 -*-
# Copyright 2024 Dell Inc. or its subsidiaries. All Rights Reserved
# GNU General Public License v3.0+
# (see COPYING or https://www.gnu.org/licenses/gpl-3.0.txt)
"""
The arg spec for the sonic facts module.
"""

from __future__ import absolute_import, division, print_function
__metaclass__ = type


class FactsArgs(object):  # pylint: disable=R0903

    """ The arg spec for the sonic facts module
    """

    def __init__(self, **kwargs):
        pass

    choices = [
        'all',
        'vlans',
        'interfaces',
        'l2_interfaces',
        'l3_interfaces',
        'lag_interfaces',
        'bgp',
        'bgp_af',
        'bgp_neighbors',
        'bgp_neighbors_af',
        'bgp_as_paths',
        'bgp_communities',
        'bgp_ext_communities',
        'mclag',
        'prefix_lists',
        'vlan_mapping',
        'vrfs',
        'vxlans',
        'users',
        'system',
        'port_breakout',
        'aaa',
        'tacacs_server',
        'radius_server',
        'static_routes',
        'ntp',
        'logging',
        'pki',
        'ip_neighbor',
        'port_group',
        'dhcp_relay',
        'dhcp_snooping',
        'acl_interfaces',
        'l2_acls',
        'l3_acls',
        'lldp_global',
        'mac',
        'bfd',
        'copp',
        'route_maps',
        'stp',
        'sflow',
        'fips',
        'qos_buffer',
<<<<<<< HEAD
        'qos_scheduler'
=======
        'qos_pfc',
        'qos_maps'
>>>>>>> e3ea5680
    ]

    argument_spec = {
        'gather_subset': dict(default=['!config'], type='list', elements='str'),
        'gather_network_resources': dict(choices=choices, type='list', elements='str'),
    }<|MERGE_RESOLUTION|>--- conflicted
+++ resolved
@@ -64,12 +64,9 @@
         'sflow',
         'fips',
         'qos_buffer',
-<<<<<<< HEAD
+        'qos_pfc',
+        'qos_maps',
         'qos_scheduler'
-=======
-        'qos_pfc',
-        'qos_maps'
->>>>>>> e3ea5680
     ]
 
     argument_spec = {
