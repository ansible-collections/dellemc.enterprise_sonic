#
# -*- coding: utf-8 -*-
# Copyright 2024 Dell Inc. or its subsidiaries. All Rights Reserved
# GNU General Public License v3.0+
# (see COPYING or https://www.gnu.org/licenses/gpl-3.0.txt)
"""
The arg spec for the sonic facts module.
"""

from __future__ import absolute_import, division, print_function
__metaclass__ = type


class FactsArgs(object):  # pylint: disable=R0903

    """ The arg spec for the sonic facts module
    """

    def __init__(self, **kwargs):
        pass

    choices = [
        'all',
        'vlans',
        'interfaces',
        'l2_interfaces',
        'l3_interfaces',
        'lag_interfaces',
        'bgp',
        'bgp_af',
        'bgp_neighbors',
        'bgp_neighbors_af',
        'bgp_as_paths',
        'bgp_communities',
        'bgp_ext_communities',
        'ospfv2_interfaces',
        'ospfv2',
        'mclag',
        'prefix_lists',
        'vlan_mapping',
        'vrfs',
        'vrrp',
        'vxlans',
        'users',
        'system',
        'port_breakout',
        'aaa',
        'ldap',
        'tacacs_server',
        'radius_server',
        'static_routes',
        'ntp',
        'logging',
        'pki',
        'ip_neighbor',
        'port_group',
        'dhcp_relay',
        'dhcp_snooping',
        'acl_interfaces',
        'l2_acls',
        'l3_acls',
        'lldp_global',
        'mac',
        'bfd',
        'copp',
        'route_maps',
        'lldp_interfaces',
        'stp',
        'sflow',
        'fips',
        'roce',
        'qos_buffer',
        'qos_pfc',
        'qos_maps',
        'qos_scheduler',
        'qos_wred',
        'qos_interfaces',
        'pim_global',
        'pim_interfaces',
        'login_lockout',
        'poe',
        'mgmt_servers',
<<<<<<< HEAD
        'login_timeout'
=======
        'ospf_area'
>>>>>>> 6d9591d0
    ]

    argument_spec = {
        'gather_subset': dict(default=['!config'], type='list', elements='str'),
        'gather_network_resources': dict(choices=choices, type='list', elements='str'),
    }<|MERGE_RESOLUTION|>--- conflicted
+++ resolved
@@ -80,11 +80,8 @@
         'login_lockout',
         'poe',
         'mgmt_servers',
-<<<<<<< HEAD
+        'ospf_area',
         'login_timeout'
-=======
-        'ospf_area'
->>>>>>> 6d9591d0
     ]
 
     argument_spec = {
