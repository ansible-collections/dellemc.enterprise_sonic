#
# -*- coding: utf-8 -*-
# Copyright 2025 Dell Inc. or its subsidiaries. All Rights Reserved.
# GNU General Public License v3.0+
# (see COPYING or https://www.gnu.org/licenses/gpl-3.0.txt)
"""
The arg spec for the sonic facts module.
"""

from __future__ import absolute_import, division, print_function
__metaclass__ = type


class FactsArgs(object):  # pylint: disable=R0903

    """ The arg spec for the sonic facts module
    """

    def __init__(self, **kwargs):
        pass

    choices = [
        'all',
        'vlans',
        'interfaces',
        'l2_interfaces',
        'l3_interfaces',
        'lag_interfaces',
        'bgp',
        'bgp_af',
        'bgp_neighbors',
        'bgp_neighbors_af',
        'bgp_as_paths',
        'bgp_communities',
        'bgp_ext_communities',
        'dcbx',
        'ospfv2_interfaces',
        'ospfv2',
        'mclag',
        'prefix_lists',
        'vlan_mapping',
        'vrfs',
        'vrrp',
        'vxlans',
        'users',
        'system',
        'port_breakout',
        'aaa',
        'ldap',
        'tacacs_server',
        'radius_server',
        'static_routes',
        'ntp',
        'logging',
        'pki',
        'ip_neighbor',
        'ipv6_router_advertisement',
        'port_group',
        'dhcp_relay',
        'dhcp_snooping',
        'acl_interfaces',
        'l2_acls',
        'l3_acls',
        'lldp_global',
        'mac',
        'bfd',
        'copp',
        'route_maps',
        'lldp_interfaces',
        'stp',
        'sflow',
        'fips',
        'roce',
        'qos_buffer',
        'qos_pfc',
        'qos_maps',
        'qos_scheduler',
        'qos_wred',
        'qos_interfaces',
        'pim_global',
        'ptp_default_ds',
        'pim_interfaces',
        'ptp_port_ds',
        'login_lockout',
        'poe',
        'mgmt_servers',
        'ospf_area',
        'ssh',
        'lst',
        'fbs_classifiers',
        'mirroring',
<<<<<<< HEAD
        'drop_counter'
=======
        'br_l2pt',
        'evpn_esi_multihome',
        'ssh_server'
>>>>>>> 3ce42453
    ]

    argument_spec = {
        'gather_subset': dict(default=['!config'], type='list', elements='str'),
        'gather_network_resources': dict(choices=choices, type='list', elements='str'),
    }<|MERGE_RESOLUTION|>--- conflicted
+++ resolved
@@ -89,14 +89,10 @@
         'lst',
         'fbs_classifiers',
         'mirroring',
-<<<<<<< HEAD
-        'drop_counter'
-=======
+        'drop_counter',
         'br_l2pt',
         'evpn_esi_multihome',
         'ssh_server'
->>>>>>> 3ce42453
-    ]
 
     argument_spec = {
         'gather_subset': dict(default=['!config'], type='list', elements='str'),
