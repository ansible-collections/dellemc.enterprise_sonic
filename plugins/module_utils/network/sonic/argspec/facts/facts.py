--- conflicted
+++ resolved
@@ -60,13 +60,9 @@
         'bfd',
         'copp',
         'route_maps',
-<<<<<<< HEAD
         'lldp_interfaces',
-        'stp'
-=======
         'stp',
         'sflow'
->>>>>>> adec5162
     ]
 
     argument_spec = {
