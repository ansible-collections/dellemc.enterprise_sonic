--- conflicted
+++ resolved
@@ -68,11 +68,8 @@
         'qos_maps',
         'qos_scheduler',
         'qos_wred',
-<<<<<<< HEAD
+        'pim_global',
         'pim_interfaces'
-=======
-        'pim_global'
->>>>>>> 4bf7ca1f
     ]
 
     argument_spec = {
