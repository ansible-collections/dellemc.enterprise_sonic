--- conflicted
+++ resolved
@@ -62,11 +62,8 @@
         'route_maps',
         'stp',
         'sflow',
-<<<<<<< HEAD
+        'fips',
         'qos_scheduler'
-=======
-        'fips'
->>>>>>> ee72140a
     ]
 
     argument_spec = {
