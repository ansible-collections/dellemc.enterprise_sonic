#
# -*- coding: utf-8 -*-
# Copyright 2025 Dell Inc. or its subsidiaries. All Rights Reserved.
# GNU General Public License v3.0+
# (see COPYING or https://www.gnu.org/licenses/gpl-3.0.txt)
"""
The arg spec for the sonic facts module.
"""

from __future__ import absolute_import, division, print_function
__metaclass__ = type


class FactsArgs(object):  # pylint: disable=R0903

    """ The arg spec for the sonic facts module
    """

    def __init__(self, **kwargs):
        pass

    choices = [
        'all',
        'vlans',
        'interfaces',
        'l2_interfaces',
        'l3_interfaces',
        'lag_interfaces',
        'bgp',
        'bgp_af',
        'bgp_neighbors',
        'bgp_neighbors_af',
        'bgp_as_paths',
        'bgp_communities',
        'bgp_ext_communities',
        'dcbx',
        'ospfv2_interfaces',
        'ospfv2',
        'mclag',
        'prefix_lists',
        'vlan_mapping',
        'vrfs',
        'vrrp',
        'vxlans',
        'users',
        'system',
        'port_breakout',
        'pms',
        'aaa',
        'ldap',
        'tacacs_server',
        'radius_server',
        'static_routes',
        'ntp',
        'logging',
        'pki',
        'ip_neighbor',
<<<<<<< HEAD
        'ip_neighbor_interfaces',
=======
        'ipv6_router_advertisement',
>>>>>>> d7e10d32
        'port_group',
        'dhcp_relay',
        'dhcp_snooping',
        'acl_interfaces',
        'l2_acls',
        'l3_acls',
        'lldp_global',
        'mac',
        'bfd',
        'copp',
        'route_maps',
        'lldp_interfaces',
        'stp',
        'sflow',
        'fips',
        'roce',
        'qos_buffer',
        'qos_pfc',
        'qos_maps',
        'qos_scheduler',
        'qos_wred',
        'qos_interfaces',
        'pim_global',
        'ptp_default_ds',
        'pim_interfaces',
        'ptp_port_ds',
        'login_lockout',
        'poe',
        'mgmt_servers',
        'ospf_area',
        'ssh',
        'lst',
        'fbs_classifiers',
        'mirroring',
        'br_l2pt',
        'evpn_esi_multihome',
        'ssh_server'
    ]

    argument_spec = {
        'gather_subset': dict(default=['!config'], type='list', elements='str'),
        'gather_network_resources': dict(choices=choices, type='list', elements='str'),
    }<|MERGE_RESOLUTION|>--- conflicted
+++ resolved
@@ -55,11 +55,8 @@
         'logging',
         'pki',
         'ip_neighbor',
-<<<<<<< HEAD
         'ip_neighbor_interfaces',
-=======
         'ipv6_router_advertisement',
->>>>>>> d7e10d32
         'port_group',
         'dhcp_relay',
         'dhcp_snooping',
