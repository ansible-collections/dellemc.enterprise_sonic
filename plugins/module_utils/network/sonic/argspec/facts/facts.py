#
# -*- coding: utf-8 -*-
# Copyright 2025 Dell Inc. or its subsidiaries. All Rights Reserved
# GNU General Public License v3.0+
# (see COPYING or https://www.gnu.org/licenses/gpl-3.0.txt)
"""
The arg spec for the sonic facts module.
"""

from __future__ import absolute_import, division, print_function
__metaclass__ = type


class FactsArgs(object):  # pylint: disable=R0903

    """ The arg spec for the sonic facts module
    """

    def __init__(self, **kwargs):
        pass

    choices = [
        'all',
        'vlans',
        'interfaces',
        'l2_interfaces',
        'l3_interfaces',
        'lag_interfaces',
        'bgp',
        'bgp_af',
        'bgp_neighbors',
        'bgp_neighbors_af',
        'bgp_as_paths',
        'bgp_communities',
        'bgp_ext_communities',
        'ospfv2_interfaces',
        'ospfv2',
        'mclag',
        'prefix_lists',
        'vlan_mapping',
        'vrfs',
        'vrrp',
        'vxlans',
        'users',
        'system',
        'port_breakout',
        'aaa',
        'ldap',
        'tacacs_server',
        'radius_server',
        'static_routes',
        'ntp',
        'logging',
        'pki',
        'ip_neighbor',
        'port_group',
        'dhcp_relay',
        'dhcp_snooping',
        'acl_interfaces',
        'l2_acls',
        'l3_acls',
        'lldp_global',
        'mac',
        'bfd',
        'copp',
        'route_maps',
        'lldp_interfaces',
        'stp',
        'sflow',
        'fips',
        'roce',
        'qos_buffer',
        'qos_pfc',
        'qos_maps',
        'qos_scheduler',
        'qos_wred',
        'qos_interfaces',
        'pim_global',
        'pim_interfaces',
        'login_lockout',
        'poe',
        'mgmt_servers',
        'ospf_area',
        'ssh',
<<<<<<< HEAD
        'ipv6_router_advertisement'
=======
        'lst',
        'fbs_classifiers'
>>>>>>> 686bbd50
    ]

    argument_spec = {
        'gather_subset': dict(default=['!config'], type='list', elements='str'),
        'gather_network_resources': dict(choices=choices, type='list', elements='str'),
    }<|MERGE_RESOLUTION|>--- conflicted
+++ resolved
@@ -53,6 +53,7 @@
         'logging',
         'pki',
         'ip_neighbor',
+        'ipv6_router_advertisement',
         'port_group',
         'dhcp_relay',
         'dhcp_snooping',
@@ -82,12 +83,8 @@
         'mgmt_servers',
         'ospf_area',
         'ssh',
-<<<<<<< HEAD
-        'ipv6_router_advertisement'
-=======
         'lst',
         'fbs_classifiers'
->>>>>>> 686bbd50
     ]
 
     argument_spec = {
