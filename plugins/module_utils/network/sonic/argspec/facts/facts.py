--- conflicted
+++ resolved
@@ -88,15 +88,10 @@
         'ssh',
         'lst',
         'fbs_classifiers',
-<<<<<<< HEAD
         'network_policy',
-        'mirroring'
-=======
-        'mirroring',
         'br_l2pt',
         'evpn_esi_multihome',
         'ssh_server'
->>>>>>> 3ce42453
     ]
 
     argument_spec = {
