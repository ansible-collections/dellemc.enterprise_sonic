--- conflicted
+++ resolved
@@ -88,15 +88,11 @@
         'ssh',
         'lst',
         'fbs_classifiers',
-<<<<<<< HEAD
         'fbs_policies',
-        'mirroring'
-=======
-        'mirroring',
+        'mirroring'',
         'br_l2pt',
         'evpn_esi_multihome',
         'ssh_server'
->>>>>>> 9dbca3b5
     ]
 
     argument_spec = {
