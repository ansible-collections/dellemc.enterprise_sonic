#
# -*- coding: utf-8 -*-
# Copyright 2024 Dell Inc. or its subsidiaries. All Rights Reserved
# GNU General Public License v3.0+
# (see COPYING or https://www.gnu.org/licenses/gpl-3.0.txt)
"""
The arg spec for the sonic facts module.
"""

from __future__ import absolute_import, division, print_function
__metaclass__ = type


class FactsArgs(object):  # pylint: disable=R0903

    """ The arg spec for the sonic facts module
    """

    def __init__(self, **kwargs):
        pass

    choices = [
        'all',
        'vlans',
        'interfaces',
        'l2_interfaces',
        'l3_interfaces',
        'lag_interfaces',
        'bgp',
        'bgp_af',
        'bgp_neighbors',
        'bgp_neighbors_af',
        'bgp_as_paths',
        'bgp_communities',
        'bgp_ext_communities',
        'mclag',
        'prefix_lists',
        'vlan_mapping',
        'vrfs',
        'vxlans',
        'users',
        'system',
        'port_breakout',
        'aaa',
        'tacacs_server',
        'radius_server',
        'static_routes',
        'ntp',
        'logging',
        'pki',
        'ip_neighbor',
        'port_group',
        'dhcp_relay',
        'dhcp_snooping',
        'acl_interfaces',
        'l2_acls',
        'l3_acls',
        'lldp_global',
        'mac',
        'bfd',
        'copp',
        'route_maps',
        'stp',
<<<<<<< HEAD
        'qos_buffer'
=======
        'sflow'
>>>>>>> 959b58e0
    ]

    argument_spec = {
        'gather_subset': dict(default=['!config'], type='list', elements='str'),
        'gather_network_resources': dict(choices=choices, type='list', elements='str'),
    }<|MERGE_RESOLUTION|>--- conflicted
+++ resolved
@@ -61,11 +61,8 @@
         'copp',
         'route_maps',
         'stp',
-<<<<<<< HEAD
+        'sflow',
         'qos_buffer'
-=======
-        'sflow'
->>>>>>> 959b58e0
     ]
 
     argument_spec = {
