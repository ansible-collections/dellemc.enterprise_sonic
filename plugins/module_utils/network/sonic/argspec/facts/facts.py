#
# -*- coding: utf-8 -*-
# Copyright 2024 Dell Inc. or its subsidiaries. All Rights Reserved
# GNU General Public License v3.0+
# (see COPYING or https://www.gnu.org/licenses/gpl-3.0.txt)
"""
The arg spec for the sonic facts module.
"""

from __future__ import absolute_import, division, print_function
__metaclass__ = type


class FactsArgs(object):  # pylint: disable=R0903

    """ The arg spec for the sonic facts module
    """

    def __init__(self, **kwargs):
        pass

    choices = [
        'all',
        'vlans',
        'interfaces',
        'l2_interfaces',
        'l3_interfaces',
        'lag_interfaces',
        'bgp',
        'bgp_af',
        'bgp_neighbors',
        'bgp_neighbors_af',
        'bgp_as_paths',
        'bgp_communities',
        'bgp_ext_communities',
        'mclag',
        'prefix_lists',
        'vlan_mapping',
        'vrfs',
        'vxlans',
        'users',
        'system',
        'port_breakout',
        'aaa',
        'tacacs_server',
        'radius_server',
        'static_routes',
        'ntp',
        'logging',
        'pki',
        'ip_neighbor',
        'port_group',
        'dhcp_relay',
        'dhcp_snooping',
        'acl_interfaces',
        'l2_acls',
        'l3_acls',
        'lldp_global',
        'mac',
        'bfd',
        'copp',
        'route_maps',
        'lldp_interfaces',
        'stp',
        'sflow',
        'fips',
        'roce',
        'qos_buffer',
        'qos_pfc',
        'qos_maps',
        'qos_scheduler',
        'qos_wred',
<<<<<<< HEAD
        'qos_interfaces'
=======
        'pim_global',
        'pim_interfaces',
        'login_lockout'
>>>>>>> 37fddc3d
    ]

    argument_spec = {
        'gather_subset': dict(default=['!config'], type='list', elements='str'),
        'gather_network_resources': dict(choices=choices, type='list', elements='str'),
    }<|MERGE_RESOLUTION|>--- conflicted
+++ resolved
@@ -70,13 +70,10 @@
         'qos_maps',
         'qos_scheduler',
         'qos_wred',
-<<<<<<< HEAD
         'qos_interfaces'
-=======
         'pim_global',
         'pim_interfaces',
         'login_lockout'
->>>>>>> 37fddc3d
     ]
 
     argument_spec = {
