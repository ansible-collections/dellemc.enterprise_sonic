#
# -*- coding: utf-8 -*-
# Copyright 2025 Dell Inc. or its subsidiaries. All Rights Reserved.
# GNU General Public License v3.0+
# (see COPYING or https://www.gnu.org/licenses/gpl-3.0.txt)
"""
The arg spec for the sonic facts module.
"""

from __future__ import absolute_import, division, print_function
__metaclass__ = type


class FactsArgs(object):  # pylint: disable=R0903

    """ The arg spec for the sonic facts module
    """

    def __init__(self, **kwargs):
        pass

    choices = [
        'all',
        'vlans',
        'interfaces',
        'l2_interfaces',
        'l3_interfaces',
        'lag_interfaces',
        'bgp',
        'bgp_af',
        'bgp_neighbors',
        'bgp_neighbors_af',
        'bgp_as_paths',
        'bgp_communities',
        'bgp_ext_communities',
        'ospfv2_interfaces',
        'ospfv2',
        'mclag',
        'prefix_lists',
        'vlan_mapping',
        'vrfs',
        'vrrp',
        'vxlans',
        'users',
        'system',
        'port_breakout',
        'aaa',
        'ldap',
        'tacacs_server',
        'radius_server',
        'static_routes',
        'ntp',
        'logging',
        'pki',
        'ip_neighbor',
        'port_group',
        'dhcp_relay',
        'dhcp_snooping',
        'acl_interfaces',
        'l2_acls',
        'l3_acls',
        'lldp_global',
        'mac',
        'bfd',
        'copp',
        'route_maps',
        'lldp_interfaces',
        'stp',
        'sflow',
        'fips',
        'roce',
        'qos_buffer',
        'qos_pfc',
        'qos_maps',
        'qos_scheduler',
        'qos_wred',
        'qos_interfaces',
        'pim_global',
        'pim_interfaces',
        'login_lockout',
        'poe',
        'mgmt_servers',
        'ospf_area',
        'ssh',
        'lst',
        'fbs_classifiers',
<<<<<<< HEAD
        'network_policy'
=======
        'mirroring'
>>>>>>> fea32d64
    ]

    argument_spec = {
        'gather_subset': dict(default=['!config'], type='list', elements='str'),
        'gather_network_resources': dict(choices=choices, type='list', elements='str'),
    }<|MERGE_RESOLUTION|>--- conflicted
+++ resolved
@@ -84,11 +84,8 @@
         'ssh',
         'lst',
         'fbs_classifiers',
-<<<<<<< HEAD
-        'network_policy'
-=======
+        'network_policy',
         'mirroring'
->>>>>>> fea32d64
     ]
 
     argument_spec = {
