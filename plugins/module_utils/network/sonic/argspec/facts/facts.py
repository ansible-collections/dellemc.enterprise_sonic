#
# -*- coding: utf-8 -*-
# Copyright 2024 Dell Inc. or its subsidiaries. All Rights Reserved
# GNU General Public License v3.0+
# (see COPYING or https://www.gnu.org/licenses/gpl-3.0.txt)
"""
The arg spec for the sonic facts module.
"""

from __future__ import absolute_import, division, print_function
__metaclass__ = type


class FactsArgs(object):  # pylint: disable=R0903

    """ The arg spec for the sonic facts module
    """

    def __init__(self, **kwargs):
        pass

    choices = [
        'all',
        'vlans',
        'interfaces',
        'l2_interfaces',
        'l3_interfaces',
        'lag_interfaces',
        'bgp',
        'bgp_af',
        'bgp_neighbors',
        'bgp_neighbors_af',
        'bgp_as_paths',
        'bgp_communities',
        'bgp_ext_communities',
        'mclag',
        'prefix_lists',
        'vlan_mapping',
        'vrfs',
        'vxlans',
        'users',
        'system',
        'port_breakout',
        'aaa',
        'tacacs_server',
        'radius_server',
        'static_routes',
        'ntp',
        'logging',
        'pki',
        'ip_neighbor',
        'port_group',
        'dhcp_relay',
        'dhcp_snooping',
        'acl_interfaces',
        'l2_acls',
        'l3_acls',
        'lldp_global',
        'mac',
        'bfd',
        'copp',
        'route_maps',
        'stp',
        'sflow',
        'fips',
<<<<<<< HEAD
        'qos_maps'
=======
        'qos_buffer',
        'qos_pfc'
>>>>>>> 329293ae
    ]

    argument_spec = {
        'gather_subset': dict(default=['!config'], type='list', elements='str'),
        'gather_network_resources': dict(choices=choices, type='list', elements='str'),
    }<|MERGE_RESOLUTION|>--- conflicted
+++ resolved
@@ -63,12 +63,9 @@
         'stp',
         'sflow',
         'fips',
-<<<<<<< HEAD
+        'qos_buffer',
+        'qos_pfc',
         'qos_maps'
-=======
-        'qos_buffer',
-        'qos_pfc'
->>>>>>> 329293ae
     ]
 
     argument_spec = {
