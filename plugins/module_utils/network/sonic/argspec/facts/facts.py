#
# -*- coding: utf-8 -*-
# Copyright 2025 Dell Inc. or its subsidiaries. All Rights Reserved.
# GNU General Public License v3.0+
# (see COPYING or https://www.gnu.org/licenses/gpl-3.0.txt)
"""
The arg spec for the sonic facts module.
"""

from __future__ import absolute_import, division, print_function
__metaclass__ = type


class FactsArgs(object):  # pylint: disable=R0903

    """ The arg spec for the sonic facts module
    """

    def __init__(self, **kwargs):
        pass

    choices = [
        'all',
        'vlans',
        'interfaces',
        'l2_interfaces',
        'l3_interfaces',
        'lag_interfaces',
        'bgp',
        'bgp_af',
        'bgp_neighbors',
        'bgp_neighbors_af',
        'bgp_as_paths',
        'bgp_communities',
        'bgp_ext_communities',
        'dcbx',
        'ospfv2_interfaces',
        'ospfv2',
        'mclag',
        'prefix_lists',
        'vlan_mapping',
        'vrfs',
        'vrrp',
        'vxlans',
        'users',
        'system',
        'port_breakout',
        'aaa',
        'ldap',
        'tacacs_server',
        'radius_server',
        'static_routes',
        'ntp',
        'logging',
        'pki',
        'ip_neighbor',
        'port_group',
        'dhcp_relay',
        'dhcp_snooping',
        'acl_interfaces',
        'l2_acls',
        'l3_acls',
        'lldp_global',
        'mac',
        'bfd',
        'copp',
        'route_maps',
        'lldp_interfaces',
        'stp',
        'sflow',
        'fips',
        'roce',
        'qos_buffer',
        'qos_pfc',
        'qos_maps',
        'qos_scheduler',
        'qos_wred',
        'qos_interfaces',
        'pim_global',
        'pim_interfaces',
        'login_lockout',
        'poe',
        'mgmt_servers',
        'ospf_area',
        'ssh',
        'lst',
        'fbs_classifiers',
<<<<<<< HEAD
        'br_l2pt'
=======
        'mirroring'
>>>>>>> 8f01b1d4
    ]

    argument_spec = {
        'gather_subset': dict(default=['!config'], type='list', elements='str'),
        'gather_network_resources': dict(choices=choices, type='list', elements='str'),
    }<|MERGE_RESOLUTION|>--- conflicted
+++ resolved
@@ -85,11 +85,8 @@
         'ssh',
         'lst',
         'fbs_classifiers',
-<<<<<<< HEAD
-        'br_l2pt'
-=======
+        'br_l2pt',
         'mirroring'
->>>>>>> 8f01b1d4
     ]
 
     argument_spec = {
