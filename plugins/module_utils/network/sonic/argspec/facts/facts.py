--- conflicted
+++ resolved
@@ -46,11 +46,8 @@
         'static_routes',
         'ntp',
         'logging',
-<<<<<<< HEAD
-        'port_group'
-=======
+        'port_group',
         'dhcp_relay'
->>>>>>> 535b9e17
     ]
 
     argument_spec = {
