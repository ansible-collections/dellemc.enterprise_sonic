--- conflicted
+++ resolved
@@ -61,11 +61,8 @@
         'copp',
         'route_maps',
         'stp',
-<<<<<<< HEAD
+        'sflow',
         'poe'
-=======
-        'sflow'
->>>>>>> adec5162
     ]
 
     argument_spec = {
