#
# -*- coding: utf-8 -*-
# Copyright 2021 Dell Inc. or its subsidiaries. All Rights Reserved
# GNU General Public License v3.0+
# (see COPYING or https://www.gnu.org/licenses/gpl-3.0.txt)
"""
The arg spec for the sonic facts module.
"""

from __future__ import absolute_import, division, print_function
__metaclass__ = type


class FactsArgs(object):  # pylint: disable=R0903

    """ The arg spec for the sonic facts module
    """

    def __init__(self, **kwargs):
        pass

    choices = [
        'all',
        'vlans',
        'interfaces',
        'l2_interfaces',
        'l3_interfaces',
        'lag_interfaces',
        'bgp',
        'bgp_af',
        'bgp_neighbors',
        'bgp_neighbors_af',
        'bgp_as_paths',
        'bgp_communities',
        'bgp_ext_communities',
        'mclag',
        'prefix_lists',
        'vrfs',
        'vxlans',
        'users',
        'system',
        'port_breakout',
        'aaa',
        'tacacs_server',
        'radius_server',
        'static_routes',
        'ntp',
        'logging',
        'ip_neighbor',
        'port_group',
        'dhcp_relay',
        'acl_interfaces',
        'l2_acls',
        'l3_acls',
        'lldp_global',
<<<<<<< HEAD
        'mac'
=======
        'bfd',
        'copp'
>>>>>>> cb9347b6
    ]

    argument_spec = {
        'gather_subset': dict(default=['!config'], type='list', elements='str'),
        'gather_network_resources': dict(choices=choices, type='list', elements='str'),
    }<|MERGE_RESOLUTION|>--- conflicted
+++ resolved
@@ -53,12 +53,9 @@
         'l2_acls',
         'l3_acls',
         'lldp_global',
-<<<<<<< HEAD
-        'mac'
-=======
+        'mac',
         'bfd',
         'copp'
->>>>>>> cb9347b6
     ]
 
     argument_spec = {
