--- conflicted
+++ resolved
@@ -89,10 +89,7 @@
         'lst',
         'fbs_classifiers',
         'mirroring',
-<<<<<<< HEAD
         'mfa',
-=======
->>>>>>> 3ce42453
         'br_l2pt',
         'evpn_esi_multihome',
         'ssh_server'
