#
# -*- coding: utf-8 -*-
# Copyright 2025 Dell Inc. or its subsidiaries. All Rights Reserved.
# GNU General Public License v3.0+
# (see COPYING or https://www.gnu.org/licenses/gpl-3.0.txt)
"""
The arg spec for the sonic facts module.
"""

from __future__ import absolute_import, division, print_function
__metaclass__ = type


class FactsArgs(object):  # pylint: disable=R0903

    """ The arg spec for the sonic facts module
    """

    def __init__(self, **kwargs):
        pass

    choices = [
        'all',
        'vlans',
        'interfaces',
        'l2_interfaces',
        'l3_interfaces',
        'lag_interfaces',
        'bgp',
        'bgp_af',
        'bgp_neighbors',
        'bgp_neighbors_af',
        'bgp_as_paths',
        'bgp_communities',
        'bgp_ext_communities',
        'dcbx',
        'ospfv2_interfaces',
        'ospfv2',
        'mclag',
        'prefix_lists',
        'vlan_mapping',
        'vrfs',
        'vrrp',
        'vxlans',
        'users',
        'system',
        'port_breakout',
        'aaa',
        'ldap',
        'tacacs_server',
        'radius_server',
        'static_routes',
        'ntp',
        'logging',
        'pki',
        'ip_neighbor',
        'ipv6_router_advertisement',
        'port_group',
        'dhcp_relay',
        'dhcp_snooping',
        'acl_interfaces',
        'l2_acls',
        'l3_acls',
        'lldp_global',
        'mac',
        'bfd',
        'copp',
        'route_maps',
        'lldp_interfaces',
        'stp',
        'sflow',
        'fips',
        'roce',
        'qos_buffer',
        'qos_pfc',
        'qos_maps',
        'qos_scheduler',
        'qos_wred',
        'qos_interfaces',
        'pim_global',
        'ptp_default_ds',
        'pim_interfaces',
        'ptp_port_ds',
        'login_lockout',
        'poe',
        'mgmt_servers',
        'ospf_area',
        'ssh',
        'lst',
        'fbs_classifiers',
<<<<<<< HEAD
        'ars'
=======
        'mirroring',
        'br_l2pt',
        'evpn_esi_multihome',
        'ssh_server'
>>>>>>> 3ce42453
    ]

    argument_spec = {
        'gather_subset': dict(default=['!config'], type='list', elements='str'),
        'gather_network_resources': dict(choices=choices, type='list', elements='str'),
    }<|MERGE_RESOLUTION|>--- conflicted
+++ resolved
@@ -88,14 +88,11 @@
         'ssh',
         'lst',
         'fbs_classifiers',
-<<<<<<< HEAD
-        'ars'
-=======
+        'ars',
         'mirroring',
         'br_l2pt',
         'evpn_esi_multihome',
         'ssh_server'
->>>>>>> 3ce42453
     ]
 
     argument_spec = {
