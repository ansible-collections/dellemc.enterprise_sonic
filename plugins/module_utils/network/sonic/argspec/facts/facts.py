--- conflicted
+++ resolved
@@ -36,11 +36,8 @@
         'dcbx',
         'ospfv2_interfaces',
         'ospfv2',
-<<<<<<< HEAD
         'ospfv3',
-=======
         'ospfv3_interfaces',
->>>>>>> 52e7f8d2
         'mclag',
         'prefix_lists',
         'vlan_mapping',
