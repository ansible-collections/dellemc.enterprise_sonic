#
# -*- coding: utf-8 -*-
# Copyright 2021 Dell Inc. or its subsidiaries. All Rights Reserved
# GNU General Public License v3.0+
# (see COPYING or https://www.gnu.org/licenses/gpl-3.0.txt)
"""
The arg spec for the sonic facts module.
"""

from __future__ import absolute_import, division, print_function
__metaclass__ = type


class FactsArgs(object):  # pylint: disable=R0903

    """ The arg spec for the sonic facts module
    """

    def __init__(self, **kwargs):
        pass

    choices = [
        'all',
        'vlans',
        'interfaces',
        'l2_interfaces',
        'l3_interfaces',
        'lag_interfaces',
        'bgp',
        'bgp_af',
        'bgp_neighbors',
        'bgp_neighbors_af',
        'bgp_as_paths',
        'bgp_communities',
        'bgp_ext_communities',
        'mclag',
        'prefix_lists',
        'vrfs',
        'vxlans',
        'users',
        'system',
        'port_breakout',
        'aaa',
        'tacacs_server',
        'radius_server',
        'static_routes',
        'ntp',
        'logging',
        'ip_neighbor',
        'port_group',
        'dhcp_relay',
<<<<<<< HEAD
        'acl_interfaces'
=======
        'lldp_global'
>>>>>>> e57105b4
    ]

    argument_spec = {
        'gather_subset': dict(default=['!config'], type='list', elements='str'),
        'gather_network_resources': dict(choices=choices, type='list', elements='str'),
    }<|MERGE_RESOLUTION|>--- conflicted
+++ resolved
@@ -49,11 +49,8 @@
         'ip_neighbor',
         'port_group',
         'dhcp_relay',
-<<<<<<< HEAD
-        'acl_interfaces'
-=======
+        'acl_interfaces',
         'lldp_global'
->>>>>>> e57105b4
     ]
 
     argument_spec = {
