#
# -*- coding: utf-8 -*-
# Copyright 2024 Dell Inc. or its subsidiaries. All Rights Reserved
# GNU General Public License v3.0+
# (see COPYING or https://www.gnu.org/licenses/gpl-3.0.txt)
"""
The arg spec for the sonic facts module.
"""

from __future__ import absolute_import, division, print_function
__metaclass__ = type


class FactsArgs(object):  # pylint: disable=R0903

    """ The arg spec for the sonic facts module
    """

    def __init__(self, **kwargs):
        pass

    choices = [
        'all',
        'vlans',
        'interfaces',
        'l2_interfaces',
        'l3_interfaces',
        'lag_interfaces',
        'bgp',
        'bgp_af',
        'bgp_neighbors',
        'bgp_neighbors_af',
        'bgp_as_paths',
        'bgp_communities',
        'bgp_ext_communities',
        'mclag',
        'prefix_lists',
        'vlan_mapping',
        'vrfs',
        'vxlans',
        'users',
        'system',
        'port_breakout',
        'aaa',
        'tacacs_server',
        'radius_server',
        'static_routes',
        'ntp',
        'logging',
        'pki',
        'ip_neighbor',
        'port_group',
        'dhcp_relay',
        'dhcp_snooping',
        'acl_interfaces',
        'l2_acls',
        'l3_acls',
        'lldp_global',
        'mac',
        'bfd',
        'copp',
        'route_maps',
        'stp',
        'sflow',
        'fips',
        'qos_buffer',
        'qos_pfc',
        'qos_maps',
<<<<<<< HEAD
        'login_lockout'
=======
        'qos_scheduler',
        'qos_wred'
>>>>>>> ca9327c8
    ]

    argument_spec = {
        'gather_subset': dict(default=['!config'], type='list', elements='str'),
        'gather_network_resources': dict(choices=choices, type='list', elements='str'),
    }<|MERGE_RESOLUTION|>--- conflicted
+++ resolved
@@ -66,12 +66,9 @@
         'qos_buffer',
         'qos_pfc',
         'qos_maps',
-<<<<<<< HEAD
+        'qos_scheduler',
+        'qos_wred',      
         'login_lockout'
-=======
-        'qos_scheduler',
-        'qos_wred'
->>>>>>> ca9327c8
     ]
 
     argument_spec = {
