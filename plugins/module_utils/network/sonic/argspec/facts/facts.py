--- conflicted
+++ resolved
@@ -46,14 +46,10 @@
         'static_routes',
         'ntp',
         'logging',
-<<<<<<< HEAD
+        'ip_neighbor',
+        'port_group',
         'dhcp_relay',
         'mac'
-=======
-        'ip_neighbor',
-        'port_group',
-        'dhcp_relay'
->>>>>>> 045fbf2d
     ]
 
     argument_spec = {
