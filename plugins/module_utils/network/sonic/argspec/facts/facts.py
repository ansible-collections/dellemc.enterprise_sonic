--- conflicted
+++ resolved
@@ -90,11 +90,8 @@
         'lst',
         'fbs_classifiers',
         'mirroring',
-<<<<<<< HEAD
         'network_policy',
-=======
         'drop_counter',
->>>>>>> 56bfe46c
         'br_l2pt',
         'evpn_esi_multihome',
         'ssh_server'
