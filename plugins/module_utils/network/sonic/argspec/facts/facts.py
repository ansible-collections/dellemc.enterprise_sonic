--- conflicted
+++ resolved
@@ -82,12 +82,9 @@
         'mgmt_servers',
         'ospf_area',
         'ssh',
-<<<<<<< HEAD
+        'lst',
+        'fbs_classifiers',
         'fbs_policies'
-=======
-        'lst',
-        'fbs_classifiers'
->>>>>>> 548930dc
     ]
 
     argument_spec = {
