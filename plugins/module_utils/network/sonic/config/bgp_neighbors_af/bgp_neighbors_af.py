--- conflicted
+++ resolved
@@ -28,12 +28,9 @@
 from ansible_collections.dellemc.enterprise_sonic.plugins.module_utils.network.sonic.utils.utils import (
     update_states,
     get_diff,
-<<<<<<< HEAD
     remove_empties_from_list,
     remove_matching_defaults,
     get_replaced_config
-=======
-    remove_empties_from_list
 )
 from ansible_collections.dellemc.enterprise_sonic.plugins.module_utils.network.sonic.utils.formatted_diff_utils import (
     __DELETE_LEAFS_OR_CONFIG_IF_NO_NON_KEY_LEAF,
@@ -44,7 +41,6 @@
 from ansible_collections.dellemc.enterprise_sonic.plugins.module_utils.network.sonic.utils.sort_config_util import (
     sort_config,
     remove_void_config
->>>>>>> d3de8c5c
 )
 from ansible_collections.dellemc.enterprise_sonic.plugins.module_utils.network.sonic.utils.bgp_utils import (
     validate_bgps,
@@ -219,25 +215,7 @@
         old_config = existing_bgp_neighbors_af_facts
         if self._module.check_mode:
             result.pop('after', None)
-<<<<<<< HEAD
-            existing_bgp_neighbors_af_facts = remove_empties_from_list(existing_bgp_neighbors_af_facts)
-            is_overridden = False
-            for cmd in commands:
-                if cmd['state'] == "overridden":
-                    is_overridden = True
-                    break
-            if is_overridden:
-                new_config = get_new_config(commands, existing_bgp_neighbors_af_facts, TEST_KEYS_overridden_diff)
-            else:
-                new_config = get_new_config(commands, existing_bgp_neighbors_af_facts, TEST_KEYS_formatted_diff)
-            result['after(generated)'] = remove_empties_from_list(new_config)
-
-        if self._module._diff:
-            self.sort_lists_in_config(old_config)
-            self.sort_lists_in_config(new_config)
-            result['diff'] = get_formatted_config_diff(old_config, new_config, self._module._verbosity)
-
-=======
+
             new_config = get_new_config(commands, existing_bgp_neighbors_af_facts,
                                         TEST_KEYS_generate_config)
             new_config = self.post_process_generated_config(new_config)
@@ -250,7 +228,6 @@
             result['diff'] = get_formatted_config_diff(old_config,
                                                        new_config,
                                                        self._module._verbosity)
->>>>>>> d3de8c5c
         result['warnings'] = warnings
         return result
 
@@ -801,7 +778,6 @@
             requests.extend(self.get_delete_single_bgp_neighbors_af_request(cmd, is_delete_all, match))
         return requests
 
-<<<<<<< HEAD
     def sort_lists_in_config(self, config):
         if config:
             config.sort(key=lambda x: x['vrf_name'])
@@ -814,12 +790,11 @@
                             for afis in nbr['address_family']:
                                 if afis.get('route_map'):
                                     afis['route_map'].sort(key=lambda x: x['name'])
-=======
+
     def post_process_generated_config(self, configs):
         TEST_KEYS_remove_void_config = [
             {'neighbors': {'__test_keys': ('neighbor',)}},
             {'address_family': {'__test_keys': ('afi', 'safi')}},
         ]
         confs = remove_void_config(configs, TEST_KEYS_remove_void_config)
-        return confs
->>>>>>> d3de8c5c
+        return confs