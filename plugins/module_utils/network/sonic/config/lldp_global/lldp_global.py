--- conflicted
+++ resolved
@@ -310,14 +310,10 @@
             url = self.lldp_global_config_path['enable']
             payload = {}
             if command['enable'] is False:
-                payload = {'openconfig-lldp:enabled': True}
-                requests.append({'path': url, 'method': PATCH, 'data': payload})
+                payload = {'openconfig-lldp:enabled': True}                
             elif command['enable'] is True:
                 payload = {'openconfig-lldp:enabled': False}
-<<<<<<< HEAD
-=======
             if payload:
->>>>>>> c792f817
                 requests.append({'path': url, 'method': PATCH, 'data': payload})
         if 'mode' in command:
             url = self.lldp_global_config_path['mode']
