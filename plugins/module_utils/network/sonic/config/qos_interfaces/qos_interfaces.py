--- conflicted
+++ resolved
@@ -385,15 +385,12 @@
             if scheduler_policy and scheduler_policy == cfg_scheduler_policy:
                 url = '%s/interface=%s/output/scheduler-policy' % (QOS_INTF_PATH, name)
                 requests.append({'path': url, 'method': DELETE})
-<<<<<<< HEAD
+                config_dict.update({'name': name, 'scheduler_policy': scheduler_policy})
 
             if cable_length and cable_length == cfg_cable_length:
                 url = '%s/interface=%s/openconfig-qos-buffer:cable-length' % (QOS_INTF_PATH, name)
                 requests.append({'path': url, 'method': DELETE})
 
-=======
-                config_dict.update({'name': name, 'scheduler_policy': scheduler_policy})
->>>>>>> cd4757e6
             if qos_maps and cfg_qos_maps:
                 maps_dict = {}
                 dscp_fwd_group = qos_maps.get('dscp_fwd_group')
