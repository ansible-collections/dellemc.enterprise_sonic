--- conflicted
+++ resolved
@@ -62,13 +62,10 @@
         new_conf['load_share_hash_algo'] = None
     if 'audit_rules' in command:
         new_conf['audit_rules'] = 'NONE'
-<<<<<<< HEAD
+    if 'concurrent_session_limit' in command:
+        new_conf['concurrent_session_limit'] = None
     if 'switching_mode' in command:
         new_conf['switching_mode'] = 'STORE_AND_FORWARD'
-=======
-    if 'concurrent_session_limit' in command:
-        new_conf['concurrent_session_limit'] = None
->>>>>>> 6e673f81
 
     return True, new_conf
 
@@ -219,13 +216,8 @@
                 if len(requests) > 0:
                     commands = update_states(have, "deleted")
         else:
-<<<<<<< HEAD
-            d_diff = get_diff(want, new_have, is_skeleton=True)
-            diff_want = get_diff(want, d_diff, is_skeleton=True)
-=======
             d_diff = get_diff(want, new_have)
             diff_want = get_diff(want, d_diff)
->>>>>>> 6e673f81
             if diff_want:
                 requests = self.get_delete_all_system_request(diff_want)
                 if len(requests) > 0:
@@ -258,10 +250,7 @@
                 'ipv6': True
             },
             'auto_breakout': 'DISABLE',
-<<<<<<< HEAD
-            'switching_mode': 'STORE_AND_FORWARD'
-=======
->>>>>>> 6e673f81
+            'switching_mode': 'STORE_AND_FORWARD',
         }
         del_request_method = {
             'hostname': self.get_hostname_delete_request,
@@ -276,11 +265,7 @@
         new_have = remove_empties(have)
         new_want = remove_empties(want)
 
-<<<<<<< HEAD
-        for option in ('hostname', 'interface_naming', 'auto_breakout', 'load_share_hash_algo', 'audit_rules', 'switching_mode'):
-=======
-        for option in ('hostname', 'interface_naming', 'auto_breakout', 'load_share_hash_algo', 'audit_rules', 'concurrent_session_limit'):
->>>>>>> 6e673f81
+        for option in ('hostname', 'interface_naming', 'auto_breakout', 'load_share_hash_algo', 'audit_rules', 'concurrent_session_limit', 'switching_mode'):
             if option in new_want:
                 if new_want[option] != new_have.get(option):
                     add_command[option] = new_want[option]
