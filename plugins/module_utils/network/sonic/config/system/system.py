#
# -*- coding: utf-8 -*-
# Copyright 2025 Dell Inc. or its subsidiaries. All Rights Reserved
# GNU General Public License v3.0+
# (see COPYING or https://www.gnu.org/licenses/gpl-3.0.txt)
"""
The sonic_system class
It is in this file where the current configuration (as dict)
is compared to the provided configuration (as dict) and the command set
necessary to bring the current configuration to it's desired end-state is
created
"""

from __future__ import absolute_import, division, print_function
__metaclass__ = type

from ansible_collections.ansible.netcommon.plugins.module_utils.network.common.cfg.base import (
    ConfigBase,
)
from ansible_collections.ansible.netcommon.plugins.module_utils.network.common.utils import (
    remove_empties,
    to_list,
)
from ansible_collections.ansible.netcommon.plugins.module_utils.network.common import (
    utils,
)
from ansible_collections.dellemc.enterprise_sonic.plugins.module_utils.network.sonic.facts.facts import Facts
from ansible_collections.dellemc.enterprise_sonic.plugins.module_utils.network.sonic.utils.utils import (
    update_states,
    get_diff,
)
from ansible_collections.dellemc.enterprise_sonic.plugins.module_utils.network.sonic.sonic import (
    to_request,
    edit_config
)
from ansible_collections.dellemc.enterprise_sonic.plugins.module_utils.network.sonic.utils.formatted_diff_utils import (
    get_new_config,
    get_formatted_config_diff
)

PATCH = 'patch'
DELETE = 'delete'


def __derive_system_config_delete_op(key_set, command, exist_conf):
    new_conf = exist_conf

    if 'hostname' in command:
        new_conf['hostname'] = 'sonic'
    if 'interface_naming' in command:
        new_conf['interface_naming'] = 'native'
    if 'anycast_address' in command and 'anycast_address' in new_conf:
        if 'ipv4' in command['anycast_address']:
            new_conf['anycast_address']['ipv4'] = True
        if 'ipv6' in command['anycast_address']:
            new_conf['anycast_address']['ipv6'] = True
        if 'mac_address' in command['anycast_address']:
            new_conf['anycast_address']['mac_address'] = None
    if 'auto_breakout' in command:
        new_conf['auto_breakout'] = 'DISABLE'
    if 'load_share_hash_algo' in command:
        new_conf['load_share_hash_algo'] = None
    if 'audit_rules' in command:
        new_conf['audit_rules'] = 'NONE'
    if 'password_complexity' in command and 'password_complexity' in new_conf:
        if 'min_lower_case' in command['password_complexity']:
            new_conf['password_complexity']['min_lower_case'] = None
        if 'min_upper_case' in command['password_complexity']:
            new_conf['password_complexity']['min_upper_case'] = None
        if 'min_numeral' in command['password_complexity']:
            new_conf['password_complexity']['min_numeral'] = None
        if 'min_spl_char' in command['password_complexity']:
            new_conf['password_complexity']['min_spl_char'] = None
        if 'min_length' in command['password_complexity']:
            new_conf['password_complexity']['min_length'] = 8
    if 'concurrent_session_limit' in command:
        new_conf['concurrent_session_limit'] = None
<<<<<<< HEAD
    if 'switching_mode' in command:
        new_conf['switching_mode'] = 'STORE_AND_FORWARD'
=======
    if 'adjust_txrx_clock_freq' in command:
        new_conf['adjust_txrx_clock_freq'] = False
>>>>>>> d7905e9b

    return True, new_conf


TEST_KEYS_formatted_diff = [
    {'config': {'__delete_op': __derive_system_config_delete_op}},
]


class System(ConfigBase):
    """
    The sonic_system class
    """

    gather_subset = [
        '!all',
        '!min',
    ]

    gather_network_resources = [
        'system',
    ]

    def __init__(self, module):
        super(System, self).__init__(module)

    def get_system_facts(self):
        """ Get the 'facts' (the current configuration)

        :rtype: A dictionary
        :returns: The current configuration as a dictionary
        """
        facts, _warnings = Facts(self._module).get_facts(self.gather_subset, self.gather_network_resources)
        system_facts = facts['ansible_network_resources'].get('system')
        if not system_facts:
            return []
        return system_facts

    def execute_module(self):
        """ Execute the module

        :rtype: A dictionary
        :returns: The result from module execution
        """
        result = {'changed': False}
        warnings = list()
        commands = list()

        existing_system_facts = self.get_system_facts()
        commands, requests = self.set_config(existing_system_facts)
        if commands and len(requests) > 0:
            if not self._module.check_mode:
                self.edit_config(requests)
            result['changed'] = True
        result['commands'] = commands

        changed_system_facts = self.get_system_facts()

        result['before'] = existing_system_facts
        if result['changed']:
            result['after'] = changed_system_facts

        new_config = changed_system_facts
        if self._module.check_mode:
            result.pop('after', None)
            new_config = get_new_config(commands, existing_system_facts,
                                        TEST_KEYS_formatted_diff)
            result['after(generated)'] = new_config

        if self._module._diff:
            result['diff'] = get_formatted_config_diff(existing_system_facts,
                                                       new_config,
                                                       self._module._verbosity)
        result['warnings'] = warnings
        return result

    def edit_config(self, requests):
        try:
            response = edit_config(self._module, to_request(self._module, requests))
        except ConnectionError as exc:
            self._module.fail_json(msg=str(exc), code=exc.code)

    def set_config(self, existing_system_facts):
        """ Collect the configuration from the args passed to the module,
            collect the current configuration (as a dict from facts)

        :rtype: A list
        :returns: the commands necessary to migrate the current configuration
                  to the desired configuration
        """
        want = self._module.params['config']
        have = existing_system_facts
        resp = self.set_state(want, have)
        return to_list(resp)

    def set_state(self, want, have):
        """ Select the appropriate function based on the state provided

        :param want: the desired configuration as a dictionary
        :param have: the current configuration as a dictionary
        :rtype: A list
        :returns: the commands necessary to migrate the current configuration
                  to the desired configuration
        """
        state = self._module.params['state']
        if state == 'deleted':
            commands = self._state_deleted(want, have)
        elif state == 'merged':
            diff = get_diff(want, have)
            commands = self._state_merged(want, have, diff)
        elif state in ('overridden', 'replaced'):
            commands = self._state_replaced_overridden(want, have)

        return commands

    def _state_merged(self, want, have, diff):
        """ The command generator when state is merged

        :rtype: A list
        :returns: the commands necessary to merge the provided into
                  the current configuration
        """
        requests = []
        commands = []
        if diff:
            requests = self.get_create_system_request(want, diff)
            if len(requests) > 0:
                commands = update_states(diff, "merged")

        return commands, requests

    def _state_deleted(self, want, have):
        """ The command generator when state is deleted

        :rtype: A list
        :returns: the commands necessary to remove the current configuration
                  of the provided objects
        """
        commands = []
        requests = []
        want = utils.remove_empties(want)
        new_have = self.remove_default_entries(have)
        want = remove_empties(want)

        if not want:
            if have:
                requests = self.get_delete_all_system_request(new_have)
                if len(requests) > 0:
                    commands = update_states(have, "deleted")
        else:
            d_diff = get_diff(want, new_have)
            diff_want = get_diff(want, d_diff)
            if diff_want:
                requests = self.get_delete_all_system_request(diff_want)
                if len(requests) > 0:
                    commands = update_states(diff_want, "deleted")

        return commands, requests

    def _state_replaced_overridden(self, want, have):
        """ The command generator when state is replaced or overridden

        :param want: the desired configuration as a dictionary
        :param have: the current configuration as a dictionary
        :param diff: the difference between want and have
        :rtype: A list
        :returns: the commands necessary to migrate the current configuration
                  to the desired configuration
        """
        commands = []
        add_command = {}
        del_command = {}

        requests = []
        del_requests = []

        default_values = {
            'hostname': 'sonic',
            'interface_naming': 'native',
            'anycast_address': {
                'ipv4': True,
                'ipv6': True
            },
            'auto_breakout': 'DISABLE',
<<<<<<< HEAD
            'switching_mode': 'STORE_AND_FORWARD',
=======
            'adjust_txrx_clock_freq': False,
            'password_complexity': {
                'min_length': 8
            }
>>>>>>> d7905e9b
        }
        del_request_method = {
            'hostname': self.get_hostname_delete_request,
            'interface_naming': self.get_intfname_delete_request,
            'auto_breakout': self.get_auto_breakout_delete_request,
            'switching_mode': self.get_switching_mode_delete_request,
            'load_share_hash_algo': self.get_load_share_hash_algo_delete_request,
            'audit_rules': self.get_audit_rules_delete_request,
            'concurrent_session_limit': self.get_session_limit_delete_request,
            'adjust_txrx_clock_freq': self.get_adjust_txrx_clock_freq_delete_request,
        }

        new_have = remove_empties(have)
        new_want = remove_empties(want)

<<<<<<< HEAD
        for option in ('hostname', 'interface_naming', 'auto_breakout', 'load_share_hash_algo', 'audit_rules', 'concurrent_session_limit', 'switching_mode'):
=======
        options = ('hostname', 'interface_naming', 'auto_breakout', 'load_share_hash_algo',
                   'audit_rules', 'concurrent_session_limit', 'adjust_txrx_clock_freq')
        for option in options:
>>>>>>> d7905e9b
            if option in new_want:
                if new_want[option] != new_have.get(option):
                    add_command[option] = new_want[option]
            else:
                if option in new_have and new_have[option] != default_values.get(option):
                    del_command[option] = new_have[option]
                    del_requests.append(del_request_method[option]())

        want_anycast = new_want.get('anycast_address', {})
        have_anycast = new_have.get('anycast_address', {})
        if want_anycast:
            for option in ('ipv4', 'ipv6', 'mac_address'):
                if option in want_anycast:
                    if want_anycast[option] != have_anycast.get(option):
                        add_command.setdefault('anycast_address', {})
                        add_command['anycast_address'][option] = want_anycast[option]
                else:
                    if option in have_anycast and have_anycast[option] != default_values['anycast_address'].get(option):
                        del_command.setdefault('anycast_address', {})
                        del_command['anycast_address'][option] = have_anycast[option]

            if del_command.get('anycast_address'):
                del_requests.extend(self.get_anycast_delete_request(del_command['anycast_address']))
        else:
            if have_anycast:
                del_command['anycast_address'] = have_anycast
                del_requests.extend(self.get_anycast_delete_request(del_command['anycast_address']))

        want_password_complexity = new_want.get('password_complexity', {})
        have_password_complexity = new_have.get('password_complexity', {})
        if want_password_complexity:
            for option in ('min_length', 'min_spl_char', 'min_lower_case', 'min_upper_case', 'min_numerals'):
                if option in want_password_complexity:
                    if want_password_complexity[option] != have_password_complexity.get(option):
                        add_command.setdefault('password_complexity', {})
                        add_command['password_complexity'][option] = want_password_complexity[option]
                else:
                    if option in have_password_complexity and have_password_complexity[option] != default_values['password_complexity'].get(option):
                        del_command.setdefault('password_complexity', {})
                        del_command['password_complexity'][option] = have_password_complexity[option]
            if del_command.get('password_complexity'):
                del_requests.extend(self.get_password_complexity_delete_request(del_command['password_complexity']))
        else:
            if have_password_complexity:
                for option in ('min_length', 'min_spl_char', 'min_lower_case', 'min_upper_case', 'min_numerals'):
                    if option in have_password_complexity and have_password_complexity[option] != default_values['password_complexity'].get(option):
                        del_command['password_complexity'] = have_password_complexity
                        del_requests.extend(self.get_password_complexity_delete_request(del_command['password_complexity']))

        if del_command:
            commands = update_states(del_command, 'deleted')
            requests.extend(del_requests)

        if add_command:
            commands.extend(update_states(add_command, self._module.params['state']))
            requests.extend(self.get_create_system_request(new_want, add_command))

        return commands, requests

    def get_create_system_request(self, want, commands):
        requests = []
        host_path = 'data/openconfig-system:system/config'
        method = PATCH
        hostname_payload = self.build_create_hostname_payload(commands)
        if hostname_payload:
            request = {'path': host_path, 'method': method, 'data': hostname_payload}
            requests.append(request)
        name_path = 'data/sonic-device-metadata:sonic-device-metadata/DEVICE_METADATA/DEVICE_METADATA_LIST=localhost/intf_naming_mode'
        name_payload = self.build_create_name_payload(commands)
        if name_payload:
            request = {'path': name_path, 'method': method, 'data': name_payload}
            requests.append(request)
        anycast_path = 'data/sonic-sag:sonic-sag/SAG_GLOBAL/SAG_GLOBAL_LIST/'
        anycast_payload = self.build_create_anycast_payload(commands)
        if anycast_payload:
            request = {'path': anycast_path, 'method': method, 'data': anycast_payload}
            requests.append(request)
        auto_breakout_path = 'data/sonic-device-metadata:sonic-device-metadata/DEVICE_METADATA/DEVICE_METADATA_LIST=localhost/auto-breakout'
        auto_breakout_payload = self.build_create_auto_breakout_payload(commands)
        if auto_breakout_payload:
            request = {'path': auto_breakout_path, 'method': method, 'data': auto_breakout_payload}
            requests.append(request)
<<<<<<< HEAD
        switching_mode_path = "data/openconfig-system:system/config/switching-mode"
        switching_mode_payload = self.build_create_switching_mode_payload(commands)
        if switching_mode_payload:
            request = {'path': switching_mode_path, 'method': method, 'data': switching_mode_payload}
=======
        adjust_txrx_clock_freq_path = 'data/openconfig-system:system/config/adjust-txrx-clock-freq'
        adjust_txrx_clock_freq_payload = self.build_create_adjust_txrx_clock_freq_payload(commands)
        if adjust_txrx_clock_freq_payload:
            request = {'path': adjust_txrx_clock_freq_path, 'method': method, 'data': adjust_txrx_clock_freq_payload}
>>>>>>> d7905e9b
            requests.append(request)
        load_share_hash_algo_path = "data/openconfig-loadshare-mode-ext:loadshare/hash-algorithm/config"
        load_share_hash_algo_payload = self.build_create_load_share_hash_algo_payload(commands)
        if load_share_hash_algo_payload:
            request = {'path': load_share_hash_algo_path, 'method': method, 'data': load_share_hash_algo_payload}
            requests.append(request)
        audit_rules_path = 'data/openconfig-system:system/openconfig-system-ext:auditd-system/config/audit-rules'
        audit_rules_payload = self.build_create_audit_rules_payload(commands)
        if audit_rules_payload:
            request = {'path': audit_rules_path, 'method': method, 'data': audit_rules_payload}
            requests.append(request)

        password_complexity_path = 'data/openconfig-system:system/openconfig-system-ext:login/password-attributes/config'
        password_complexity_payload = self.build_create_password_complexity_payload(commands)
        if password_complexity_payload:
            request = {'path': password_complexity_path, 'method': method, 'data': password_complexity_payload}
            requests.append(request)
        # Payload creation for concurrent session limit attribute
        session_limit_path = 'data/openconfig-system:system/openconfig-system-ext:login/concurrent-session/config/limit'
        session_limit_payload = self.build_create_session_limit_payload(commands)
        if session_limit_payload:
            request = {'path': session_limit_path, 'method': method, 'data': session_limit_payload}
            requests.append(request)
        return requests

    def build_create_hostname_payload(self, commands):
        payload = {}
        if "hostname" in commands and commands["hostname"]:
            payload = {"openconfig-system:config": {}}
            payload['openconfig-system:config'].update({"hostname": commands["hostname"]})
        return payload

    def build_create_name_payload(self, commands):
        payload = {}
        if "interface_naming" in commands and commands["interface_naming"]:
            if commands["interface_naming"] == 'standard_extended':
                payload.update({'sonic-device-metadata:intf_naming_mode': "standard-ext"})
            else:
                payload.update({'sonic-device-metadata:intf_naming_mode': commands["interface_naming"]})
        return payload

    def build_create_anycast_payload(self, commands):
        payload = {}
        if "anycast_address" in commands and commands["anycast_address"]:
            payload = {"sonic-sag:SAG_GLOBAL_LIST": []}
            temp = {}
            if "ipv4" in commands["anycast_address"] and commands["anycast_address"]["ipv4"]:
                temp.update({'IPv4': "enable"})
            if "ipv4" in commands["anycast_address"] and not commands["anycast_address"]["ipv4"]:
                temp.update({'IPv4': "disable"})
            if "ipv6" in commands["anycast_address"] and commands["anycast_address"]["ipv6"]:
                temp.update({'IPv6': "enable"})
            if "ipv6" in commands["anycast_address"] and not commands["anycast_address"]["ipv6"]:
                temp.update({'IPv6': "disable"})
            if "mac_address" in commands["anycast_address"] and commands["anycast_address"]["mac_address"]:
                temp.update({'gwmac': commands["anycast_address"]["mac_address"]})
            if temp:
                temp.update({"table_distinguisher": "IP"})
                payload["sonic-sag:SAG_GLOBAL_LIST"].append(temp)
        return payload

    def build_create_auto_breakout_payload(self, commands):
        payload = {}
        if "auto_breakout" in commands and commands["auto_breakout"]:
            payload.update({'sonic-device-metadata:auto-breakout': commands["auto_breakout"]})
        return payload

<<<<<<< HEAD
    def build_create_switching_mode_payload(self, commands):
        payload = {}
        if "switching_mode" in commands and commands["switching_mode"]:
            payload.update({'openconfig-system:switching-mode': commands["switching_mode"]})
=======
    def build_create_password_complexity_payload(self, commands):
        payload = {}
        config_dict = {}
        if "password_complexity" in commands and commands["password_complexity"]:
            if "min_lower_case" in commands["password_complexity"] and commands["password_complexity"]["min_lower_case"] != 0:
                config_dict['min-lower-case'] = commands["password_complexity"]["min_lower_case"]
            if "min_upper_case" in commands["password_complexity"] and commands["password_complexity"]["min_upper_case"] != 0:
                config_dict['min-upper-case'] = commands["password_complexity"]["min_upper_case"]
            if "min_numerals" in commands["password_complexity"] and commands["password_complexity"]["min_numerals"] != 0:
                config_dict['min-numerals'] = commands["password_complexity"]["min_numerals"]
            if "min_spl_char" in commands["password_complexity"] and commands["password_complexity"]["min_spl_char"] != 0:
                config_dict['min-special-char'] = commands["password_complexity"]["min_spl_char"]
            if "min_length" in commands["password_complexity"] and commands["password_complexity"]["min_length"] != 0:
                config_dict['min-len'] = commands["password_complexity"]["min_length"]
            payload = {"openconfig-system-ext:config": config_dict}
>>>>>>> d7905e9b
        return payload

    def build_create_load_share_hash_algo_payload(self, commands):
        payload = {}
        if "load_share_hash_algo" in commands and commands["load_share_hash_algo"]:
            payload = {"openconfig-loadshare-mode-ext:config": {}}
            payload['openconfig-loadshare-mode-ext:config'].update({"algorithm": commands["load_share_hash_algo"]})
        return payload

    def build_create_audit_rules_payload(self, commands):
        payload = {}
        if "audit_rules" in commands and commands["audit_rules"]:
            payload.update({'openconfig-system-ext:audit-rules': commands["audit_rules"]})
        return payload

    def build_create_session_limit_payload(self, commands):
        payload = {}
        if "concurrent_session_limit" in commands and commands["concurrent_session_limit"]:
            payload.update({'openconfig-system-ext:limit': commands['concurrent_session_limit']})
        return payload

    def build_create_adjust_txrx_clock_freq_payload(self, commands):
        payload = {}
        if "adjust_txrx_clock_freq" in commands:
            payload.update({'openconfig-system:adjust-txrx-clock-freq': commands["adjust_txrx_clock_freq"]})
        return payload

    def remove_default_entries(self, data):
        new_data = {}
        if not data:
            return new_data
        else:
            hostname = data.get('hostname', None)
            if hostname != "sonic":
                new_data["hostname"] = hostname
            intf_name = data.get('interface_naming', None)
            if intf_name != "native":
                new_data["interface_naming"] = intf_name
            new_anycast = {}
            anycast = data.get('anycast_address', None)
            if anycast:
                ipv4 = anycast.get("ipv4", None)
                if ipv4 is not True:
                    new_anycast["ipv4"] = ipv4
                ipv6 = anycast.get("ipv6", None)
                if ipv6 is not True:
                    new_anycast["ipv6"] = ipv6
                mac = anycast.get("mac_address", None)
                if mac is not None:
                    new_anycast["mac_address"] = mac
            new_data["anycast_address"] = new_anycast
            new_password_complexity = {}
            password_complexity = data.get('password_complexity', None)
            if password_complexity:
                min_lower_case = password_complexity.get("min_lower_case", None)
                if min_lower_case is not None:
                    new_password_complexity["min_lower_case"] = min_lower_case
                min_upper_case = password_complexity.get("min_upper_case", None)
                if min_upper_case is not None:
                    new_password_complexity["min_upper_case"] = min_upper_case
                min_numerals = password_complexity.get("min_numerals", None)
                if min_numerals is not None:
                    new_password_complexity["min_numerals"] = min_numerals
                min_spl_char = password_complexity.get("min_spl_char", None)
                if min_spl_char is not None:
                    new_password_complexity["min_spl_char"] = min_spl_char
                min_length = password_complexity.get("min_length", None)
                if min_length != 8:
                    new_password_complexity["min_length"] = min_length
            new_data["password_complexity"] = new_password_complexity
            auto_breakout_mode = data.get('auto_breakout', None)
            if auto_breakout_mode != "DISABLE":
                new_data["auto_breakout"] = auto_breakout_mode
            switching_mode = data.get('switching_mode', None)
            if switching_mode != "STORE_AND_FORWARD":
                new_data["switching_mode"] = switching_mode
            load_share_hash_algo = data.get('load_share_hash_algo', None)
            if load_share_hash_algo is not None:
                new_data["load_share_hash_algo"] = load_share_hash_algo
            audit_rules = data.get('audit_rules', None)
            if audit_rules is not None and audit_rules != "NONE":
                new_data["audit_rules"] = audit_rules
            concurrent_session_limit = data.get("concurrent_session_limit", None)
            if concurrent_session_limit is not None:
                new_data["concurrent_session_limit"] = concurrent_session_limit
            adjust_txrx_clock_freq = data.get('adjust_txrx_clock_freq', None)
            if adjust_txrx_clock_freq:
                new_data["adjust_txrx_clock_freq"] = adjust_txrx_clock_freq
        return new_data

    def get_delete_all_system_request(self, have):
        requests = []
        if "hostname" in have:
            request = self.get_hostname_delete_request()
            requests.append(request)
        if "interface_naming" in have:
            request = self.get_intfname_delete_request()
            requests.append(request)
        if "anycast_address" in have:
            request = self.get_anycast_delete_request(have["anycast_address"])
            requests.extend(request)
        if "password_complexity" in have:
            request = self.get_password_complexity_delete_request(have["password_complexity"])
            requests.extend(request)
        if "auto_breakout" in have:
            request = self.get_auto_breakout_delete_request()
            requests.append(request)
        if "switching_mode" in have:
            request = self.get_switching_mode_delete_request()
            requests.append(request)
        if "load_share_hash_algo" in have:
            request = self.get_load_share_hash_algo_delete_request()
            requests.append(request)
        if "audit_rules" in have:
            request = self.get_audit_rules_delete_request()
            requests.append(request)
        if "concurrent_session_limit" in have:
            request = self.get_session_limit_delete_request()
            requests.append(request)
        if "adjust_txrx_clock_freq" in have and have["adjust_txrx_clock_freq"]:
            request = self.get_adjust_txrx_clock_freq_delete_request()
            requests.append(request)
        return requests

    def get_password_complexity_delete_request(self, password_complexity):
        requests = []
        if 'min_lower_case' in password_complexity:
            url = 'data/openconfig-system:system/openconfig-system-ext:login/password-attributes/config/min-lower-case'
            requests.append({'path': url, 'method': DELETE})
        if 'min_upper_case' in password_complexity:
            url = 'data/openconfig-system:system/openconfig-system-ext:login/password-attributes/config/min-upper-case'
            requests.append({'path': url, 'method': DELETE})
        if 'min_spl_char' in password_complexity:
            url = 'data/openconfig-system:system/openconfig-system-ext:login/password-attributes/config/min-special-char'
            requests.append({'path': url, 'method': DELETE})
        if 'min_numerals' in password_complexity:
            url = 'data/openconfig-system:system/openconfig-system-ext:login/password-attributes/config/min-numerals'
            requests.append({'path': url, 'method': DELETE})
        if 'min_length' in password_complexity:
            url = 'data/openconfig-system:system/openconfig-system-ext:login/password-attributes/config/min-len'
            requests.append({'path': url, 'method': DELETE})
        return requests

    def get_hostname_delete_request(self):
        path = 'data/openconfig-system:system/config'
        method = PATCH
        payload = {"openconfig-system:config": {}}
        payload['openconfig-system:config'].update({"hostname": "sonic"})
        request = {'path': path, 'method': method, 'data': payload}
        return request

    def get_intfname_delete_request(self):
        path = 'data/sonic-device-metadata:sonic-device-metadata/DEVICE_METADATA/DEVICE_METADATA_LIST=localhost/intf_naming_mode'
        method = DELETE
        request = {'path': path, 'method': method}
        return request

    def get_switching_mode_delete_request(self):
        path = 'data/openconfig-system:system/config/switching-mode'
        method = DELETE
        request = {'path': path, 'method': method}
        return request

    def get_anycast_delete_request(self, anycast):
        requests = []
        if "ipv4" in anycast:
            path = 'data/sonic-sag:sonic-sag/SAG_GLOBAL/SAG_GLOBAL_LIST=IP/IPv4'
            method = DELETE
            request = {'path': path, 'method': method}
            requests.append(request)
        if "ipv6" in anycast:
            path = 'data/sonic-sag:sonic-sag/SAG_GLOBAL/SAG_GLOBAL_LIST=IP/IPv6'
            method = DELETE
            request = {'path': path, 'method': method}
            requests.append(request)
        if "mac_address" in anycast:
            path = 'data/sonic-sag:sonic-sag/SAG_GLOBAL/SAG_GLOBAL_LIST=IP/gwmac'
            method = DELETE
            request = {'path': path, 'method': method}
            requests.append(request)
        return requests

    def get_auto_breakout_delete_request(self):
        path = 'data/sonic-device-metadata:sonic-device-metadata/DEVICE_METADATA/DEVICE_METADATA_LIST=localhost/auto-breakout'
        method = DELETE
        request = {'path': path, 'method': method}
        return request

    def get_load_share_hash_algo_delete_request(self):
        path = 'data/openconfig-loadshare-mode-ext:loadshare/hash-algorithm/config/algorithm'
        method = DELETE
        request = {'path': path, 'method': method}
        return request

    def get_audit_rules_delete_request(self):
        path = 'data/openconfig-system:system/openconfig-system-ext:auditd-system/config/audit-rules'
        method = DELETE
        request = {'path': path, 'method': method}
        return request

    def get_session_limit_delete_request(self):
        path = 'data/openconfig-system:system/openconfig-system-ext:login/concurrent-session/config/limit'
        method = DELETE
        request = {'path': path, 'method': method}
        return request

    def get_adjust_txrx_clock_freq_delete_request(self):
        path = 'data/openconfig-system:system/config/adjust-txrx-clock-freq'
        method = DELETE
        request = {'path': path, 'method': method}
        return request<|MERGE_RESOLUTION|>--- conflicted
+++ resolved
@@ -75,13 +75,10 @@
             new_conf['password_complexity']['min_length'] = 8
     if 'concurrent_session_limit' in command:
         new_conf['concurrent_session_limit'] = None
-<<<<<<< HEAD
     if 'switching_mode' in command:
         new_conf['switching_mode'] = 'STORE_AND_FORWARD'
-=======
     if 'adjust_txrx_clock_freq' in command:
         new_conf['adjust_txrx_clock_freq'] = False
->>>>>>> d7905e9b
 
     return True, new_conf
 
@@ -266,14 +263,11 @@
                 'ipv6': True
             },
             'auto_breakout': 'DISABLE',
-<<<<<<< HEAD
             'switching_mode': 'STORE_AND_FORWARD',
-=======
             'adjust_txrx_clock_freq': False,
             'password_complexity': {
                 'min_length': 8
             }
->>>>>>> d7905e9b
         }
         del_request_method = {
             'hostname': self.get_hostname_delete_request,
@@ -289,13 +283,10 @@
         new_have = remove_empties(have)
         new_want = remove_empties(want)
 
-<<<<<<< HEAD
-        for option in ('hostname', 'interface_naming', 'auto_breakout', 'load_share_hash_algo', 'audit_rules', 'concurrent_session_limit', 'switching_mode'):
-=======
         options = ('hostname', 'interface_naming', 'auto_breakout', 'load_share_hash_algo',
-                   'audit_rules', 'concurrent_session_limit', 'adjust_txrx_clock_freq')
+                   'audit_rules', 'concurrent_session_limit', 'adjust_txrx_clock_freq',
+                   'switching_mode')
         for option in options:
->>>>>>> d7905e9b
             if option in new_want:
                 if new_want[option] != new_have.get(option):
                     add_command[option] = new_want[option]
@@ -378,17 +369,14 @@
         if auto_breakout_payload:
             request = {'path': auto_breakout_path, 'method': method, 'data': auto_breakout_payload}
             requests.append(request)
-<<<<<<< HEAD
         switching_mode_path = "data/openconfig-system:system/config/switching-mode"
         switching_mode_payload = self.build_create_switching_mode_payload(commands)
         if switching_mode_payload:
             request = {'path': switching_mode_path, 'method': method, 'data': switching_mode_payload}
-=======
         adjust_txrx_clock_freq_path = 'data/openconfig-system:system/config/adjust-txrx-clock-freq'
         adjust_txrx_clock_freq_payload = self.build_create_adjust_txrx_clock_freq_payload(commands)
         if adjust_txrx_clock_freq_payload:
             request = {'path': adjust_txrx_clock_freq_path, 'method': method, 'data': adjust_txrx_clock_freq_payload}
->>>>>>> d7905e9b
             requests.append(request)
         load_share_hash_algo_path = "data/openconfig-loadshare-mode-ext:loadshare/hash-algorithm/config"
         load_share_hash_algo_payload = self.build_create_load_share_hash_algo_payload(commands)
@@ -455,13 +443,10 @@
         if "auto_breakout" in commands and commands["auto_breakout"]:
             payload.update({'sonic-device-metadata:auto-breakout': commands["auto_breakout"]})
         return payload
-
-<<<<<<< HEAD
     def build_create_switching_mode_payload(self, commands):
         payload = {}
         if "switching_mode" in commands and commands["switching_mode"]:
             payload.update({'openconfig-system:switching-mode': commands["switching_mode"]})
-=======
     def build_create_password_complexity_payload(self, commands):
         payload = {}
         config_dict = {}
@@ -477,7 +462,6 @@
             if "min_length" in commands["password_complexity"] and commands["password_complexity"]["min_length"] != 0:
                 config_dict['min-len'] = commands["password_complexity"]["min_length"]
             payload = {"openconfig-system-ext:config": config_dict}
->>>>>>> d7905e9b
         return payload
 
     def build_create_load_share_hash_algo_payload(self, commands):
