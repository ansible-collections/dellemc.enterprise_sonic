--- conflicted
+++ resolved
@@ -155,12 +155,8 @@
             keys = [
                 'as_path_confed', 'as_path_ignore', 'as_path_multipath_relax', 'as_path_multipath_relax_as_set',
                 'med_confed', 'med_missing_as_worst', 'always_compare_med', 'max_med_val', 'holdtime',
-                'keepalive_interval', 'compare_routerid', 'admin_max_med', 'max_med_on_startup_timer',
-<<<<<<< HEAD
-                'max_med_on_startup_med_val', 'bandwidth'
-=======
+                'keepalive_interval', 'compare_routerid', 'admin_max_med', 'max_med_on_startup_timer', 'bandwidth',
                 'max_med_on_startup_med_val', 'gr_enabled', 'gr_restart_time', 'gr_stale_routes_time', 'gr_preserve_fw_state'
->>>>>>> 2e8f20cc
             ]
             for key in keys:
                 if key in conf:
