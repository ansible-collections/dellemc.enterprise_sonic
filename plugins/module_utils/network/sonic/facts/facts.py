--- conflicted
+++ resolved
@@ -102,13 +102,9 @@
     bfd=BfdFacts,
     copp=CoppFacts,
     route_maps=Route_mapsFacts,
-<<<<<<< HEAD
     lldp_interfaces=Lldp_interfacesFacts,
-    stp=StpFacts
-=======
     stp=StpFacts,
     sflow=SflowFacts
->>>>>>> adec5162
 )
 
 
