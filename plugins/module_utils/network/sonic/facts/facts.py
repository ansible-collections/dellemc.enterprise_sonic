#
# -*- coding: utf-8 -*-
# Copyright 2025 Dell Inc. or its subsidiaries. All Rights Reserved.
# GNU General Public License v3.0+
# (see COPYING or https://www.gnu.org/licenses/gpl-3.0.txt)
"""
The facts class for sonic
this file validates each subset of facts and selectively
calls the appropriate facts gathering function
"""

from __future__ import absolute_import, division, print_function
__metaclass__ = type

from ansible_collections.dellemc.enterprise_sonic.plugins.module_utils.network.sonic.argspec.facts.facts import FactsArgs
from ansible_collections.ansible.netcommon.plugins.module_utils.network.common.facts.facts import (
    FactsBase,
)
from ansible_collections.dellemc.enterprise_sonic.plugins.module_utils.network.sonic.facts.vlans.vlans import VlansFacts
from ansible_collections.dellemc.enterprise_sonic.plugins.module_utils.network.sonic.facts.interfaces.interfaces import InterfacesFacts
from ansible_collections.dellemc.enterprise_sonic.plugins.module_utils.network.sonic.facts.l2_interfaces.l2_interfaces import L2_interfacesFacts
from ansible_collections.dellemc.enterprise_sonic.plugins.module_utils.network.sonic.facts.l3_interfaces.l3_interfaces import L3_interfacesFacts
from ansible_collections.dellemc.enterprise_sonic.plugins.module_utils.network.sonic.facts.lag_interfaces.lag_interfaces import Lag_interfacesFacts
from ansible_collections.dellemc.enterprise_sonic.plugins.module_utils.network.sonic.facts.bgp.bgp import BgpFacts
from ansible_collections.dellemc.enterprise_sonic.plugins.module_utils.network.sonic.facts.bgp_af.bgp_af import Bgp_afFacts
from ansible_collections.dellemc.enterprise_sonic.plugins.module_utils.network.sonic.facts.bgp_neighbors.bgp_neighbors import Bgp_neighborsFacts
from ansible_collections.dellemc.enterprise_sonic.plugins.module_utils.network.sonic.facts.bgp_neighbors_af.bgp_neighbors_af import Bgp_neighbors_afFacts
from ansible_collections.dellemc.enterprise_sonic.plugins.module_utils.network.sonic.facts.bgp_as_paths.bgp_as_paths import Bgp_as_pathsFacts
from ansible_collections.dellemc.enterprise_sonic.plugins.module_utils.network.sonic.facts.bgp_communities.bgp_communities import Bgp_communitiesFacts
from ansible_collections.dellemc.enterprise_sonic.plugins.module_utils.network.sonic.facts.bgp_ext_communities.bgp_ext_communities import (
    Bgp_ext_communitiesFacts,
)
from ansible_collections.dellemc.enterprise_sonic.plugins.module_utils.network.sonic.facts.ospfv2_interfaces.ospfv2_interfaces import Ospfv2_interfacesFacts
from ansible_collections.dellemc.enterprise_sonic.plugins.module_utils.network.sonic.facts.ospfv2.ospfv2 import Ospfv2Facts
from ansible_collections.dellemc.enterprise_sonic.plugins.module_utils.network.sonic.facts.mclag.mclag import MclagFacts
from ansible_collections.dellemc.enterprise_sonic.plugins.module_utils.network.sonic.facts.prefix_lists.prefix_lists import Prefix_listsFacts
from ansible_collections.dellemc.enterprise_sonic.plugins.module_utils.network.sonic.facts.vlan_mapping.vlan_mapping import Vlan_mappingFacts
from ansible_collections.dellemc.enterprise_sonic.plugins.module_utils.network.sonic.facts.vrfs.vrfs import VrfsFacts
from ansible_collections.dellemc.enterprise_sonic.plugins.module_utils.network.sonic.facts.vrrp.vrrp import VrrpFacts
from ansible_collections.dellemc.enterprise_sonic.plugins.module_utils.network.sonic.facts.vxlans.vxlans import VxlansFacts
from ansible_collections.dellemc.enterprise_sonic.plugins.module_utils.network.sonic.facts.users.users import UsersFacts
from ansible_collections.dellemc.enterprise_sonic.plugins.module_utils.network.sonic.facts.port_breakout.port_breakout import Port_breakoutFacts
from ansible_collections.dellemc.enterprise_sonic.plugins.module_utils.network.sonic.facts.pms.pms import PmsFacts
from ansible_collections.dellemc.enterprise_sonic.plugins.module_utils.network.sonic.facts.aaa.aaa import AaaFacts
from ansible_collections.dellemc.enterprise_sonic.plugins.module_utils.network.sonic.facts.ldap.ldap import LdapFacts
from ansible_collections.dellemc.enterprise_sonic.plugins.module_utils.network.sonic.facts.tacacs_server.tacacs_server import Tacacs_serverFacts
from ansible_collections.dellemc.enterprise_sonic.plugins.module_utils.network.sonic.facts.system.system import SystemFacts
from ansible_collections.dellemc.enterprise_sonic.plugins.module_utils.network.sonic.facts.radius_server.radius_server import Radius_serverFacts
from ansible_collections.dellemc.enterprise_sonic.plugins.module_utils.network.sonic.facts.static_routes.static_routes import Static_routesFacts
from ansible_collections.dellemc.enterprise_sonic.plugins.module_utils.network.sonic.facts.ntp.ntp import NtpFacts
from ansible_collections.dellemc.enterprise_sonic.plugins.module_utils.network.sonic.facts.logging.logging import LoggingFacts
from ansible_collections.dellemc.enterprise_sonic.plugins.module_utils.network.sonic.facts.pki.pki import PkiFacts
from ansible_collections.dellemc.enterprise_sonic.plugins.module_utils.network.sonic.facts.ip_neighbor.ip_neighbor import Ip_neighborFacts
from ansible_collections.dellemc.enterprise_sonic.plugins.module_utils.network.sonic.facts.ipv6_router_advertisement.ipv6_router_advertisement import (
    Ipv6_router_advertisementFacts
)
from ansible_collections.dellemc.enterprise_sonic.plugins.module_utils.network.sonic.facts.port_group.port_group import Port_groupFacts
from ansible_collections.dellemc.enterprise_sonic.plugins.module_utils.network.sonic.facts.dhcp_relay.dhcp_relay import Dhcp_relayFacts
from ansible_collections.dellemc.enterprise_sonic.plugins.module_utils.network.sonic.facts.dhcp_snooping.dhcp_snooping import Dhcp_snoopingFacts
from ansible_collections.dellemc.enterprise_sonic.plugins.module_utils.network.sonic.facts.acl_interfaces.acl_interfaces import Acl_interfacesFacts
from ansible_collections.dellemc.enterprise_sonic.plugins.module_utils.network.sonic.facts.l2_acls.l2_acls import L2_aclsFacts
from ansible_collections.dellemc.enterprise_sonic.plugins.module_utils.network.sonic.facts.l3_acls.l3_acls import L3_aclsFacts
from ansible_collections.dellemc.enterprise_sonic.plugins.module_utils.network.sonic.facts.lldp_global.lldp_global import Lldp_globalFacts
from ansible_collections.dellemc.enterprise_sonic.plugins.module_utils.network.sonic.facts.mac.mac import MacFacts
from ansible_collections.dellemc.enterprise_sonic.plugins.module_utils.network.sonic.facts.bfd.bfd import BfdFacts
from ansible_collections.dellemc.enterprise_sonic.plugins.module_utils.network.sonic.facts.copp.copp import CoppFacts
from ansible_collections.dellemc.enterprise_sonic.plugins.module_utils.network.sonic.facts.route_maps.route_maps import Route_mapsFacts
from ansible_collections.dellemc.enterprise_sonic.plugins.module_utils.network.sonic.facts.lldp_interfaces.lldp_interfaces import Lldp_interfacesFacts
from ansible_collections.dellemc.enterprise_sonic.plugins.module_utils.network.sonic.facts.ptp_default_ds.ptp_default_ds import Ptp_default_dsFacts
from ansible_collections.dellemc.enterprise_sonic.plugins.module_utils.network.sonic.facts.stp.stp import StpFacts
from ansible_collections.dellemc.enterprise_sonic.plugins.module_utils.network.sonic.facts.sflow.sflow import SflowFacts
from ansible_collections.dellemc.enterprise_sonic.plugins.module_utils.network.sonic.facts.fips.fips import FipsFacts
from ansible_collections.dellemc.enterprise_sonic.plugins.module_utils.network.sonic.facts.roce.roce import RoceFacts
from ansible_collections.dellemc.enterprise_sonic.plugins.module_utils.network.sonic.facts.qos_buffer.qos_buffer import Qos_bufferFacts
from ansible_collections.dellemc.enterprise_sonic.plugins.module_utils.network.sonic.facts.qos_pfc.qos_pfc import Qos_pfcFacts
from ansible_collections.dellemc.enterprise_sonic.plugins.module_utils.network.sonic.facts.qos_maps.qos_maps import Qos_mapsFacts
from ansible_collections.dellemc.enterprise_sonic.plugins.module_utils.network.sonic.facts.qos_scheduler.qos_scheduler import Qos_schedulerFacts
from ansible_collections.dellemc.enterprise_sonic.plugins.module_utils.network.sonic.facts.qos_wred.qos_wred import Qos_wredFacts
from ansible_collections.dellemc.enterprise_sonic.plugins.module_utils.network.sonic.facts.qos_interfaces.qos_interfaces import Qos_interfacesFacts
from ansible_collections.dellemc.enterprise_sonic.plugins.module_utils.network.sonic.facts.pim_global.pim_global import Pim_globalFacts
from ansible_collections.dellemc.enterprise_sonic.plugins.module_utils.network.sonic.facts.pim_interfaces.pim_interfaces import Pim_interfacesFacts
from ansible_collections.dellemc.enterprise_sonic.plugins.module_utils.network.sonic.facts.login_lockout.login_lockout import Login_lockoutFacts
from ansible_collections.dellemc.enterprise_sonic.plugins.module_utils.network.sonic.facts.poe.poe import PoeFacts
from ansible_collections.dellemc.enterprise_sonic.plugins.module_utils.network.sonic.facts.mgmt_servers.mgmt_servers import Mgmt_serversFacts
from ansible_collections.dellemc.enterprise_sonic.plugins.module_utils.network.sonic.facts.ospf_area.ospf_area import Ospf_areaFacts
from ansible_collections.dellemc.enterprise_sonic.plugins.module_utils.network.sonic.facts.ssh.ssh import SshFacts
from ansible_collections.dellemc.enterprise_sonic.plugins.module_utils.network.sonic.facts.lst.lst import LstFacts
from ansible_collections.dellemc.enterprise_sonic.plugins.module_utils.network.sonic.facts.fbs_classifiers.fbs_classifiers import Fbs_classifiersFacts
from ansible_collections.dellemc.enterprise_sonic.plugins.module_utils.network.sonic.facts.network_policy.network_policy import Network_policyFacts
from ansible_collections.dellemc.enterprise_sonic.plugins.module_utils.network.sonic.facts.br_l2pt.br_l2pt import Br_l2ptFacts
from ansible_collections.dellemc.enterprise_sonic.plugins.module_utils.network.sonic.facts.mirroring.mirroring import MirroringFacts
from ansible_collections.dellemc.enterprise_sonic.plugins.module_utils.network.sonic.facts.drop_counter.drop_counter import Drop_counterFacts
from ansible_collections.dellemc.enterprise_sonic.plugins.module_utils.network.sonic.facts.dcbx.dcbx import DcbxFacts
from ansible_collections.dellemc.enterprise_sonic.plugins.module_utils.network.sonic.facts.evpn_esi_multihome.evpn_esi_multihome import Evpn_esi_multihomeFacts
from ansible_collections.dellemc.enterprise_sonic.plugins.module_utils.network.sonic.facts.ptp_port_ds.ptp_port_ds import Ptp_port_dsFacts
from ansible_collections.dellemc.enterprise_sonic.plugins.module_utils.network.sonic.facts.dcbx.dcbx import DcbxFacts
from ansible_collections.dellemc.enterprise_sonic.plugins.module_utils.network.sonic.facts.ssh_server.ssh_server import Ssh_serverFacts

FACT_LEGACY_SUBSETS = {}
FACT_RESOURCE_SUBSETS = dict(
    vlans=VlansFacts,
    interfaces=InterfacesFacts,
    l2_interfaces=L2_interfacesFacts,
    l3_interfaces=L3_interfacesFacts,
    lag_interfaces=Lag_interfacesFacts,
    bgp=BgpFacts,
    bgp_af=Bgp_afFacts,
    bgp_neighbors=Bgp_neighborsFacts,
    bgp_neighbors_af=Bgp_neighbors_afFacts,
    bgp_as_paths=Bgp_as_pathsFacts,
    bgp_communities=Bgp_communitiesFacts,
    bgp_ext_communities=Bgp_ext_communitiesFacts,
    ospfv2_interfaces=Ospfv2_interfacesFacts,
    ospfv2=Ospfv2Facts,
    mclag=MclagFacts,
    prefix_lists=Prefix_listsFacts,
    vlan_mapping=Vlan_mappingFacts,
    vrfs=VrfsFacts,
    vrrp=VrrpFacts,
    vxlans=VxlansFacts,
    users=UsersFacts,
    system=SystemFacts,
    port_breakout=Port_breakoutFacts,
    pms=PmsFacts,
    ptp_default_ds=Ptp_default_dsFacts,
    aaa=AaaFacts,
    ldap=LdapFacts,
    tacacs_server=Tacacs_serverFacts,
    radius_server=Radius_serverFacts,
    static_routes=Static_routesFacts,
    ntp=NtpFacts,
    logging=LoggingFacts,
    pki=PkiFacts,
    ip_neighbor=Ip_neighborFacts,
    ipv6_router_advertisement=Ipv6_router_advertisementFacts,
    port_group=Port_groupFacts,
    dhcp_relay=Dhcp_relayFacts,
    dhcp_snooping=Dhcp_snoopingFacts,
    acl_interfaces=Acl_interfacesFacts,
    l2_acls=L2_aclsFacts,
    l3_acls=L3_aclsFacts,
    lldp_global=Lldp_globalFacts,
    mac=MacFacts,
    bfd=BfdFacts,
    copp=CoppFacts,
    route_maps=Route_mapsFacts,
    lldp_interfaces=Lldp_interfacesFacts,
    stp=StpFacts,
    sflow=SflowFacts,
    fips=FipsFacts,
    roce=RoceFacts,
    qos_buffer=Qos_bufferFacts,
    qos_pfc=Qos_pfcFacts,
    qos_maps=Qos_mapsFacts,
    qos_scheduler=Qos_schedulerFacts,
    qos_wred=Qos_wredFacts,
    qos_interfaces=Qos_interfacesFacts,
    pim_global=Pim_globalFacts,
    pim_interfaces=Pim_interfacesFacts,
    login_lockout=Login_lockoutFacts,
    poe=PoeFacts,
    mgmt_servers=Mgmt_serversFacts,
    ospf_area=Ospf_areaFacts,
    ssh=SshFacts,
    lst=LstFacts,
    fbs_classifiers=Fbs_classifiersFacts,
<<<<<<< HEAD
    network_policy=Network_policyFacts,
    mirroring=MirroringFacts,
=======
    mirroring=MirroringFacts,
    drop_counter=Drop_counterFacts,
>>>>>>> 56bfe46c
    br_l2pt=Br_l2ptFacts,
    ptp_port_ds=Ptp_port_dsFacts,
    dcbx=DcbxFacts,
    evpn_esi_multihome=Evpn_esi_multihomeFacts,
    ssh_server=Ssh_serverFacts
)


class Facts(FactsBase):
    """ The fact class for sonic
    """

    VALID_LEGACY_GATHER_SUBSETS = frozenset(FACT_LEGACY_SUBSETS.keys())
    VALID_RESOURCE_SUBSETS = frozenset(FACT_RESOURCE_SUBSETS.keys())

    def __init__(self, module):
        super(Facts, self).__init__(module)

    def get_facts(self, legacy_facts_type=None, resource_facts_type=None, data=None):
        """ Collect the facts for sonic

        :param legacy_facts_type: List of legacy facts types
        :param resource_facts_type: List of resource fact types
        :param data: previously collected conf
        :rtype: dict
        :return: the facts gathered
        """
        netres_choices = FactsArgs.argument_spec['gather_network_resources'].get('choices', [])
        if self.VALID_RESOURCE_SUBSETS:
            self.get_network_resources_facts(FACT_RESOURCE_SUBSETS, resource_facts_type, data)

        if self.VALID_LEGACY_GATHER_SUBSETS:
            self.get_network_legacy_facts(FACT_LEGACY_SUBSETS, legacy_facts_type)

        return self.ansible_facts, self._warnings<|MERGE_RESOLUTION|>--- conflicted
+++ resolved
@@ -164,13 +164,9 @@
     ssh=SshFacts,
     lst=LstFacts,
     fbs_classifiers=Fbs_classifiersFacts,
-<<<<<<< HEAD
     network_policy=Network_policyFacts,
     mirroring=MirroringFacts,
-=======
-    mirroring=MirroringFacts,
     drop_counter=Drop_counterFacts,
->>>>>>> 56bfe46c
     br_l2pt=Br_l2ptFacts,
     ptp_port_ds=Ptp_port_dsFacts,
     dcbx=DcbxFacts,
