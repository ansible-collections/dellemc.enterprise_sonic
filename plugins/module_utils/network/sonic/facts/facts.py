--- conflicted
+++ resolved
@@ -164,15 +164,12 @@
     fbs_classifiers=Fbs_classifiersFacts,
     br_l2pt=Br_l2ptFacts,
     mirroring=MirroringFacts,
-<<<<<<< HEAD
     mfa=MfaFacts,
-    dcbx=DcbxFacts
-=======
+    dcbx=DcbxFacts,
     ptp_port_ds=Ptp_port_dsFacts,
     dcbx=DcbxFacts,
     evpn_esi_multihome=Evpn_esi_multihomeFacts,
     ssh_server=Ssh_serverFacts
->>>>>>> 3ce42453
 )
 
 
