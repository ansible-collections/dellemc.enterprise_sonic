#
# -*- coding: utf-8 -*-
# Copyright 2025 Dell Inc. or its subsidiaries. All Rights Reserved.
# GNU General Public License v3.0+
# (see COPYING or https://www.gnu.org/licenses/gpl-3.0.txt)
"""
The facts class for sonic
this file validates each subset of facts and selectively
calls the appropriate facts gathering function
"""

from __future__ import absolute_import, division, print_function
__metaclass__ = type

from ansible_collections.dellemc.enterprise_sonic.plugins.module_utils.network.sonic.argspec.facts.facts import FactsArgs
from ansible_collections.ansible.netcommon.plugins.module_utils.network.common.facts.facts import (
    FactsBase,
)
from ansible_collections.dellemc.enterprise_sonic.plugins.module_utils.network.sonic.facts.vlans.vlans import VlansFacts
from ansible_collections.dellemc.enterprise_sonic.plugins.module_utils.network.sonic.facts.interfaces.interfaces import InterfacesFacts
from ansible_collections.dellemc.enterprise_sonic.plugins.module_utils.network.sonic.facts.l2_interfaces.l2_interfaces import L2_interfacesFacts
from ansible_collections.dellemc.enterprise_sonic.plugins.module_utils.network.sonic.facts.l3_interfaces.l3_interfaces import L3_interfacesFacts
from ansible_collections.dellemc.enterprise_sonic.plugins.module_utils.network.sonic.facts.lag_interfaces.lag_interfaces import Lag_interfacesFacts
from ansible_collections.dellemc.enterprise_sonic.plugins.module_utils.network.sonic.facts.bgp.bgp import BgpFacts
from ansible_collections.dellemc.enterprise_sonic.plugins.module_utils.network.sonic.facts.bgp_af.bgp_af import Bgp_afFacts
from ansible_collections.dellemc.enterprise_sonic.plugins.module_utils.network.sonic.facts.bgp_neighbors.bgp_neighbors import Bgp_neighborsFacts
from ansible_collections.dellemc.enterprise_sonic.plugins.module_utils.network.sonic.facts.bgp_neighbors_af.bgp_neighbors_af import Bgp_neighbors_afFacts
from ansible_collections.dellemc.enterprise_sonic.plugins.module_utils.network.sonic.facts.bgp_as_paths.bgp_as_paths import Bgp_as_pathsFacts
from ansible_collections.dellemc.enterprise_sonic.plugins.module_utils.network.sonic.facts.bgp_communities.bgp_communities import Bgp_communitiesFacts
from ansible_collections.dellemc.enterprise_sonic.plugins.module_utils.network.sonic.facts.bgp_ext_communities.bgp_ext_communities import (
    Bgp_ext_communitiesFacts,
)
from ansible_collections.dellemc.enterprise_sonic.plugins.module_utils.network.sonic.facts.ospfv2_interfaces.ospfv2_interfaces import Ospfv2_interfacesFacts
from ansible_collections.dellemc.enterprise_sonic.plugins.module_utils.network.sonic.facts.ospfv2.ospfv2 import Ospfv2Facts
from ansible_collections.dellemc.enterprise_sonic.plugins.module_utils.network.sonic.facts.mclag.mclag import MclagFacts
from ansible_collections.dellemc.enterprise_sonic.plugins.module_utils.network.sonic.facts.prefix_lists.prefix_lists import Prefix_listsFacts
from ansible_collections.dellemc.enterprise_sonic.plugins.module_utils.network.sonic.facts.vlan_mapping.vlan_mapping import Vlan_mappingFacts
from ansible_collections.dellemc.enterprise_sonic.plugins.module_utils.network.sonic.facts.vrfs.vrfs import VrfsFacts
from ansible_collections.dellemc.enterprise_sonic.plugins.module_utils.network.sonic.facts.vrrp.vrrp import VrrpFacts
from ansible_collections.dellemc.enterprise_sonic.plugins.module_utils.network.sonic.facts.vxlans.vxlans import VxlansFacts
from ansible_collections.dellemc.enterprise_sonic.plugins.module_utils.network.sonic.facts.users.users import UsersFacts
from ansible_collections.dellemc.enterprise_sonic.plugins.module_utils.network.sonic.facts.port_breakout.port_breakout import Port_breakoutFacts
from ansible_collections.dellemc.enterprise_sonic.plugins.module_utils.network.sonic.facts.aaa.aaa import AaaFacts
from ansible_collections.dellemc.enterprise_sonic.plugins.module_utils.network.sonic.facts.ldap.ldap import LdapFacts
from ansible_collections.dellemc.enterprise_sonic.plugins.module_utils.network.sonic.facts.tacacs_server.tacacs_server import Tacacs_serverFacts
from ansible_collections.dellemc.enterprise_sonic.plugins.module_utils.network.sonic.facts.system.system import SystemFacts
from ansible_collections.dellemc.enterprise_sonic.plugins.module_utils.network.sonic.facts.radius_server.radius_server import Radius_serverFacts
from ansible_collections.dellemc.enterprise_sonic.plugins.module_utils.network.sonic.facts.static_routes.static_routes import Static_routesFacts
from ansible_collections.dellemc.enterprise_sonic.plugins.module_utils.network.sonic.facts.ntp.ntp import NtpFacts
from ansible_collections.dellemc.enterprise_sonic.plugins.module_utils.network.sonic.facts.logging.logging import LoggingFacts
from ansible_collections.dellemc.enterprise_sonic.plugins.module_utils.network.sonic.facts.pki.pki import PkiFacts
from ansible_collections.dellemc.enterprise_sonic.plugins.module_utils.network.sonic.facts.ip_neighbor.ip_neighbor import Ip_neighborFacts
from ansible_collections.dellemc.enterprise_sonic.plugins.module_utils.network.sonic.facts.ipv6_router_advertisement.ipv6_router_advertisement import (
    Ipv6_router_advertisementFacts
)
from ansible_collections.dellemc.enterprise_sonic.plugins.module_utils.network.sonic.facts.port_group.port_group import Port_groupFacts
from ansible_collections.dellemc.enterprise_sonic.plugins.module_utils.network.sonic.facts.dhcp_relay.dhcp_relay import Dhcp_relayFacts
from ansible_collections.dellemc.enterprise_sonic.plugins.module_utils.network.sonic.facts.dhcp_snooping.dhcp_snooping import Dhcp_snoopingFacts
from ansible_collections.dellemc.enterprise_sonic.plugins.module_utils.network.sonic.facts.acl_interfaces.acl_interfaces import Acl_interfacesFacts
from ansible_collections.dellemc.enterprise_sonic.plugins.module_utils.network.sonic.facts.l2_acls.l2_acls import L2_aclsFacts
from ansible_collections.dellemc.enterprise_sonic.plugins.module_utils.network.sonic.facts.l3_acls.l3_acls import L3_aclsFacts
from ansible_collections.dellemc.enterprise_sonic.plugins.module_utils.network.sonic.facts.lldp_global.lldp_global import Lldp_globalFacts
from ansible_collections.dellemc.enterprise_sonic.plugins.module_utils.network.sonic.facts.mac.mac import MacFacts
from ansible_collections.dellemc.enterprise_sonic.plugins.module_utils.network.sonic.facts.bfd.bfd import BfdFacts
from ansible_collections.dellemc.enterprise_sonic.plugins.module_utils.network.sonic.facts.copp.copp import CoppFacts
from ansible_collections.dellemc.enterprise_sonic.plugins.module_utils.network.sonic.facts.route_maps.route_maps import Route_mapsFacts
from ansible_collections.dellemc.enterprise_sonic.plugins.module_utils.network.sonic.facts.lldp_interfaces.lldp_interfaces import Lldp_interfacesFacts
from ansible_collections.dellemc.enterprise_sonic.plugins.module_utils.network.sonic.facts.ptp_default_ds.ptp_default_ds import Ptp_default_dsFacts
from ansible_collections.dellemc.enterprise_sonic.plugins.module_utils.network.sonic.facts.stp.stp import StpFacts
from ansible_collections.dellemc.enterprise_sonic.plugins.module_utils.network.sonic.facts.sflow.sflow import SflowFacts
from ansible_collections.dellemc.enterprise_sonic.plugins.module_utils.network.sonic.facts.fips.fips import FipsFacts
from ansible_collections.dellemc.enterprise_sonic.plugins.module_utils.network.sonic.facts.roce.roce import RoceFacts
from ansible_collections.dellemc.enterprise_sonic.plugins.module_utils.network.sonic.facts.qos_buffer.qos_buffer import Qos_bufferFacts
from ansible_collections.dellemc.enterprise_sonic.plugins.module_utils.network.sonic.facts.qos_pfc.qos_pfc import Qos_pfcFacts
from ansible_collections.dellemc.enterprise_sonic.plugins.module_utils.network.sonic.facts.qos_maps.qos_maps import Qos_mapsFacts
from ansible_collections.dellemc.enterprise_sonic.plugins.module_utils.network.sonic.facts.qos_scheduler.qos_scheduler import Qos_schedulerFacts
from ansible_collections.dellemc.enterprise_sonic.plugins.module_utils.network.sonic.facts.qos_wred.qos_wred import Qos_wredFacts
from ansible_collections.dellemc.enterprise_sonic.plugins.module_utils.network.sonic.facts.qos_interfaces.qos_interfaces import Qos_interfacesFacts
from ansible_collections.dellemc.enterprise_sonic.plugins.module_utils.network.sonic.facts.pim_global.pim_global import Pim_globalFacts
from ansible_collections.dellemc.enterprise_sonic.plugins.module_utils.network.sonic.facts.pim_interfaces.pim_interfaces import Pim_interfacesFacts
from ansible_collections.dellemc.enterprise_sonic.plugins.module_utils.network.sonic.facts.login_lockout.login_lockout import Login_lockoutFacts
from ansible_collections.dellemc.enterprise_sonic.plugins.module_utils.network.sonic.facts.poe.poe import PoeFacts
from ansible_collections.dellemc.enterprise_sonic.plugins.module_utils.network.sonic.facts.mgmt_servers.mgmt_servers import Mgmt_serversFacts
from ansible_collections.dellemc.enterprise_sonic.plugins.module_utils.network.sonic.facts.ospf_area.ospf_area import Ospf_areaFacts
from ansible_collections.dellemc.enterprise_sonic.plugins.module_utils.network.sonic.facts.ssh.ssh import SshFacts
from ansible_collections.dellemc.enterprise_sonic.plugins.module_utils.network.sonic.facts.lst.lst import LstFacts
from ansible_collections.dellemc.enterprise_sonic.plugins.module_utils.network.sonic.facts.fbs_classifiers.fbs_classifiers import Fbs_classifiersFacts
from ansible_collections.dellemc.enterprise_sonic.plugins.module_utils.network.sonic.facts.br_l2pt.br_l2pt import Br_l2ptFacts
from ansible_collections.dellemc.enterprise_sonic.plugins.module_utils.network.sonic.facts.mirroring.mirroring import MirroringFacts
from ansible_collections.dellemc.enterprise_sonic.plugins.module_utils.network.sonic.facts.dcbx.dcbx import DcbxFacts
from ansible_collections.dellemc.enterprise_sonic.plugins.module_utils.network.sonic.facts.evpn_esi_multihome.evpn_esi_multihome import Evpn_esi_multihomeFacts
from ansible_collections.dellemc.enterprise_sonic.plugins.module_utils.network.sonic.facts.mirroring.mirroring import MirroringFacts
from ansible_collections.dellemc.enterprise_sonic.plugins.module_utils.network.sonic.facts.ptp_port_ds.ptp_port_ds import Ptp_port_dsFacts
from ansible_collections.dellemc.enterprise_sonic.plugins.module_utils.network.sonic.facts.dcbx.dcbx import DcbxFacts
from ansible_collections.dellemc.enterprise_sonic.plugins.module_utils.network.sonic.facts.ssh_server.ssh_server import Ssh_serverFacts

FACT_LEGACY_SUBSETS = {}
FACT_RESOURCE_SUBSETS = dict(
    vlans=VlansFacts,
    interfaces=InterfacesFacts,
    l2_interfaces=L2_interfacesFacts,
    l3_interfaces=L3_interfacesFacts,
    lag_interfaces=Lag_interfacesFacts,
    bgp=BgpFacts,
    bgp_af=Bgp_afFacts,
    bgp_neighbors=Bgp_neighborsFacts,
    bgp_neighbors_af=Bgp_neighbors_afFacts,
    bgp_as_paths=Bgp_as_pathsFacts,
    bgp_communities=Bgp_communitiesFacts,
    bgp_ext_communities=Bgp_ext_communitiesFacts,
    ospfv2_interfaces=Ospfv2_interfacesFacts,
    ospfv2=Ospfv2Facts,
    mclag=MclagFacts,
    prefix_lists=Prefix_listsFacts,
    vlan_mapping=Vlan_mappingFacts,
    vrfs=VrfsFacts,
    vrrp=VrrpFacts,
    vxlans=VxlansFacts,
    users=UsersFacts,
    system=SystemFacts,
    port_breakout=Port_breakoutFacts,
    ptp_default_ds=Ptp_default_dsFacts,
    aaa=AaaFacts,
    ldap=LdapFacts,
    tacacs_server=Tacacs_serverFacts,
    radius_server=Radius_serverFacts,
    static_routes=Static_routesFacts,
    ntp=NtpFacts,
    logging=LoggingFacts,
    pki=PkiFacts,
    ip_neighbor=Ip_neighborFacts,
    ipv6_router_advertisement=Ipv6_router_advertisementFacts,
    port_group=Port_groupFacts,
    dhcp_relay=Dhcp_relayFacts,
    dhcp_snooping=Dhcp_snoopingFacts,
    acl_interfaces=Acl_interfacesFacts,
    l2_acls=L2_aclsFacts,
    l3_acls=L3_aclsFacts,
    lldp_global=Lldp_globalFacts,
    mac=MacFacts,
    bfd=BfdFacts,
    copp=CoppFacts,
    route_maps=Route_mapsFacts,
    lldp_interfaces=Lldp_interfacesFacts,
    stp=StpFacts,
    sflow=SflowFacts,
    fips=FipsFacts,
    roce=RoceFacts,
    qos_buffer=Qos_bufferFacts,
    qos_pfc=Qos_pfcFacts,
    qos_maps=Qos_mapsFacts,
    qos_scheduler=Qos_schedulerFacts,
    qos_wred=Qos_wredFacts,
    qos_interfaces=Qos_interfacesFacts,
    pim_global=Pim_globalFacts,
    pim_interfaces=Pim_interfacesFacts,
    login_lockout=Login_lockoutFacts,
    poe=PoeFacts,
    mgmt_servers=Mgmt_serversFacts,
    ospf_area=Ospf_areaFacts,
    ssh=SshFacts,
    lst=LstFacts,
    fbs_classifiers=Fbs_classifiersFacts,
    br_l2pt=Br_l2ptFacts,
    mirroring=MirroringFacts,
<<<<<<< HEAD
    ptp_port_ds=Ptp_port_dsFacts,
    dcbx=DcbxFacts
=======
    dcbx=DcbxFacts,
    evpn_esi_multihome=Evpn_esi_multihomeFacts,
    ssh_server=Ssh_serverFacts
>>>>>>> 6c3bea27
)


class Facts(FactsBase):
    """ The fact class for sonic
    """

    VALID_LEGACY_GATHER_SUBSETS = frozenset(FACT_LEGACY_SUBSETS.keys())
    VALID_RESOURCE_SUBSETS = frozenset(FACT_RESOURCE_SUBSETS.keys())

    def __init__(self, module):
        super(Facts, self).__init__(module)

    def get_facts(self, legacy_facts_type=None, resource_facts_type=None, data=None):
        """ Collect the facts for sonic

        :param legacy_facts_type: List of legacy facts types
        :param resource_facts_type: List of resource fact types
        :param data: previously collected conf
        :rtype: dict
        :return: the facts gathered
        """
        netres_choices = FactsArgs.argument_spec['gather_network_resources'].get('choices', [])
        if self.VALID_RESOURCE_SUBSETS:
            self.get_network_resources_facts(FACT_RESOURCE_SUBSETS, resource_facts_type, data)

        if self.VALID_LEGACY_GATHER_SUBSETS:
            self.get_network_legacy_facts(FACT_LEGACY_SUBSETS, legacy_facts_type)

        return self.ansible_facts, self._warnings<|MERGE_RESOLUTION|>--- conflicted
+++ resolved
@@ -163,15 +163,11 @@
     fbs_classifiers=Fbs_classifiersFacts,
     br_l2pt=Br_l2ptFacts,
     mirroring=MirroringFacts,
-<<<<<<< HEAD
     ptp_port_ds=Ptp_port_dsFacts,
-    dcbx=DcbxFacts
-=======
     dcbx=DcbxFacts,
     evpn_esi_multihome=Evpn_esi_multihomeFacts,
     ssh_server=Ssh_serverFacts
->>>>>>> 6c3bea27
-)
+`)
 
 
 class Facts(FactsBase):
