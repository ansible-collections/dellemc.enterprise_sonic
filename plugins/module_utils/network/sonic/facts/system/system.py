#
# -*- coding: utf-8 -*-
# Copyright 2025 Dell Inc. or its subsidiaries. All Rights Reserved
# GNU General Public License v3.0+
# (see COPYING or https://www.gnu.org/licenses/gpl-3.0.txt)
"""
The sonic system fact class
It is in this file the configuration is collected from the device
for a given resource, parsed, and the facts tree is populated
based on the configuration.
"""
from __future__ import absolute_import, division, print_function
__metaclass__ = type
from copy import deepcopy

from ansible_collections.ansible.netcommon.plugins.module_utils.network.common import (
    utils,
)

from ansible.module_utils.connection import ConnectionError

from ansible_collections.dellemc.enterprise_sonic.plugins.module_utils.network.sonic.sonic import (
    to_request,
    edit_config
)
from ansible_collections.dellemc.enterprise_sonic.plugins.module_utils.network.sonic.argspec.system.system import SystemArgs

GET = "get"


class SystemFacts(object):
    """
    The sonic system fact class
    """

    def __init__(self, module, subspec='config', options='options'):
        self._module = module
        self.argument_spec = SystemArgs.argument_spec
        spec = deepcopy(self.argument_spec)
        if subspec:
            if options:
                facts_argument_spec = spec[subspec][options]
            else:
                facts_argument_spec = spec[subspec]
        else:
            facts_argument_spec = spec

        self.generated_spec = utils.generate_dict(facts_argument_spec)

    def get_system(self):
        """
        Get system hostname available in chassis
        """
        request = [{"path": "data/openconfig-system:system/config", "method": GET}]
        try:
            response = edit_config(self._module, to_request(self._module, request))
        except ConnectionError as exc:
            self._module.fail_json(msg=str(exc), code=exc.code)
        if ('openconfig-system:config' in response[0][1]):
            data = response[0][1]['openconfig-system:config']
        else:
            data = {}
        return data

    def get_intf_naming_auto_breakout(self):
        """
        Get interface_naming_mode and auto-breakout status available in chassis
        """
        request = [{"path": "data/sonic-device-metadata:sonic-device-metadata/DEVICE_METADATA/DEVICE_METADATA_LIST=localhost", "method": GET}]
        try:
            response = edit_config(self._module, to_request(self._module, request))
        except ConnectionError as exc:
            self._module.fail_json(msg=str(exc), code=exc.code)
        data = {}
        if ('sonic-device-metadata:DEVICE_METADATA_LIST' in response[0][1]):
            intf_data = response[0][1]['sonic-device-metadata:DEVICE_METADATA_LIST']
            if 'intf_naming_mode' in intf_data[0]:
                if intf_data[0]['intf_naming_mode'] == 'standard-ext':
                    intf_data[0]['intf_naming_mode'] = 'standard_extended'
                data['intf_naming_mode'] = intf_data[0]['intf_naming_mode']
            if 'auto-breakout' in intf_data[0]:
                data['auto-breakout'] = intf_data[0]['auto-breakout']
        return data

    def get_anycast_addr(self):
        """
        Get system anycast address available in chassis
        """
        request = [{"path": "data/sonic-sag:sonic-sag/SAG_GLOBAL/SAG_GLOBAL_LIST/", "method": GET}]
        try:
            response = edit_config(self._module, to_request(self._module, request))
        except ConnectionError as exc:
            self._module.fail_json(msg=str(exc), code=exc.code)
        if ('sonic-sag:SAG_GLOBAL_LIST' in response[0][1]):
            data = response[0][1]['sonic-sag:SAG_GLOBAL_LIST'][0]
        else:
            data = {}
        return data

    def get_load_share_hash_algo(self):
        """
        Get load share hash algorithm
        """
        request = [{"path": "data/openconfig-loadshare-mode-ext:loadshare/hash-algorithm/config", "method": GET}]
        try:
            response = edit_config(self._module, to_request(self._module, request))
        except ConnectionError as exc:
            self._module.fail_json(msg=str(exc), code=exc.code)
        if ('openconfig-loadshare-mode-ext:config' in response[0][1]):
            data = response[0][1]['openconfig-loadshare-mode-ext:config']
        else:
            data = {}
        return data

    def get_auditd_rules(self):
        """
        Get auditd rules configuration available in chassis
        """
        request = [{"path": "data/openconfig-system:system/openconfig-system-ext:auditd-system", "method": GET}]
        try:
            response = edit_config(self._module, to_request(self._module, request))
        except ConnectionError as exc:
            self._module.fail_json(msg=str(exc), code=exc.code)
        data = {}
        if response and response[0]:
            if len(response[0]) > 1:
                if ('openconfig-system-ext:auditd-system' in response[0][1]):
                    auditd_system_data = response[0][1]['openconfig-system-ext:auditd-system']
                    if 'config' in auditd_system_data:
                        audit_rules_config = auditd_system_data['config']
                        if 'audit-rules' in audit_rules_config:
                            audit_rules = audit_rules_config['audit-rules']
                            data['audit-rules'] = audit_rules
        return data

<<<<<<< HEAD
    def get_switching_mode(self):
        """
        Get switching-mode configuration if available in chassis
        Switching-mode is not available as a resource to query until it has been configured to CUT_THROUGH mode at least once.
        In that scenario it is assumed the value is STORE_AND_FORWARD.
        """
        request = [{"path": "data/openconfig-system:system/config/switching-mode", "method": GET}]
=======
    def get_concurrent_session_limit(self):
        """Get concurrent session limit configured on chassis"""
        request = [{"path": "data/openconfig-system:system/openconfig-system-ext:login/concurrent-session/config", "method": GET}]
>>>>>>> 6e673f81
        try:
            response = edit_config(self._module, to_request(self._module, request))
        except ConnectionError as exc:
            self._module.fail_json(msg=str(exc), code=exc.code)
        data = {}
        if response and response[0]:
            if len(response[0]) > 1:
<<<<<<< HEAD
                if ('openconfig-system:switching-mode' in response[0][1]):
                    data["switching-mode"] = response[0][1]['openconfig-system:switching-mode']
                else:
                    data["switching-mode"] = "STORE_AND_FORWARD"
=======
                if ('openconfig-system-ext:config' in response[0][1]):
                    session_limit = response[0][1]['openconfig-system-ext:config']
                    if 'limit' in session_limit:
                        data['concurrent_session_limit'] = session_limit['limit']
>>>>>>> 6e673f81
        return data

    def populate_facts(self, connection, ansible_facts, data=None):
        """ Populate the facts for system
        :param connection: the device connection
        :param ansible_facts: Facts dictionary
        :param data: previously collected conf
        :rtype: dictionary
        :returns: facts
        """
        if not data:
            data = self.get_system()
        intf_naming_auto_breakout = self.get_intf_naming_auto_breakout()
        if intf_naming_auto_breakout:
            data.update(intf_naming_auto_breakout)
        anycast_addr = self.get_anycast_addr()
        if anycast_addr:
            data.update(anycast_addr)
        load_share_hash_algo = self.get_load_share_hash_algo()
        if load_share_hash_algo:
            data.update(load_share_hash_algo)
        auditd_rules = self.get_auditd_rules()
        if auditd_rules:
            data.update(auditd_rules)
<<<<<<< HEAD
        switching_mode = self.get_switching_mode()
        if switching_mode:
            data.update(switching_mode)
=======
        session_limit = self.get_concurrent_session_limit()
        if session_limit:
            data.update(session_limit)
>>>>>>> 6e673f81
        objs = []
        objs = self.render_config(self.generated_spec, data)
        facts = {}
        if objs:
            params = utils.validate_config(self.argument_spec, {'config': objs})
            facts['system'] = utils.remove_empties(params['config'])
        ansible_facts['ansible_network_resources'].update(facts)
        return ansible_facts

    def render_config(self, spec, conf):
        """
        Render config as dictionary structure and delete keys
          from spec for null values

        :param spec: The facts tree, generated from the argspec
        :param conf: The configuration
        :rtype: dictionary
        :returns: The generated config
        """
        config = self.parse_sonic_system(spec, conf)
        return config

    def parse_sonic_system(self, spec, conf):
        config = deepcopy(spec)
        if conf:
            if ('hostname' in conf) and (conf['hostname']):
                config['hostname'] = conf['hostname']
            if ('intf_naming_mode' in conf) and (conf['intf_naming_mode']):
                config['interface_naming'] = conf['intf_naming_mode']
            if ('IPv4' in conf) and (conf['IPv4'] == "enable"):
                config['anycast_address']['ipv4'] = True
            if ('IPv4' in conf) and (conf['IPv4'] == "disable"):
                config['anycast_address']['ipv4'] = False
            if ('IPv6' in conf) and (conf['IPv6'] == "enable"):
                config['anycast_address']['ipv6'] = True
            if ('IPv6' in conf) and (conf['IPv6'] == "disable"):
                config['anycast_address']['ipv6'] = False
            if ('gwmac' in conf) and (conf['gwmac']):
                config['anycast_address']['mac_address'] = conf['gwmac']
            if ('auto-breakout' in conf) and (conf['auto-breakout']):
                config['auto_breakout'] = conf['auto-breakout']
            if ('switching-mode' in conf) and (conf['switching-mode']):
                config['switching_mode'] = conf['switching-mode']
            if ('algorithm' in conf) and (conf['algorithm']):
                config['load_share_hash_algo'] = conf['algorithm']
            if ('audit-rules' in conf) and (conf['audit-rules']):
                config['audit_rules'] = conf['audit-rules']
            if ('concurrent_session_limit' in conf) and (conf['concurrent_session_limit']):
                config['concurrent_session_limit'] = conf['concurrent_session_limit']

        return utils.remove_empties(config)<|MERGE_RESOLUTION|>--- conflicted
+++ resolved
@@ -133,7 +133,22 @@
                             data['audit-rules'] = audit_rules
         return data
 
-<<<<<<< HEAD
+    def get_concurrent_session_limit(self):
+        """Get concurrent session limit configured on chassis"""
+        request = [{"path": "data/openconfig-system:system/openconfig-system-ext:login/concurrent-session/config", "method": GET}]
+        try:
+            response = edit_config(self._module, to_request(self._module, request))
+        except ConnectionError as exc:
+            self._module.fail_json(msg=str(exc), code=exc.code)
+        data = {}
+        if response and response[0]:
+            if len(response[0]) > 1:
+                if ('openconfig-system-ext:config' in response[0][1]):
+                    session_limit = response[0][1]['openconfig-system-ext:config']
+                    if 'limit' in session_limit:
+                        data['concurrent_session_limit'] = session_limit['limit']
+        return data
+
     def get_switching_mode(self):
         """
         Get switching-mode configuration if available in chassis
@@ -141,11 +156,6 @@
         In that scenario it is assumed the value is STORE_AND_FORWARD.
         """
         request = [{"path": "data/openconfig-system:system/config/switching-mode", "method": GET}]
-=======
-    def get_concurrent_session_limit(self):
-        """Get concurrent session limit configured on chassis"""
-        request = [{"path": "data/openconfig-system:system/openconfig-system-ext:login/concurrent-session/config", "method": GET}]
->>>>>>> 6e673f81
         try:
             response = edit_config(self._module, to_request(self._module, request))
         except ConnectionError as exc:
@@ -153,17 +163,10 @@
         data = {}
         if response and response[0]:
             if len(response[0]) > 1:
-<<<<<<< HEAD
                 if ('openconfig-system:switching-mode' in response[0][1]):
                     data["switching-mode"] = response[0][1]['openconfig-system:switching-mode']
                 else:
                     data["switching-mode"] = "STORE_AND_FORWARD"
-=======
-                if ('openconfig-system-ext:config' in response[0][1]):
-                    session_limit = response[0][1]['openconfig-system-ext:config']
-                    if 'limit' in session_limit:
-                        data['concurrent_session_limit'] = session_limit['limit']
->>>>>>> 6e673f81
         return data
 
     def populate_facts(self, connection, ansible_facts, data=None):
@@ -188,15 +191,12 @@
         auditd_rules = self.get_auditd_rules()
         if auditd_rules:
             data.update(auditd_rules)
-<<<<<<< HEAD
+        session_limit = self.get_concurrent_session_limit()
+        if session_limit:
+            data.update(session_limit)
         switching_mode = self.get_switching_mode()
         if switching_mode:
             data.update(switching_mode)
-=======
-        session_limit = self.get_concurrent_session_limit()
-        if session_limit:
-            data.update(session_limit)
->>>>>>> 6e673f81
         objs = []
         objs = self.render_config(self.generated_spec, data)
         facts = {}
