--- conflicted
+++ resolved
@@ -172,17 +172,10 @@
         for vs in v_speeds_list:
             v_speeds_int_list.append(int(vs))
 
-<<<<<<< HEAD
-        dft_speed_int = 0
-        if v_speeds_int_list:
-            dft_speed_int = max(v_speeds_int_list)
-        dft_intf_speed = intf_speed_map.get(dft_speed_int, 'SPEED_DEFAULT')
-
-    if dft_intf_speed == 'SPEED_DEFAULT':
-        module.fail_json(msg="Unable to retireve default port speed for the interface {0}".format(intf_name))
-
-    return dft_intf_speed
-
+    if v_speeds_int_list:
+        return v_speeds_int_list
+    else:
+        module.fail_json(msg="Unable to retrieve valid port speeds for the interface {0}".format(intf_name))
 
 def get_port_num(module, interface):
     port_num = 65535
@@ -221,10 +214,4 @@
             first_element = port_response[0][1]
             intf = first_element["sonic-port:alias"]
             port_num = intf.replace("Ethernet", "")
-    return port_num
-=======
-    if v_speeds_int_list:
-        return v_speeds_int_list
-    else:
-        module.fail_json(msg="Unable to retrieve valid port speeds for the interface {0}".format(intf_name))
->>>>>>> 18936148
+    return port_num