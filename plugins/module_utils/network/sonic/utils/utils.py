--- conflicted
+++ resolved
@@ -521,9 +521,6 @@
         except ConnectionError as exc:
             module.fail_json(msg=str(exc), code=exc.code)
 
-<<<<<<< HEAD
-        reply = response[0][1]
-=======
         reply = response[0][1]
 
     return reply
@@ -678,5 +675,4 @@
         for key in key_set:
             replaced_conf[key] = exist_conf[key]
 
-    return replaced_conf
->>>>>>> 535b9e17
+    return replaced_conf