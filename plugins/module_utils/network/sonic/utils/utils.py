--- conflicted
+++ resolved
@@ -13,11 +13,8 @@
 import re
 import json
 import ast
-<<<<<<< HEAD
+from copy import copy
 from itertools import (count, groupby)
-=======
-from copy import copy
->>>>>>> d8708af0
 from ansible.module_utils.six import iteritems
 from ansible_collections.ansible.netcommon.plugins.module_utils.network.common.utils import (
     remove_empties
