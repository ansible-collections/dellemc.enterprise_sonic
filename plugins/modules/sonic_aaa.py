--- conflicted
+++ resolved
@@ -130,11 +130,6 @@
         auth_method:
           - local
           - ldap
-<<<<<<< HEAD
-          - radius
-          - tacacs+
-=======
->>>>>>> 7c23fe1a
         console_auth_local: true
         failthrough: true
       authorization:
@@ -323,11 +318,6 @@
         auth_method:
           - local
           - ldap
-<<<<<<< HEAD
-          - radius
-          - tacacs+
-=======
->>>>>>> 7c23fe1a
         console_auth_local: true
         failthrough: true
       authorization:
