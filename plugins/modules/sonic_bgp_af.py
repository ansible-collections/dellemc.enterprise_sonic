--- conflicted
+++ resolved
@@ -290,11 +290,7 @@
 # Before state:
 # -------------
 #
-<<<<<<< HEAD
 # sonic# show running-configuration bgp
-=======
-# do show running-configuration bgp
->>>>>>> ffd8832f
 # !
 # router bgp 51 vrf VrfReg1
 #  log-neighbor-changes
@@ -318,7 +314,6 @@
 #   maximum-paths 1
 #   maximum-paths ibgp 1
 #   dampening
-<<<<<<< HEAD
 #  !
 #  address-family ipv6 unicast
 #   redistribute connected route-map bb metric 21
@@ -327,26 +322,13 @@
 #   maximum-paths 4
 #   maximum-paths ibgp 5
 #  !
-=======
-#  !
-#  address-family ipv6 unicast
-#   redistribute connected route-map bb metric 21
-#   redistribute ospf route-map aa metric 27
-#   redistribute static route-map bb metric 26
-#   maximum-paths 4
-#   maximum-paths ibgp 5
-#  !
->>>>>>> ffd8832f
 #  address-family l2vpn evpn
 #   advertise-svi-ip
 #   advertise ipv6 unicast route-map aa
 #   rd 3.3.3.3:33
 #   route-target import 22:22
 #   route-target export 33:33
-<<<<<<< HEAD
 #   dup-addr-detection
-=======
->>>>>>> ffd8832f
 #   advertise-pip ip 1.1.1.1 peer-ip 2.2.2.2
 #   !
 #   vni 1
@@ -420,11 +402,7 @@
 # After state:
 # ------------
 #
-<<<<<<< HEAD
 # sonic# show running-configuration bgp
-=======
-# do show running-configuration bgp
->>>>>>> ffd8832f
 # !
 # router bgp 51 vrf VrfReg1
 #  log-neighbor-changes
@@ -444,24 +422,15 @@
 #  address-family ipv6 unicast
 #  !
 #  address-family l2vpn evpn
-<<<<<<< HEAD
 #   dup-addr-detection
 #
 
-# Using deleted
-=======
-#
 #  Using "deleted" state
->>>>>>> ffd8832f
 #
 #  Before state:
 #  -------------
 #
-<<<<<<< HEAD
 # sonic# show running-configuration bgp
-=======
-# do show running-configuration bgp
->>>>>>> ffd8832f
 # !
 # router bgp 51 vrf VrfReg1
 #  log-neighbor-changes
@@ -494,11 +463,7 @@
 # After state:
 # ------------
 #
-<<<<<<< HEAD
 # sonic# show running-configuration bgp
-=======
-# do show running-configuration bgp
->>>>>>> ffd8832f
 # !
 # router bgp 51 vrf VrfReg1
 #  log-neighbor-changes
@@ -508,40 +473,24 @@
 #  router-id 111.2.2.41
 #  timers 60 180
 #
-<<<<<<< HEAD
-
-# Using merged
-=======
+
 #  Using "merged" state
->>>>>>> ffd8832f
 #
 #  Before state:
 #  -------------
 #
-<<<<<<< HEAD
 # sonic# show running-configuration bgp
 # !
 # router bgp 51 vrf VrfReg1
 #  log-neighbor-changes
 #  timers 60 180
 # !
-=======
-# do show running-configuration bgp
-# !
-# router bgp 51 vrf VrfReg1
-#  log-neighbor-changes
-#  timers 60 180
-# !
->>>>>>> ffd8832f
 # router bgp 51
 #  router-id 111.2.2.41
 #  timers 60 180
 #  !
 #  address-family l2vpn evpn
-<<<<<<< HEAD
 #   dup-addr-detection
-=======
->>>>>>> ffd8832f
 #
 
 - name: Merge provided BGP address family configuration on the device.
@@ -558,13 +507,10 @@
               advertise_svi_ip: true
               advertise_all_vni: false
               advertise_default_gw: false
-<<<<<<< HEAD
               dup_addr_detection:
                 freeze: permanent
                 max_moves: 10
                 time: 600
-=======
->>>>>>> ffd8832f
               route_advertise_list:
                 - advertise_afi: ipv4
                   route_map: bb
@@ -620,18 +566,11 @@
                     - default
                   route_map: rmap-1
     state: merged
-<<<<<<< HEAD
 
 # After state:
 # ------------
 #
 # sonic# show running-configuration bgp
-=======
-# After state:
-# ------------
-#
-# do show running-configuration bgp
->>>>>>> ffd8832f
 # !
 # router bgp 51 vrf VrfReg1
 #  log-neighbor-changes
@@ -666,11 +605,8 @@
 #   rd 1.1.1.1:11
 #   route-target import 12:12
 #   route-target import 13:13
-<<<<<<< HEAD
 #   dup-addr-detection max-moves 10 time 600
 #   dup-addr-detection freeze permanent
-=======
->>>>>>> ffd8832f
 #   advertise-pip ip 3.3.3.3 peer-ip 4.4.4.4
 #   !
 #   vni 1
@@ -679,22 +615,14 @@
 #    rd 5.5.5.5:55
 #    route-target import 88:88
 #    route-target export 77:77
-<<<<<<< HEAD
-#
-=======
-
->>>>>>> ffd8832f
+#
 
 # Using "replaced" state
 #
 # Before state:
 # -------------
 #
-<<<<<<< HEAD
 # sonic# show running-configuration bgp
-=======
-# do show running-configuration bgp
->>>>>>> ffd8832f
 # !
 # router bgp 51 vrf VrfReg1
 #  log-neighbor-changes
@@ -730,21 +658,12 @@
 #   network 192.168.10.1/32
 #   aggregate-address 5.5.5.5/5 as-set summary-only route-map bb
 #   dampening
-<<<<<<< HEAD
 #  !
 #  address-family ipv6 unicast
 #   redistribute static route-map aa metric 26
 #   maximum-paths 4
 #   maximum-paths ibgp 5
 #  !
-=======
-#  !
-#  address-family ipv6 unicast
-#   redistribute static route-map aa metric 26
-#   maximum-paths 4
-#   maximum-paths ibgp 5
-#  !
->>>>>>> ffd8832f
 #  address-family l2vpn evpn
 #   advertise-all-vni
 #   advertise-svi-ip
@@ -761,10 +680,7 @@
 #    rd 5.5.5.5:55
 #    route-target import 88:88
 #    route-target export 77:77
-<<<<<<< HEAD
-#
-=======
->>>>>>> ffd8832f
+#
 
 - name: Replace device configuration of address families of specified BGP AS with provided configuration.
   dellemc.enterprise_sonic.sonic_bgp_af:
@@ -826,11 +742,7 @@
 # After state:
 # ------------
 #
-<<<<<<< HEAD
 # sonic# show running-configuration bgp
-=======
-# do show running-configuration bgp
->>>>>>> ffd8832f
 # !
 # router bgp 51 vrf VrfReg1
 #  log-neighbor-changes
@@ -856,7 +768,6 @@
 #  router-id 111.2.2.41
 #  log-neighbor-changes
 #  timers 60 180
-<<<<<<< HEAD
 #  !
 #  address-family ipv4 unicast
 #   redistribute connected
@@ -873,24 +784,6 @@
 #   maximum-paths 4
 #   maximum-paths ibgp 5
 #  !
-=======
-#  !
-#  address-family ipv4 unicast
-#   redistribute connected
-#   redistribute ospf metric 30
-#   maximum-paths 1
-#   maximum-paths ibgp 1
-#   network 2.2.2.2/16
-#   network 192.168.10.1/32
-#   aggregate-address 5.5.5.5/5 as-set
-#   dampening
-#  !
-#  address-family ipv6 unicast
-#   redistribute static route-map aa metric 26
-#   maximum-paths 4
-#   maximum-paths ibgp 5
-#  !
->>>>>>> ffd8832f
 #  address-family l2vpn evpn
 #   advertise-svi-ip
 #   advertise ipv4 unicast route-map bb
@@ -906,22 +799,14 @@
 #    rd 10.10.10.10:55
 #    route-target import 88:88
 #    route-target export 77:77
-<<<<<<< HEAD
-#
-=======
-
->>>>>>> ffd8832f
+#
 
 # Using "overridden" state
 #
 # Before state:
 # -------------
 #
-<<<<<<< HEAD
 # sonic# show running-configuration bgp
-=======
-# do show running-configuration bgp
->>>>>>> ffd8832f
 # !
 # router bgp 51 vrf VrfReg1
 #  log-neighbor-changes
@@ -961,12 +846,8 @@
 #   rd 1.1.1.1:11
 #   route-target import 12:12
 #   route-target export 13:13
-<<<<<<< HEAD
 #   dup-addr-detection max-moves 10 time 600
 #   dup-addr-detection freeze permanent
-=======
-#   dup-addr-detection
->>>>>>> ffd8832f
 #   advertise-pip ip 3.3.3.3 peer-ip 4.4.4.4
 #   !
 #   vni 1
@@ -975,10 +856,7 @@
 #    rd 5.5.5.5:55
 #    route-target import 88:88
 #    route-target export 77:77
-<<<<<<< HEAD
-#
-=======
->>>>>>> ffd8832f
+#
 
 - name: Override device configuration of BGP address families with provided configuration.
   dellemc.enterprise_sonic.sonic_bgp_af:
@@ -994,11 +872,8 @@
               advertise_svi_ip: true
               advertise_all_vni: true
               advertise_default_gw: false
-<<<<<<< HEAD
               dup_addr_detection:
                 freeze: '600'
-=======
->>>>>>> ffd8832f
               route_advertise_list:
                 - advertise_afi: ipv4
                   route_map: bb
@@ -1036,11 +911,7 @@
 # After state:
 # ------------
 #
-<<<<<<< HEAD
 # sonic# show running-configuration bgp
-=======
-# do show running-configuration bgp
->>>>>>> ffd8832f
 # !
 # router bgp 51 vrf VrfReg1
 #  log-neighbor-changes
@@ -1050,7 +921,6 @@
 #  router-id 111.2.2.41
 #  log-neighbor-changes
 #  timers 60 180
-<<<<<<< HEAD
 #  !
 #  address-family ipv4 unicast
 #   redistribute connected
@@ -1062,19 +932,6 @@
 #   aggregate-address 4.4.4.4/4 as-set summary-only route-map bb
 #   dampening
 #  !
-=======
-#  !
-#  address-family ipv4 unicast
-#   redistribute connected
-#   redistribute ospf metric 30
-#   maximum-paths 1
-#   maximum-paths ibgp 1
-#   network 2.2.2.2/16
-#   network 192.168.10.1/32
-#   aggregate-address 4.4.4.4/4 as-set summary-only route-map bb
-#   dampening
-#  !
->>>>>>> ffd8832f
 #  address-family l2vpn evpn
 #   advertise-all-vni
 #   advertise-svi-ip
@@ -1083,10 +940,7 @@
 #   route-target import 22:22
 #   route-target export 13:13
 #   dup-addr-detection
-<<<<<<< HEAD
 #   dup-addr-detection freeze 600
-=======
->>>>>>> ffd8832f
 #   advertise-pip ip 3.3.3.3 peer-ip 4.4.4.4
 #   !
 #   vni 5
@@ -1095,10 +949,7 @@
 #    rd 10.10.10.10:55
 #    route-target import 88:88
 #    route-target export 77:77
-<<<<<<< HEAD
-#
-=======
->>>>>>> ffd8832f
+#
 """
 
 RETURN = """
