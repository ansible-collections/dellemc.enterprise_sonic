--- conflicted
+++ resolved
@@ -96,12 +96,9 @@
       - sflow
       - fips
       - qos_buffer
-<<<<<<< HEAD
-      - qos_scheduler
-=======
       - qos_pfc
       - qos_maps
->>>>>>> e3ea5680
+      - qos_scheduler
 """
 
 EXAMPLES = """
