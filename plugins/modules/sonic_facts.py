--- conflicted
+++ resolved
@@ -50,80 +50,6 @@
     type: list
     elements: str
     choices:
-<<<<<<< HEAD
-        - all
-        - aaa
-        - acl_interfaces
-        - dcbx
-        - bfd
-        - bgp
-        - bgp_af
-        - bgp_as_paths
-        - bgp_communities
-        - bgp_ext_communities
-        - bgp_neighbors
-        - bgp_neighbors_af
-        - br_l2pt
-        - copp
-        - dhcp_relay
-        - dhcp_snooping
-        - evpn_esi_multihome
-        - fbs_classifiers
-        - fips
-        - interfaces
-        - ip_neighbor
-        - ipv6_router_advertisement
-        - lag_interfaces
-        - ldap
-        - lldp_global
-        - lldp_interfaces
-        - logging
-        - login_lockout
-        - lst
-        - l2_acls
-        - l3_acls
-        - l2_interfaces
-        - l3_interfaces
-        - mac
-        - mclag
-        - mgmt_servers
-        - mirroring
-        - ntp
-        - ospf_area
-        - ospfv2
-        - ospfv2_interfaces
-        - pim_global
-        - pim_interfaces
-        - pki
-        - poe
-        - port_breakout
-        - port_group
-        - prefix_lists
-        - ptp_default_ds
-        - qos_buffer
-        - qos_interfaces
-        - qos_maps
-        - qos_pfc
-        - qos_scheduler
-        - qos_wred
-        - radius_server
-        - roce
-        - route_maps
-        - sflow
-        - snmp
-        - ssh
-        - ssh_server
-        - static_routes
-        - stp
-        - system
-        - tacacs_server
-        - users
-        - vlans
-        - vlan_mapping
-        - vrfs
-        - vrrp
-        - vxlans
-=======
       - all
       - vlans
       - interfaces
@@ -197,7 +123,7 @@
       - mirroring
       - evpn_esi_multihome
       - ssh_server
->>>>>>> d7e10d32
+      - snmp
 """
 
 EXAMPLES = """
