#!/usr/bin/python
# -*- coding: utf-8 -*-
# Copyright 2025 Dell Inc. or its subsidiaries. All Rights Reserved.
# GNU General Public License v3.0+
# (see COPYING or https://www.gnu.org/licenses/gpl-3.0.txt)
"""
The module file for sonic_facts
"""

from __future__ import absolute_import, division, print_function
__metaclass__ = type

DOCUMENTATION = """
---
module: sonic_facts
version_added: 1.0.0
notes:
- Tested against Enterprise SONiC Distribution by Dell Technologies.
- Supports C(check_mode).
short_description: Collects facts on devices running Enterprise SONiC
description:
  - Collects facts from devices running Enterprise SONiC Distribution by
    Dell Technologies. This module places the facts gathered in the fact tree
    keyed by the respective resource name. The facts module always collects
    a base set of facts from the device and can enable or disable collection
    of additional facts.
author:
- Mohamed Javeed (@javeedf)
- Abirami N (@abirami-n)
options:
  gather_subset:
    description:
      - When supplied, this argument restricts the facts collected
        to a given subset. Possible values for this argument include
        all, min, hardware, config, legacy, and interfaces. Can specify a
        list of values to include a larger subset. Values can also be used
        with an initial '!' to specify that a specific subset should
        not be collected.
    required: false
    type: list
    elements: str
    default: '!config'
  gather_network_resources:
    description:
      - When supplied, this argument restricts the facts collected
        to a given subset. Possible values for this argument include
        all and the resources like 'all', 'interfaces', 'vlans', 'lag_interfaces', 'l2_interfaces', 'l3_interfaces'.
        Can specify a list of values to include a larger subset. Values
        can also be used with an initial '!' to specify that a
        specific subset should not be collected.
    required: false
    type: list
    elements: str
    choices:
      - all
      - vlans
      - interfaces
      - l2_interfaces
      - l3_interfaces
      - ipv6_router_advertisement
      - lag_interfaces
      - bgp
      - bgp_af
      - bgp_neighbors
      - bgp_neighbors_af
      - bgp_as_paths
      - bgp_communities
      - bgp_ext_communities
      - ospfv2_interfaces
      - ospfv2
      - mclag
      - prefix_lists
      - vlan_mapping
      - vrfs
      - vrrp
      - vxlans
      - users
      - system
      - port_breakout
      - aaa
      - ldap
      - tacacs_server
      - radius_server
      - static_routes
      - ntp
      - logging
      - pki
      - ip_neighbor
      - port_group
      - dhcp_relay
      - acl_interfaces
      - l2_acls
      - l3_acls
      - lldp_global
      - ptp_default_ds
      - mac
      - bfd
      - copp
      - route_maps
      - lldp_interfaces
      - stp
      - poe
      - dhcp_snooping
      - sflow
      - fips
      - roce
      - qos_buffer
      - qos_pfc
      - qos_maps
      - qos_scheduler
      - qos_wred
      - qos_interfaces
      - pim_global
      - pim_interfaces
      - login_lockout
      - mgmt_servers
      - ospf_area
      - ssh
      - lst
      - ptp_port_ds
      - fbs_classifiers
<<<<<<< HEAD
      - ars
=======
      - br_l2pt
      - dcbx
      - mirroring
      - evpn_esi_multihome
      - ssh_server
>>>>>>> 3ce42453
"""

EXAMPLES = """
- name: Gather all facts
  dellemc.enterprise_sonic.sonic_facts:
    gather_subset: all
    gather_network_resources: all
- name: Collects VLAN and interfaces facts
  dellemc.enterprise_sonic.sonic_facts:
    gather_subset:
      - min
    gather_network_resources:
      - vlans
      - interfaces
- name: Do not collects VLAN and interfaces facts
  dellemc.enterprise_sonic.sonic_facts:
    gather_network_resources:
      - "!vlans"
      - "!interfaces"
- name: Collects VLAN and minimal default facts
  dellemc.enterprise_sonic.sonic_facts:
    gather_subset: min
    gather_network_resources: vlans
- name: Collect lag_interfaces and minimal default facts
  dellemc.enterprise_sonic.sonic_facts:
    gather_subset: min
    gather_network_resources: lag_interfaces
"""

RETURN = """
"""

from ansible.module_utils.basic import AnsibleModule
from ansible_collections.dellemc.enterprise_sonic.plugins.module_utils.network.sonic.argspec.facts.facts import FactsArgs
from ansible_collections.dellemc.enterprise_sonic.plugins.module_utils.network.sonic.facts.facts import Facts


def main():
    """
    Main entry point for module execution
    :returns: ansible_facts
    """
    module = AnsibleModule(argument_spec=FactsArgs.argument_spec,
                           supports_check_mode=True)
    warnings = ['default value for `gather_subset` '
                'will be changed to `min` from `!config` v2.11 onwards']

    result = Facts(module).get_facts()

    ansible_facts, additional_warnings = result
    warnings.extend(additional_warnings)

    module.exit_json(ansible_facts=ansible_facts, warnings=warnings)


if __name__ == '__main__':
    main()<|MERGE_RESOLUTION|>--- conflicted
+++ resolved
@@ -119,15 +119,12 @@
       - lst
       - ptp_port_ds
       - fbs_classifiers
-<<<<<<< HEAD
       - ars
-=======
       - br_l2pt
       - dcbx
       - mirroring
       - evpn_esi_multihome
       - ssh_server
->>>>>>> 3ce42453
 """
 
 EXAMPLES = """
