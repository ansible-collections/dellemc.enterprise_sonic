#!/usr/bin/python
# -*- coding: utf-8 -*-
# Copyright 2020 Dell Inc. or its subsidiaries. All Rights Reserved
# GNU General Public License v3.0+
# (see COPYING or https://www.gnu.org/licenses/gpl-3.0.txt)
"""
The module file for sonic_facts
"""

from __future__ import absolute_import, division, print_function
__metaclass__ = type

DOCUMENTATION = """
---
module: sonic_facts
version_added: 1.0.0
notes:
- Tested against Enterprise SONiC Distribution by Dell Technologies.
- Supports C(check_mode).
short_description: Collects facts on devices running Enterprise SONiC
description:
  - Collects facts from devices running Enterprise SONiC Distribution by
    Dell Technologies. This module places the facts gathered in the fact tree
    keyed by the respective resource name. The facts module always collects
    a base set of facts from the device and can enable or disable collection
    of additional facts.
author:
- Mohamed Javeed (@javeedf)
- Abirami N (@abirami-n)
options:
  gather_subset:
    description:
      - When supplied, this argument restricts the facts collected
        to a given subset. Possible values for this argument include
        all, min, hardware, config, legacy, and interfaces. Can specify a
        list of values to include a larger subset. Values can also be used
        with an initial '!' to specify that a specific subset should
        not be collected.
    required: false
    type: list
    elements: str
    default: '!config'
  gather_network_resources:
    description:
      - When supplied, this argument restricts the facts collected
        to a given subset. Possible values for this argument include
        all and the resources like 'all', 'interfaces', 'vlans', 'lag_interfaces', 'l2_interfaces', 'l3_interfaces'.
        Can specify a list of values to include a larger subset. Values
        can also be used with an initial '!' to specify that a
        specific subset should not be collected.
    required: false
    type: list
    elements: str
    choices:
      - all
      - vlans
      - interfaces
      - l2_interfaces
      - l3_interfaces
      - lag_interfaces
      - bgp
      - bgp_af
      - bgp_neighbors
      - bgp_neighbors_af
      - bgp_as_paths
      - bgp_communities
      - bgp_ext_communities
      - mclag
      - prefix_lists
      - vrfs
      - vxlans
      - users
      - system
      - port_breakout
      - aaa
      - tacacs_server
      - radius_server
      - static_routes
      - ntp
      - logging
      - ip_neighbor
      - port_group
      - dhcp_relay
<<<<<<< HEAD
      - l3_acls
=======
      - lldp_global
>>>>>>> e57105b4
"""

EXAMPLES = """
- name: Gather all facts
  dellemc.enterprise_sonic.sonic_facts:
    gather_subset: all
    gather_network_resources: all
- name: Collects VLAN and interfaces facts
  dellemc.enterprise_sonic.sonic_facts:
    gather_subset:
      - min
    gather_network_resources:
      - vlans
      - interfaces
- name: Do not collects VLAN and interfaces facts
  dellemc.enterprise_sonic.sonic_facts:
    gather_network_resources:
      - "!vlans"
      - "!interfaces"
- name: Collects VLAN and minimal default facts
  dellemc.enterprise_sonic.sonic_facts:
    gather_subset: min
    gather_network_resources: vlans
- name: Collect lag_interfaces and minimal default facts
  dellemc.enterprise_sonic.sonic_facts:
    gather_subset: min
    gather_network_resources: lag_interfaces
"""

RETURN = """
"""

from ansible.module_utils.basic import AnsibleModule
from ansible_collections.dellemc.enterprise_sonic.plugins.module_utils.network.sonic.argspec.facts.facts import FactsArgs
from ansible_collections.dellemc.enterprise_sonic.plugins.module_utils.network.sonic.facts.facts import Facts


def main():
    """
    Main entry point for module execution
    :returns: ansible_facts
    """
    module = AnsibleModule(argument_spec=FactsArgs.argument_spec,
                           supports_check_mode=True)
    warnings = ['default value for `gather_subset` '
                'will be changed to `min` from `!config` v2.11 onwards']

    result = Facts(module).get_facts()

    ansible_facts, additional_warnings = result
    warnings.extend(additional_warnings)

    module.exit_json(ansible_facts=ansible_facts, warnings=warnings)


if __name__ == '__main__':
    main()<|MERGE_RESOLUTION|>--- conflicted
+++ resolved
@@ -81,11 +81,8 @@
       - ip_neighbor
       - port_group
       - dhcp_relay
-<<<<<<< HEAD
       - l3_acls
-=======
       - lldp_global
->>>>>>> e57105b4
 """
 
 EXAMPLES = """
