#!/usr/bin/python
# -*- coding: utf-8 -*-
# Copyright 2020 Dell Inc. or its subsidiaries. All Rights Reserved
# GNU General Public License v3.0+
# (see COPYING or https://www.gnu.org/licenses/gpl-3.0.txt)
"""
The module file for sonic_facts
"""

from __future__ import absolute_import, division, print_function
__metaclass__ = type

DOCUMENTATION = """
---
module: sonic_facts
version_added: 1.0.0
notes:
- Tested against Enterprise SONiC Distribution by Dell Technologies.
- Supports C(check_mode).
short_description: Collects facts on devices running Enterprise SONiC
description:
  - Collects facts from devices running Enterprise SONiC Distribution by
    Dell Technologies. This module places the facts gathered in the fact tree
    keyed by the respective resource name. The facts module always collects
    a base set of facts from the device and can enable or disable collection
    of additional facts.
author:
- Mohamed Javeed (@javeedf)
- Abirami N (@abirami-n)
options:
  gather_subset:
    description:
      - When supplied, this argument restricts the facts collected
        to a given subset. Possible values for this argument include
        all, min, hardware, config, legacy, and interfaces. Can specify a
        list of values to include a larger subset. Values can also be used
        with an initial '!' to specify that a specific subset should
        not be collected.
    required: false
    type: list
    elements: str
    default: '!config'
  gather_network_resources:
    description:
      - When supplied, this argument restricts the facts collected
        to a given subset. Possible values for this argument include
        all and the resources like 'all', 'interfaces', 'vlans', 'lag_interfaces', 'l2_interfaces', 'l3_interfaces'.
        Can specify a list of values to include a larger subset. Values
        can also be used with an initial '!' to specify that a
        specific subset should not be collected.
    required: false
    type: list
    elements: str
    choices:
      - all
      - vlans
      - interfaces
      - l2_interfaces
      - l3_interfaces
      - lag_interfaces
      - bgp
      - bgp_af
      - bgp_neighbors
      - bgp_neighbors_af
      - bgp_as_paths
      - bgp_communities
      - bgp_ext_communities
      - mclag
      - prefix_lists
      - vrfs
      - vxlans
      - users
      - system
      - port_breakout
      - aaa
      - tacacs_server
      - radius_server
      - static_routes
      - ntp
      - logging
      - ip_neighbor
      - port_group
      - dhcp_relay
      - acl_interfaces
      - l2_acls
      - l3_acls
      - lldp_global
<<<<<<< HEAD
      - copp
=======
      - bfd
>>>>>>> a054cdfb
"""

EXAMPLES = """
- name: Gather all facts
  dellemc.enterprise_sonic.sonic_facts:
    gather_subset: all
    gather_network_resources: all
- name: Collects VLAN and interfaces facts
  dellemc.enterprise_sonic.sonic_facts:
    gather_subset:
      - min
    gather_network_resources:
      - vlans
      - interfaces
- name: Do not collects VLAN and interfaces facts
  dellemc.enterprise_sonic.sonic_facts:
    gather_network_resources:
      - "!vlans"
      - "!interfaces"
- name: Collects VLAN and minimal default facts
  dellemc.enterprise_sonic.sonic_facts:
    gather_subset: min
    gather_network_resources: vlans
- name: Collect lag_interfaces and minimal default facts
  dellemc.enterprise_sonic.sonic_facts:
    gather_subset: min
    gather_network_resources: lag_interfaces
"""

RETURN = """
"""

from ansible.module_utils.basic import AnsibleModule
from ansible_collections.dellemc.enterprise_sonic.plugins.module_utils.network.sonic.argspec.facts.facts import FactsArgs
from ansible_collections.dellemc.enterprise_sonic.plugins.module_utils.network.sonic.facts.facts import Facts


def main():
    """
    Main entry point for module execution
    :returns: ansible_facts
    """
    module = AnsibleModule(argument_spec=FactsArgs.argument_spec,
                           supports_check_mode=True)
    warnings = ['default value for `gather_subset` '
                'will be changed to `min` from `!config` v2.11 onwards']

    result = Facts(module).get_facts()

    ansible_facts, additional_warnings = result
    warnings.extend(additional_warnings)

    module.exit_json(ansible_facts=ansible_facts, warnings=warnings)


if __name__ == '__main__':
    main()<|MERGE_RESOLUTION|>--- conflicted
+++ resolved
@@ -85,11 +85,8 @@
       - l2_acls
       - l3_acls
       - lldp_global
-<<<<<<< HEAD
+      - bfd
       - copp
-=======
-      - bfd
->>>>>>> a054cdfb
 """
 
 EXAMPLES = """
