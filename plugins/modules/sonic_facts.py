--- conflicted
+++ resolved
@@ -97,11 +97,8 @@
       - fips
       - qos_buffer
       - qos_pfc
-<<<<<<< HEAD
+      - qos_maps
       - pim_interfaces
-=======
-      - qos_maps
->>>>>>> e3ea5680
 """
 
 EXAMPLES = """
