--- conflicted
+++ resolved
@@ -94,11 +94,8 @@
       - stp
       - dhcp_snooping
       - sflow
-<<<<<<< HEAD
+      - fips
       - qos_buffer
-=======
-      - fips
->>>>>>> 8e451eca
 """
 
 EXAMPLES = """
