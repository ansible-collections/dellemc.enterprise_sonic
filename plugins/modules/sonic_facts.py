#!/usr/bin/python
# -*- coding: utf-8 -*-
# Copyright 2024 Dell Inc. or its subsidiaries. All Rights Reserved
# GNU General Public License v3.0+
# (see COPYING or https://www.gnu.org/licenses/gpl-3.0.txt)
"""
The module file for sonic_facts
"""

from __future__ import absolute_import, division, print_function
__metaclass__ = type

DOCUMENTATION = """
---
module: sonic_facts
version_added: 1.0.0
notes:
- Tested against Enterprise SONiC Distribution by Dell Technologies.
- Supports C(check_mode).
short_description: Collects facts on devices running Enterprise SONiC
description:
  - Collects facts from devices running Enterprise SONiC Distribution by
    Dell Technologies. This module places the facts gathered in the fact tree
    keyed by the respective resource name. The facts module always collects
    a base set of facts from the device and can enable or disable collection
    of additional facts.
author:
- Mohamed Javeed (@javeedf)
- Abirami N (@abirami-n)
options:
  gather_subset:
    description:
      - When supplied, this argument restricts the facts collected
        to a given subset. Possible values for this argument include
        all, min, hardware, config, legacy, and interfaces. Can specify a
        list of values to include a larger subset. Values can also be used
        with an initial '!' to specify that a specific subset should
        not be collected.
    required: false
    type: list
    elements: str
    default: '!config'
  gather_network_resources:
    description:
      - When supplied, this argument restricts the facts collected
        to a given subset. Possible values for this argument include
        all and the resources like 'all', 'interfaces', 'vlans', 'lag_interfaces', 'l2_interfaces', 'l3_interfaces'.
        Can specify a list of values to include a larger subset. Values
        can also be used with an initial '!' to specify that a
        specific subset should not be collected.
    required: false
    type: list
    elements: str
    choices:
      - all
      - vlans
      - interfaces
      - l2_interfaces
      - l3_interfaces
      - lag_interfaces
      - bgp
      - bgp_af
      - bgp_neighbors
      - bgp_neighbors_af
      - bgp_as_paths
      - bgp_communities
      - bgp_ext_communities
      - mclag
      - prefix_lists
      - vlan_mapping
      - vrfs
      - vxlans
      - users
      - system
      - port_breakout
      - aaa
      - tacacs_server
      - radius_server
      - static_routes
      - ntp
      - logging
      - pki
      - ip_neighbor
      - port_group
      - dhcp_relay
      - acl_interfaces
      - l2_acls
      - l3_acls
      - lldp_global
      - mac
      - bfd
      - copp
      - route_maps
      - stp
      - dhcp_snooping
      - sflow
      - fips
<<<<<<< HEAD
      - qos_maps
=======
      - qos_buffer
      - qos_pfc
>>>>>>> 329293ae
"""

EXAMPLES = """
- name: Gather all facts
  dellemc.enterprise_sonic.sonic_facts:
    gather_subset: all
    gather_network_resources: all
- name: Collects VLAN and interfaces facts
  dellemc.enterprise_sonic.sonic_facts:
    gather_subset:
      - min
    gather_network_resources:
      - vlans
      - interfaces
- name: Do not collects VLAN and interfaces facts
  dellemc.enterprise_sonic.sonic_facts:
    gather_network_resources:
      - "!vlans"
      - "!interfaces"
- name: Collects VLAN and minimal default facts
  dellemc.enterprise_sonic.sonic_facts:
    gather_subset: min
    gather_network_resources: vlans
- name: Collect lag_interfaces and minimal default facts
  dellemc.enterprise_sonic.sonic_facts:
    gather_subset: min
    gather_network_resources: lag_interfaces
"""

RETURN = """
"""

from ansible.module_utils.basic import AnsibleModule
from ansible_collections.dellemc.enterprise_sonic.plugins.module_utils.network.sonic.argspec.facts.facts import FactsArgs
from ansible_collections.dellemc.enterprise_sonic.plugins.module_utils.network.sonic.facts.facts import Facts


def main():
    """
    Main entry point for module execution
    :returns: ansible_facts
    """
    module = AnsibleModule(argument_spec=FactsArgs.argument_spec,
                           supports_check_mode=True)
    warnings = ['default value for `gather_subset` '
                'will be changed to `min` from `!config` v2.11 onwards']

    result = Facts(module).get_facts()

    ansible_facts, additional_warnings = result
    warnings.extend(additional_warnings)

    module.exit_json(ansible_facts=ansible_facts, warnings=warnings)


if __name__ == '__main__':
    main()<|MERGE_RESOLUTION|>--- conflicted
+++ resolved
@@ -95,12 +95,9 @@
       - dhcp_snooping
       - sflow
       - fips
-<<<<<<< HEAD
-      - qos_maps
-=======
       - qos_buffer
       - qos_pfc
->>>>>>> 329293ae
+      - qos_maps
 """
 
 EXAMPLES = """
