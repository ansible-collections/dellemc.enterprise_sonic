#!/usr/bin/python
# -*- coding: utf-8 -*-
# Copyright 2020 Dell Inc. or its subsidiaries. All Rights Reserved
# GNU General Public License v3.0+
# (see COPYING or https://www.gnu.org/licenses/gpl-3.0.txt)
"""
The module file for sonic_facts
"""

from __future__ import absolute_import, division, print_function
__metaclass__ = type

DOCUMENTATION = """
---
module: sonic_facts
version_added: 1.0.0
notes:
- Tested against Enterprise SONiC Distribution by Dell Technologies.
- Supports C(check_mode).
short_description: Collects facts on devices running Enterprise SONiC
description:
  - Collects facts from devices running Enterprise SONiC Distribution by
    Dell Technologies. This module places the facts gathered in the fact tree
    keyed by the respective resource name. The facts module always collects
    a base set of facts from the device and can enable or disable collection
    of additional facts.
author:
- Mohamed Javeed (@javeedf)
- Abirami N (@abirami-n)
options:
  gather_subset:
    description:
      - When supplied, this argument restricts the facts collected
        to a given subset. Possible values for this argument include
        all, min, hardware, config, legacy, and interfaces. Can specify a
        list of values to include a larger subset. Values can also be used
        with an initial '!' to specify that a specific subset should
        not be collected.
    required: false
    type: list
    elements: str
    default: '!config'
  gather_network_resources:
    description:
      - When supplied, this argument restricts the facts collected
        to a given subset. Possible values for this argument include
        all and the resources like 'all', 'interfaces', 'vlans', 'lag_interfaces', 'l2_interfaces', 'l3_interfaces'.
        Can specify a list of values to include a larger subset. Values
        can also be used with an initial '!' to specify that a
        specific subset should not be collected.
    required: false
    type: list
    elements: str
    choices:
      - all
      - vlans
      - interfaces
      - l2_interfaces
      - l3_interfaces
      - lag_interfaces
      - bgp
      - bgp_af
      - bgp_neighbors
      - bgp_neighbors_af
      - bgp_as_paths
      - bgp_communities
      - bgp_ext_communities
      - mclag
      - prefix_lists
      - vrfs
      - vxlans
      - users
      - system
      - port_breakout
      - aaa
      - tacacs_server
      - radius_server
      - static_routes
      - ntp
      - logging
      - ip_neighbor
      - port_group
      - dhcp_relay
<<<<<<< HEAD
      - bfd
=======
      - lldp_global
>>>>>>> e57105b4
"""

EXAMPLES = """
- name: Gather all facts
  dellemc.enterprise_sonic.sonic_facts:
    gather_subset: all
    gather_network_resources: all
- name: Collects VLAN and interfaces facts
  dellemc.enterprise_sonic.sonic_facts:
    gather_subset:
      - min
    gather_network_resources:
      - vlans
      - interfaces
- name: Do not collects VLAN and interfaces facts
  dellemc.enterprise_sonic.sonic_facts:
    gather_network_resources:
      - "!vlans"
      - "!interfaces"
- name: Collects VLAN and minimal default facts
  dellemc.enterprise_sonic.sonic_facts:
    gather_subset: min
    gather_network_resources: vlans
- name: Collect lag_interfaces and minimal default facts
  dellemc.enterprise_sonic.sonic_facts:
    gather_subset: min
    gather_network_resources: lag_interfaces
"""

RETURN = """
"""

from ansible.module_utils.basic import AnsibleModule
from ansible_collections.dellemc.enterprise_sonic.plugins.module_utils.network.sonic.argspec.facts.facts import FactsArgs
from ansible_collections.dellemc.enterprise_sonic.plugins.module_utils.network.sonic.facts.facts import Facts


def main():
    """
    Main entry point for module execution
    :returns: ansible_facts
    """
    module = AnsibleModule(argument_spec=FactsArgs.argument_spec,
                           supports_check_mode=True)
    warnings = ['default value for `gather_subset` '
                'will be changed to `min` from `!config` v2.11 onwards']

    result = Facts(module).get_facts()

    ansible_facts, additional_warnings = result
    warnings.extend(additional_warnings)

    module.exit_json(ansible_facts=ansible_facts, warnings=warnings)


if __name__ == '__main__':
    main()<|MERGE_RESOLUTION|>--- conflicted
+++ resolved
@@ -81,11 +81,8 @@
       - ip_neighbor
       - port_group
       - dhcp_relay
-<<<<<<< HEAD
+      - lldp_global
       - bfd
-=======
-      - lldp_global
->>>>>>> e57105b4
 """
 
 EXAMPLES = """
