#!/usr/bin/python
# -*- coding: utf-8 -*-
# Copyright 2025 Dell Inc. or its subsidiaries. All Rights Reserved.
# GNU General Public License v3.0+
# (see COPYING or https://www.gnu.org/licenses/gpl-3.0.txt)
"""
The module file for sonic_facts
"""

from __future__ import absolute_import, division, print_function
__metaclass__ = type

DOCUMENTATION = """
---
module: sonic_facts
version_added: 1.0.0
notes:
- Tested against Enterprise SONiC Distribution by Dell Technologies.
- Supports C(check_mode).
short_description: Collects facts on devices running Enterprise SONiC
description:
  - Collects facts from devices running Enterprise SONiC Distribution by
    Dell Technologies. This module places the facts gathered in the fact tree
    keyed by the respective resource name. The facts module always collects
    a base set of facts from the device and can enable or disable collection
    of additional facts.
author:
- Mohamed Javeed (@javeedf)
- Abirami N (@abirami-n)
options:
  gather_subset:
    description:
      - When supplied, this argument restricts the facts collected
        to a given subset. Possible values for this argument include
        all, min, hardware, config, legacy, and interfaces. Can specify a
        list of values to include a larger subset. Values can also be used
        with an initial '!' to specify that a specific subset should
        not be collected.
    required: false
    type: list
    elements: str
    default: '!config'
  gather_network_resources:
    description:
      - When supplied, this argument restricts the facts collected
        to a given subset. Possible values for this argument include
        all and the resources like 'all', 'interfaces', 'vlans', 'lag_interfaces', 'l2_interfaces', 'l3_interfaces'.
        Can specify a list of values to include a larger subset. Values
        can also be used with an initial '!' to specify that a
        specific subset should not be collected.
    required: false
    type: list
    elements: str
    choices:
      - all
      - vlans
      - interfaces
      - l2_interfaces
      - l3_interfaces
      - ipv6_router_advertisement
      - lag_interfaces
      - bgp
      - bgp_af
      - bgp_neighbors
      - bgp_neighbors_af
      - bgp_as_paths
      - bgp_communities
      - bgp_ext_communities
      - ospfv2_interfaces
      - ospfv2
      - mclag
      - prefix_lists
      - vlan_mapping
      - vrfs
      - vrrp
      - vxlans
      - users
      - system
      - port_breakout
      - aaa
      - ldap
      - tacacs_server
      - radius_server
      - static_routes
      - ntp
      - logging
      - pki
      - ip_neighbor
      - port_group
      - dhcp_relay
      - acl_interfaces
      - l2_acls
      - l3_acls
      - lldp_global
      - mac
      - bfd
      - copp
      - route_maps
      - lldp_interfaces
      - stp
      - poe
      - dhcp_snooping
      - sflow
      - fips
      - roce
      - qos_buffer
      - qos_pfc
      - qos_maps
      - qos_scheduler
      - qos_wred
      - qos_interfaces
      - pim_global
      - pim_interfaces
      - login_lockout
      - mgmt_servers
      - ospf_area
      - ssh
      - lst
      - fbs_classifiers
<<<<<<< HEAD
      - fbs_groups
=======
      - br_l2pt
      - dcbx
>>>>>>> f7077d92
      - mirroring
      - evpn_esi_multihome
      - ssh_server
"""

EXAMPLES = """
- name: Gather all facts
  dellemc.enterprise_sonic.sonic_facts:
    gather_subset: all
    gather_network_resources: all
- name: Collects VLAN and interfaces facts
  dellemc.enterprise_sonic.sonic_facts:
    gather_subset:
      - min
    gather_network_resources:
      - vlans
      - interfaces
- name: Do not collects VLAN and interfaces facts
  dellemc.enterprise_sonic.sonic_facts:
    gather_network_resources:
      - "!vlans"
      - "!interfaces"
- name: Collects VLAN and minimal default facts
  dellemc.enterprise_sonic.sonic_facts:
    gather_subset: min
    gather_network_resources: vlans
- name: Collect lag_interfaces and minimal default facts
  dellemc.enterprise_sonic.sonic_facts:
    gather_subset: min
    gather_network_resources: lag_interfaces
"""

RETURN = """
"""

from ansible.module_utils.basic import AnsibleModule
from ansible_collections.dellemc.enterprise_sonic.plugins.module_utils.network.sonic.argspec.facts.facts import FactsArgs
from ansible_collections.dellemc.enterprise_sonic.plugins.module_utils.network.sonic.facts.facts import Facts


def main():
    """
    Main entry point for module execution
    :returns: ansible_facts
    """
    module = AnsibleModule(argument_spec=FactsArgs.argument_spec,
                           supports_check_mode=True)
    warnings = ['default value for `gather_subset` '
                'will be changed to `min` from `!config` v2.11 onwards']

    result = Facts(module).get_facts()

    ansible_facts, additional_warnings = result
    warnings.extend(additional_warnings)

    module.exit_json(ansible_facts=ansible_facts, warnings=warnings)


if __name__ == '__main__':
    main()<|MERGE_RESOLUTION|>--- conflicted
+++ resolved
@@ -117,12 +117,9 @@
       - ssh
       - lst
       - fbs_classifiers
-<<<<<<< HEAD
       - fbs_groups
-=======
       - br_l2pt
       - dcbx
->>>>>>> f7077d92
       - mirroring
       - evpn_esi_multihome
       - ssh_server
