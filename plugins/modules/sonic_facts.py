--- conflicted
+++ resolved
@@ -98,12 +98,9 @@
       - qos_buffer
       - qos_pfc
       - qos_maps
-<<<<<<< HEAD
-      - login_lockout
-=======
       - qos_scheduler
       - qos_wred
->>>>>>> ca9327c8
+      - login_lockout
 """
 
 EXAMPLES = """
