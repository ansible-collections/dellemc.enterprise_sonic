--- conflicted
+++ resolved
@@ -50,7 +50,6 @@
     type: list
     elements: str
     choices:
-<<<<<<< HEAD
         - all
         - aaa
         - acl_interfaces
@@ -99,6 +98,7 @@
         - port_breakout
         - port_group
         - prefix_lists
+        - ptp_default_ds
         - qos_buffer
         - qos_interfaces
         - qos_maps
@@ -122,79 +122,6 @@
         - vrfs
         - vrrp
         - vxlans
-=======
-      - all
-      - vlans
-      - interfaces
-      - l2_interfaces
-      - l3_interfaces
-      - ipv6_router_advertisement
-      - lag_interfaces
-      - bgp
-      - bgp_af
-      - bgp_neighbors
-      - bgp_neighbors_af
-      - bgp_as_paths
-      - bgp_communities
-      - bgp_ext_communities
-      - ospfv2_interfaces
-      - ospfv2
-      - mclag
-      - prefix_lists
-      - vlan_mapping
-      - vrfs
-      - vrrp
-      - vxlans
-      - users
-      - system
-      - port_breakout
-      - aaa
-      - ldap
-      - tacacs_server
-      - radius_server
-      - static_routes
-      - ntp
-      - logging
-      - pki
-      - ip_neighbor
-      - port_group
-      - dhcp_relay
-      - acl_interfaces
-      - l2_acls
-      - l3_acls
-      - lldp_global
-      - ptp_default_ds
-      - mac
-      - bfd
-      - copp
-      - route_maps
-      - lldp_interfaces
-      - stp
-      - poe
-      - dhcp_snooping
-      - sflow
-      - fips
-      - roce
-      - qos_buffer
-      - qos_pfc
-      - qos_maps
-      - qos_scheduler
-      - qos_wred
-      - qos_interfaces
-      - pim_global
-      - pim_interfaces
-      - login_lockout
-      - mgmt_servers
-      - ospf_area
-      - ssh
-      - lst
-      - fbs_classifiers
-      - br_l2pt
-      - dcbx
-      - mirroring
-      - evpn_esi_multihome
-      - ssh_server
->>>>>>> 6c3bea27
 """
 
 EXAMPLES = """
