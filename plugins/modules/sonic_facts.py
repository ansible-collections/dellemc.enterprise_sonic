#!/usr/bin/python
# -*- coding: utf-8 -*-
# Copyright 2025 Dell Inc. or its subsidiaries. All Rights Reserved.
# GNU General Public License v3.0+
# (see COPYING or https://www.gnu.org/licenses/gpl-3.0.txt)
"""
The module file for sonic_facts
"""

from __future__ import absolute_import, division, print_function
__metaclass__ = type

DOCUMENTATION = """
---
module: sonic_facts
version_added: 1.0.0
notes:
- Tested against Enterprise SONiC Distribution by Dell Technologies.
- Supports C(check_mode).
short_description: Collects facts on devices running Enterprise SONiC
description:
  - Collects facts from devices running Enterprise SONiC Distribution by
    Dell Technologies. This module places the facts gathered in the fact tree
    keyed by the respective resource name. The facts module always collects
    a base set of facts from the device and can enable or disable collection
    of additional facts.
author:
- Mohamed Javeed (@javeedf)
- Abirami N (@abirami-n)
options:
  gather_subset:
    description:
      - When supplied, this argument restricts the facts collected
        to a given subset. Possible values for this argument include
        all, min, hardware, config, legacy, and interfaces. Can specify a
        list of values to include a larger subset. Values can also be used
        with an initial '!' to specify that a specific subset should
        not be collected.
    required: false
    type: list
    elements: str
    default: '!config'
  gather_network_resources:
    description:
      - When supplied, this argument restricts the facts collected
        to a given subset. Possible values for this argument include
        all and the resources like 'all', 'interfaces', 'vlans', 'lag_interfaces', 'l2_interfaces', 'l3_interfaces'.
        Can specify a list of values to include a larger subset. Values
        can also be used with an initial '!' to specify that a
        specific subset should not be collected.
    required: false
    type: list
    elements: str
    choices:
      - all
      - vlans
      - interfaces
      - l2_interfaces
      - l3_interfaces
      - ipv6_router_advertisement
      - lag_interfaces
      - bgp
      - bgp_af
      - bgp_neighbors
      - bgp_neighbors_af
      - bgp_as_paths
      - bgp_communities
      - bgp_ext_communities
      - ospfv2_interfaces
      - ospfv2
      - mclag
      - prefix_lists
      - vlan_mapping
      - vrfs
      - vrrp
      - vxlans
      - users
      - system
      - port_breakout
      - aaa
      - ldap
      - tacacs_server
      - radius_server
      - static_routes
      - ntp
      - logging
      - pki
      - ip_neighbor
      - port_group
      - dhcp_relay
      - acl_interfaces
      - l2_acls
      - l3_acls
      - lldp_global
      - ptp_default_ds
      - mac
      - bfd
      - copp
      - route_maps
      - lldp_interfaces
      - stp
      - poe
      - dhcp_snooping
      - sflow
      - fips
      - roce
      - qos_buffer
      - qos_pfc
      - qos_maps
      - qos_scheduler
      - qos_wred
      - qos_interfaces
      - pim_global
      - pim_interfaces
      - login_lockout
      - mgmt_servers
      - ospf_area
      - ssh
      - lst
      - ptp_port_ds
      - fbs_classifiers
<<<<<<< HEAD
      - fbs_policies
=======
      - br_l2pt
      - dcbx
>>>>>>> 9dbca3b5
      - mirroring
      - evpn_esi_multihome
      - ssh_server
"""

EXAMPLES = """
- name: Gather all facts
  dellemc.enterprise_sonic.sonic_facts:
    gather_subset: all
    gather_network_resources: all
- name: Collects VLAN and interfaces facts
  dellemc.enterprise_sonic.sonic_facts:
    gather_subset:
      - min
    gather_network_resources:
      - vlans
      - interfaces
- name: Do not collects VLAN and interfaces facts
  dellemc.enterprise_sonic.sonic_facts:
    gather_network_resources:
      - "!vlans"
      - "!interfaces"
- name: Collects VLAN and minimal default facts
  dellemc.enterprise_sonic.sonic_facts:
    gather_subset: min
    gather_network_resources: vlans
- name: Collect lag_interfaces and minimal default facts
  dellemc.enterprise_sonic.sonic_facts:
    gather_subset: min
    gather_network_resources: lag_interfaces
"""

RETURN = """
"""

from ansible.module_utils.basic import AnsibleModule
from ansible_collections.dellemc.enterprise_sonic.plugins.module_utils.network.sonic.argspec.facts.facts import FactsArgs
from ansible_collections.dellemc.enterprise_sonic.plugins.module_utils.network.sonic.facts.facts import Facts


def main():
    """
    Main entry point for module execution
    :returns: ansible_facts
    """
    module = AnsibleModule(argument_spec=FactsArgs.argument_spec,
                           supports_check_mode=True)
    warnings = ['default value for `gather_subset` '
                'will be changed to `min` from `!config` v2.11 onwards']

    result = Facts(module).get_facts()

    ansible_facts, additional_warnings = result
    warnings.extend(additional_warnings)

    module.exit_json(ansible_facts=ansible_facts, warnings=warnings)


if __name__ == '__main__':
    main()<|MERGE_RESOLUTION|>--- conflicted
+++ resolved
@@ -119,12 +119,9 @@
       - lst
       - ptp_port_ds
       - fbs_classifiers
-<<<<<<< HEAD
       - fbs_policies
-=======
       - br_l2pt
       - dcbx
->>>>>>> 9dbca3b5
       - mirroring
       - evpn_esi_multihome
       - ssh_server
