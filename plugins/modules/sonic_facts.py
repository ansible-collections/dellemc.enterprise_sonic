#!/usr/bin/python
# -*- coding: utf-8 -*-
# Copyright 2025 Dell Inc. or its subsidiaries. All Rights Reserved
# GNU General Public License v3.0+
# (see COPYING or https://www.gnu.org/licenses/gpl-3.0.txt)
"""
The module file for sonic_facts
"""

from __future__ import absolute_import, division, print_function
__metaclass__ = type

DOCUMENTATION = """
---
module: sonic_facts
version_added: 1.0.0
notes:
- Tested against Enterprise SONiC Distribution by Dell Technologies.
- Supports C(check_mode).
short_description: Collects facts on devices running Enterprise SONiC
description:
  - Collects facts from devices running Enterprise SONiC Distribution by
    Dell Technologies. This module places the facts gathered in the fact tree
    keyed by the respective resource name. The facts module always collects
    a base set of facts from the device and can enable or disable collection
    of additional facts.
author:
- Mohamed Javeed (@javeedf)
- Abirami N (@abirami-n)
options:
  gather_subset:
    description:
      - When supplied, this argument restricts the facts collected
        to a given subset. Possible values for this argument include
        all, min, hardware, config, legacy, and interfaces. Can specify a
        list of values to include a larger subset. Values can also be used
        with an initial '!' to specify that a specific subset should
        not be collected.
    required: false
    type: list
    elements: str
    default: '!config'
  gather_network_resources:
    description:
      - When supplied, this argument restricts the facts collected
        to a given subset. Possible values for this argument include
        all and the resources like 'all', 'interfaces', 'vlans', 'lag_interfaces', 'l2_interfaces', 'l3_interfaces'.
        Can specify a list of values to include a larger subset. Values
        can also be used with an initial '!' to specify that a
        specific subset should not be collected.
    required: false
    type: list
    elements: str
    choices:
      - all
      - vlans
      - interfaces
      - l2_interfaces
      - l3_interfaces
      - lag_interfaces
      - bgp
      - bgp_af
      - bgp_neighbors
      - bgp_neighbors_af
      - bgp_as_paths
      - bgp_communities
      - bgp_ext_communities
      - ospfv2_interfaces
      - ospfv2
      - mclag
      - prefix_lists
      - vlan_mapping
      - vrfs
      - vrrp
      - vxlans
      - users
      - system
      - port_breakout
      - aaa
      - ldap
      - tacacs_server
      - radius_server
      - static_routes
      - ntp
      - logging
      - pki
      - ip_neighbor
      - port_group
      - dhcp_relay
      - acl_interfaces
      - l2_acls
      - l3_acls
      - lldp_global
      - mac
      - bfd
      - copp
      - route_maps
      - lldp_interfaces
      - stp
      - poe
      - dhcp_snooping
      - sflow
      - fips
      - roce
      - qos_buffer
      - qos_pfc
      - qos_maps
      - qos_scheduler
      - qos_wred
      - qos_interfaces
      - pim_global
      - pim_interfaces
      - login_lockout
      - mgmt_servers
      - ospf_area
      - ssh
<<<<<<< HEAD
      - fbs_policies
=======
      - lst
      - fbs_classifiers
>>>>>>> 548930dc
"""

EXAMPLES = """
- name: Gather all facts
  dellemc.enterprise_sonic.sonic_facts:
    gather_subset: all
    gather_network_resources: all
- name: Collects VLAN and interfaces facts
  dellemc.enterprise_sonic.sonic_facts:
    gather_subset:
      - min
    gather_network_resources:
      - vlans
      - interfaces
- name: Do not collects VLAN and interfaces facts
  dellemc.enterprise_sonic.sonic_facts:
    gather_network_resources:
      - "!vlans"
      - "!interfaces"
- name: Collects VLAN and minimal default facts
  dellemc.enterprise_sonic.sonic_facts:
    gather_subset: min
    gather_network_resources: vlans
- name: Collect lag_interfaces and minimal default facts
  dellemc.enterprise_sonic.sonic_facts:
    gather_subset: min
    gather_network_resources: lag_interfaces
"""

RETURN = """
"""

from ansible.module_utils.basic import AnsibleModule
from ansible_collections.dellemc.enterprise_sonic.plugins.module_utils.network.sonic.argspec.facts.facts import FactsArgs
from ansible_collections.dellemc.enterprise_sonic.plugins.module_utils.network.sonic.facts.facts import Facts


def main():
    """
    Main entry point for module execution
    :returns: ansible_facts
    """
    module = AnsibleModule(argument_spec=FactsArgs.argument_spec,
                           supports_check_mode=True)
    warnings = ['default value for `gather_subset` '
                'will be changed to `min` from `!config` v2.11 onwards']

    result = Facts(module).get_facts()

    ansible_facts, additional_warnings = result
    warnings.extend(additional_warnings)

    module.exit_json(ansible_facts=ansible_facts, warnings=warnings)


if __name__ == '__main__':
    main()<|MERGE_RESOLUTION|>--- conflicted
+++ resolved
@@ -114,12 +114,9 @@
       - mgmt_servers
       - ospf_area
       - ssh
-<<<<<<< HEAD
-      - fbs_policies
-=======
       - lst
       - fbs_classifiers
->>>>>>> 548930dc
+      - fbs_policies
 """
 
 EXAMPLES = """
