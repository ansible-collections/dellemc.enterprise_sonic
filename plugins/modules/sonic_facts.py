--- conflicted
+++ resolved
@@ -92,11 +92,8 @@
       - copp
       - route_maps
       - stp
-<<<<<<< HEAD
       - poe
-=======
       - dhcp_snooping
->>>>>>> 9e6a3a13
 """
 
 EXAMPLES = """
