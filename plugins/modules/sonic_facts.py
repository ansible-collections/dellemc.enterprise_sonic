--- conflicted
+++ resolved
@@ -95,14 +95,11 @@
       - dhcp_snooping
       - sflow
       - fips
-<<<<<<< HEAD
-      - qos_wred
-=======
       - qos_buffer
       - qos_pfc
       - qos_maps
       - qos_scheduler
->>>>>>> 4dc42d38
+      - qos_wred
 """
 
 EXAMPLES = """
