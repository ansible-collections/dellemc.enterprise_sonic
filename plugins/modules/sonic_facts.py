#!/usr/bin/python
# -*- coding: utf-8 -*-
# Copyright 2025 Dell Inc. or its subsidiaries. All Rights Reserved.
# GNU General Public License v3.0+
# (see COPYING or https://www.gnu.org/licenses/gpl-3.0.txt)
"""
The module file for sonic_facts
"""

from __future__ import absolute_import, division, print_function
__metaclass__ = type

DOCUMENTATION = """
---
module: sonic_facts
version_added: 1.0.0
notes:
- Tested against Enterprise SONiC Distribution by Dell Technologies.
- Supports C(check_mode).
short_description: Collects facts on devices running Enterprise SONiC
description:
  - Collects facts from devices running Enterprise SONiC Distribution by
    Dell Technologies. This module places the facts gathered in the fact tree
    keyed by the respective resource name. The facts module always collects
    a base set of facts from the device and can enable or disable collection
    of additional facts.
author:
- Mohamed Javeed (@javeedf)
- Abirami N (@abirami-n)
options:
  gather_subset:
    description:
      - When supplied, this argument restricts the facts collected
        to a given subset. Possible values for this argument include
        all, min, hardware, config, legacy, and interfaces. Can specify a
        list of values to include a larger subset. Values can also be used
        with an initial '!' to specify that a specific subset should
        not be collected.
    required: false
    type: list
    elements: str
    default: '!config'
  gather_network_resources:
    description:
      - When supplied, this argument restricts the facts collected
        to a given subset. Possible values for this argument include
        all and the resources like 'all', 'interfaces', 'vlans', 'lag_interfaces', 'l2_interfaces', 'l3_interfaces'.
        Can specify a list of values to include a larger subset. Values
        can also be used with an initial '!' to specify that a
        specific subset should not be collected.
    required: false
    type: list
    elements: str
    choices:
      - all
      - vlans
      - interfaces
      - l2_interfaces
      - l3_interfaces
      - lag_interfaces
      - bgp
      - bgp_af
      - bgp_neighbors
      - bgp_neighbors_af
      - bgp_as_paths
      - bgp_communities
      - bgp_ext_communities
      - ospfv2_interfaces
      - ospfv2
      - mclag
      - prefix_lists
      - vlan_mapping
      - vrfs
      - vrrp
      - vxlans
      - users
      - system
      - port_breakout
      - aaa
      - ldap
      - tacacs_server
      - radius_server
      - static_routes
      - ntp
      - logging
      - pki
      - ip_neighbor
      - port_group
      - dhcp_relay
      - acl_interfaces
      - l2_acls
      - l3_acls
      - lldp_global
      - mac
      - bfd
      - copp
      - route_maps
      - lldp_interfaces
      - stp
      - poe
      - dhcp_snooping
      - sflow
      - fips
      - roce
      - qos_buffer
      - qos_pfc
      - qos_maps
      - qos_scheduler
      - qos_wred
      - qos_interfaces
      - pim_global
      - pim_interfaces
      - login_lockout
      - mgmt_servers
      - ospf_area
      - ssh
      - lst
      - fbs_classifiers
<<<<<<< HEAD
      - network_policy
=======
      - mirroring
>>>>>>> fea32d64
"""

EXAMPLES = """
- name: Gather all facts
  dellemc.enterprise_sonic.sonic_facts:
    gather_subset: all
    gather_network_resources: all
- name: Collects VLAN and interfaces facts
  dellemc.enterprise_sonic.sonic_facts:
    gather_subset:
      - min
    gather_network_resources:
      - vlans
      - interfaces
- name: Do not collects VLAN and interfaces facts
  dellemc.enterprise_sonic.sonic_facts:
    gather_network_resources:
      - "!vlans"
      - "!interfaces"
- name: Collects VLAN and minimal default facts
  dellemc.enterprise_sonic.sonic_facts:
    gather_subset: min
    gather_network_resources: vlans
- name: Collect lag_interfaces and minimal default facts
  dellemc.enterprise_sonic.sonic_facts:
    gather_subset: min
    gather_network_resources: lag_interfaces
"""

RETURN = """
"""

from ansible.module_utils.basic import AnsibleModule
from ansible_collections.dellemc.enterprise_sonic.plugins.module_utils.network.sonic.argspec.facts.facts import FactsArgs
from ansible_collections.dellemc.enterprise_sonic.plugins.module_utils.network.sonic.facts.facts import Facts


def main():
    """
    Main entry point for module execution
    :returns: ansible_facts
    """
    module = AnsibleModule(argument_spec=FactsArgs.argument_spec,
                           supports_check_mode=True)
    warnings = ['default value for `gather_subset` '
                'will be changed to `min` from `!config` v2.11 onwards']

    result = Facts(module).get_facts()

    ansible_facts, additional_warnings = result
    warnings.extend(additional_warnings)

    module.exit_json(ansible_facts=ansible_facts, warnings=warnings)


if __name__ == '__main__':
    main()<|MERGE_RESOLUTION|>--- conflicted
+++ resolved
@@ -116,11 +116,8 @@
       - ssh
       - lst
       - fbs_classifiers
-<<<<<<< HEAD
       - network_policy
-=======
       - mirroring
->>>>>>> fea32d64
 """
 
 EXAMPLES = """
