--- conflicted
+++ resolved
@@ -68,12 +68,10 @@
       - bgp_ext_communities
       - ospfv2_interfaces
       - ospfv2
-<<<<<<< HEAD
       - ospfv3_area
-=======
       - ospfv3
+      - ospfv3_area
       - ospfv3_interfaces
->>>>>>> 33c4d5b1
       - mclag
       - prefix_lists
       - vlan_mapping
