--- conflicted
+++ resolved
@@ -78,12 +78,9 @@
       - static_routes
       - ntp
       - logging
-<<<<<<< HEAD
       - ip_neighbor
-=======
       - port_group
       - dhcp_relay
->>>>>>> 69ef3882
 """
 
 EXAMPLES = """
