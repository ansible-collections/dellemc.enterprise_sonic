--- conflicted
+++ resolved
@@ -115,11 +115,8 @@
       - ospf_area
       - ssh
       - lst
-<<<<<<< HEAD
+      - fbs_classifiers
       - fbs_groups
-=======
-      - fbs_classifiers
->>>>>>> 548930dc
 """
 
 EXAMPLES = """
