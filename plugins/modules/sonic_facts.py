--- conflicted
+++ resolved
@@ -123,11 +123,8 @@
       - lst
       - ptp_port_ds
       - fbs_classifiers
-<<<<<<< HEAD
       - fbs_groups
-=======
       - fbs_policies
->>>>>>> 42f91a35
       - ars
       - network_policy
       - br_l2pt
