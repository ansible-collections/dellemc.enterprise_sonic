#!/usr/bin/python
# -*- coding: utf-8 -*-
# Copyright 2024 Dell Inc. or its subsidiaries. All Rights Reserved
# GNU General Public License v3.0+
# (see COPYING or https://www.gnu.org/licenses/gpl-3.0.txt)
"""
The module file for sonic_facts
"""

from __future__ import absolute_import, division, print_function
__metaclass__ = type

DOCUMENTATION = """
---
module: sonic_facts
version_added: 1.0.0
notes:
- Tested against Enterprise SONiC Distribution by Dell Technologies.
- Supports C(check_mode).
short_description: Collects facts on devices running Enterprise SONiC
description:
  - Collects facts from devices running Enterprise SONiC Distribution by
    Dell Technologies. This module places the facts gathered in the fact tree
    keyed by the respective resource name. The facts module always collects
    a base set of facts from the device and can enable or disable collection
    of additional facts.
author:
- Mohamed Javeed (@javeedf)
- Abirami N (@abirami-n)
options:
  gather_subset:
    description:
      - When supplied, this argument restricts the facts collected
        to a given subset. Possible values for this argument include
        all, min, hardware, config, legacy, and interfaces. Can specify a
        list of values to include a larger subset. Values can also be used
        with an initial '!' to specify that a specific subset should
        not be collected.
    required: false
    type: list
    elements: str
    default: '!config'
  gather_network_resources:
    description:
      - When supplied, this argument restricts the facts collected
        to a given subset. Possible values for this argument include
        all and the resources like 'all', 'interfaces', 'vlans', 'lag_interfaces', 'l2_interfaces', 'l3_interfaces'.
        Can specify a list of values to include a larger subset. Values
        can also be used with an initial '!' to specify that a
        specific subset should not be collected.
    required: false
    type: list
    elements: str
    choices:
      - all
      - vlans
      - interfaces
      - l2_interfaces
      - l3_interfaces
      - lag_interfaces
      - bgp
      - bgp_af
      - bgp_neighbors
      - bgp_neighbors_af
      - bgp_as_paths
      - bgp_communities
      - bgp_ext_communities
      - mclag
      - prefix_lists
      - vlan_mapping
      - vrfs
      - vxlans
      - users
      - system
      - port_breakout
      - aaa
      - tacacs_server
      - radius_server
      - static_routes
      - ntp
      - logging
      - pki
      - ip_neighbor
      - port_group
      - dhcp_relay
      - acl_interfaces
      - l2_acls
      - l3_acls
      - lldp_global
      - mac
      - bfd
      - copp
      - route_maps
      - stp
      - dhcp_snooping
      - sflow
<<<<<<< HEAD
      - qos_maps
=======
      - fips
>>>>>>> ee72140a
"""

EXAMPLES = """
- name: Gather all facts
  dellemc.enterprise_sonic.sonic_facts:
    gather_subset: all
    gather_network_resources: all
- name: Collects VLAN and interfaces facts
  dellemc.enterprise_sonic.sonic_facts:
    gather_subset:
      - min
    gather_network_resources:
      - vlans
      - interfaces
- name: Do not collects VLAN and interfaces facts
  dellemc.enterprise_sonic.sonic_facts:
    gather_network_resources:
      - "!vlans"
      - "!interfaces"
- name: Collects VLAN and minimal default facts
  dellemc.enterprise_sonic.sonic_facts:
    gather_subset: min
    gather_network_resources: vlans
- name: Collect lag_interfaces and minimal default facts
  dellemc.enterprise_sonic.sonic_facts:
    gather_subset: min
    gather_network_resources: lag_interfaces
"""

RETURN = """
"""

from ansible.module_utils.basic import AnsibleModule
from ansible_collections.dellemc.enterprise_sonic.plugins.module_utils.network.sonic.argspec.facts.facts import FactsArgs
from ansible_collections.dellemc.enterprise_sonic.plugins.module_utils.network.sonic.facts.facts import Facts


def main():
    """
    Main entry point for module execution
    :returns: ansible_facts
    """
    module = AnsibleModule(argument_spec=FactsArgs.argument_spec,
                           supports_check_mode=True)
    warnings = ['default value for `gather_subset` '
                'will be changed to `min` from `!config` v2.11 onwards']

    result = Facts(module).get_facts()

    ansible_facts, additional_warnings = result
    warnings.extend(additional_warnings)

    module.exit_json(ansible_facts=ansible_facts, warnings=warnings)


if __name__ == '__main__':
    main()<|MERGE_RESOLUTION|>--- conflicted
+++ resolved
@@ -94,11 +94,8 @@
       - stp
       - dhcp_snooping
       - sflow
-<<<<<<< HEAD
+      - fips
       - qos_maps
-=======
-      - fips
->>>>>>> ee72140a
 """
 
 EXAMPLES = """
