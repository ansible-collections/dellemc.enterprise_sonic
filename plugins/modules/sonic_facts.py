#!/usr/bin/python
# -*- coding: utf-8 -*-
# Copyright 2025 Dell Inc. or its subsidiaries. All Rights Reserved.
# GNU General Public License v3.0+
# (see COPYING or https://www.gnu.org/licenses/gpl-3.0.txt)
"""
The module file for sonic_facts
"""

from __future__ import absolute_import, division, print_function
__metaclass__ = type

DOCUMENTATION = """
---
module: sonic_facts
version_added: 1.0.0
notes:
- Tested against Enterprise SONiC Distribution by Dell Technologies.
- Supports C(check_mode).
short_description: Collects facts on devices running Enterprise SONiC
description:
  - Collects facts from devices running Enterprise SONiC Distribution by
    Dell Technologies. This module places the facts gathered in the fact tree
    keyed by the respective resource name. The facts module always collects
    a base set of facts from the device and can enable or disable collection
    of additional facts.
author:
- Mohamed Javeed (@javeedf)
- Abirami N (@abirami-n)
options:
  gather_subset:
    description:
      - When supplied, this argument restricts the facts collected
        to a given subset. Possible values for this argument include
        all, min, hardware, config, legacy, and interfaces. Can specify a
        list of values to include a larger subset. Values can also be used
        with an initial '!' to specify that a specific subset should
        not be collected.
    required: false
    type: list
    elements: str
    default: '!config'
  gather_network_resources:
    description:
      - When supplied, this argument restricts the facts collected
        to a given subset. Possible values for this argument include
        all and the resources like 'all', 'interfaces', 'vlans', 'lag_interfaces', 'l2_interfaces', 'l3_interfaces'.
        Can specify a list of values to include a larger subset. Values
        can also be used with an initial '!' to specify that a
        specific subset should not be collected.
    required: false
    type: list
    elements: str
    choices:
      - all
      - vlans
      - interfaces
      - l2_interfaces
      - l3_interfaces
      - ipv6_router_advertisement
      - lag_interfaces
      - bgp
      - bgp_af
      - bgp_neighbors
      - bgp_neighbors_af
      - bgp_as_paths
      - bgp_communities
      - bgp_ext_communities
      - ospfv2_interfaces
      - ospfv2
      - ospfv3
      - ospfv3_area
      - ospfv3_interfaces
      - mclag
      - prefix_lists
      - vlan_mapping
      - vrfs
      - vrrp
      - vxlans
      - users
      - system
      - port_breakout
      - pms
      - aaa
      - ldap
      - tacacs_server
      - radius_server
      - static_routes
      - ntp
      - logging
      - pki
      - ip_neighbor
      - ip_neighbor_interfaces
      - port_group
      - dhcp_relay
      - acl_interfaces
      - l2_acls
      - l3_acls
      - lldp_global
      - ptp_default_ds
      - mac
      - bfd
      - copp
      - route_maps
      - lldp_interfaces
      - stp
      - poe
      - dhcp_snooping
      - sflow
      - fips
      - roce
      - qos_buffer
      - qos_pfc
      - qos_maps
      - qos_scheduler
      - qos_wred
      - qos_interfaces
      - pim_global
      - pim_interfaces
      - login_lockout
      - mgmt_servers
      - ospf_area
      - ssh
      - lst
      - ptp_port_ds
      - fbs_classifiers
      - fbs_groups
      - fbs_policies
      - ars
      - network_policy
      - br_l2pt
      - dcbx
      - mirroring
<<<<<<< HEAD
      - mfa
=======
      - drop_counter
>>>>>>> 3b592a24
      - evpn_esi_multihome
      - ssh_server
      - ecmp_load_share
      - fbs_interfaces
"""

EXAMPLES = """
- name: Gather all facts
  dellemc.enterprise_sonic.sonic_facts:
    gather_subset: all
    gather_network_resources: all
- name: Collects VLAN and interfaces facts
  dellemc.enterprise_sonic.sonic_facts:
    gather_subset:
      - min
    gather_network_resources:
      - vlans
      - interfaces
- name: Do not collects VLAN and interfaces facts
  dellemc.enterprise_sonic.sonic_facts:
    gather_network_resources:
      - "!vlans"
      - "!interfaces"
- name: Collects VLAN and minimal default facts
  dellemc.enterprise_sonic.sonic_facts:
    gather_subset: min
    gather_network_resources: vlans
- name: Collect lag_interfaces and minimal default facts
  dellemc.enterprise_sonic.sonic_facts:
    gather_subset: min
    gather_network_resources: lag_interfaces
"""

RETURN = """
"""

from ansible.module_utils.basic import AnsibleModule
from ansible_collections.dellemc.enterprise_sonic.plugins.module_utils.network.sonic.argspec.facts.facts import FactsArgs
from ansible_collections.dellemc.enterprise_sonic.plugins.module_utils.network.sonic.facts.facts import Facts


def main():
    """
    Main entry point for module execution
    :returns: ansible_facts
    """
    module = AnsibleModule(argument_spec=FactsArgs.argument_spec,
                           supports_check_mode=True)
    warnings = ['default value for `gather_subset` '
                'will be changed to `min` from `!config` v2.11 onwards']

    result = Facts(module).get_facts()

    ansible_facts, additional_warnings = result
    warnings.extend(additional_warnings)

    module.exit_json(ansible_facts=ansible_facts, warnings=warnings)


if __name__ == '__main__':
    main()<|MERGE_RESOLUTION|>--- conflicted
+++ resolved
@@ -131,11 +131,8 @@
       - br_l2pt
       - dcbx
       - mirroring
-<<<<<<< HEAD
       - mfa
-=======
       - drop_counter
->>>>>>> 3b592a24
       - evpn_esi_multihome
       - ssh_server
       - ecmp_load_share
