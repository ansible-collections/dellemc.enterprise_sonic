--- conflicted
+++ resolved
@@ -113,11 +113,8 @@
       - login_lockout
       - mgmt_servers
       - ospf_area
-<<<<<<< HEAD
+      - ssh
       - lst
-=======
-      - ssh
->>>>>>> e500d90c
 """
 
 EXAMPLES = """
