#!/usr/bin/python
# -*- coding: utf-8 -*-
# Copyright 2025 Dell Inc. or its subsidiaries. All Rights Reserved.
# GNU General Public License v3.0+
# (see COPYING or https://www.gnu.org/licenses/gpl-3.0.txt)

"""
The module file for sonic_l3_interfaces
"""

from __future__ import absolute_import, division, print_function
__metaclass__ = type

DOCUMENTATION = """
---
module: sonic_l3_interfaces
version_added: 1.0.0
notes:
- Tested against Enterprise SONiC Distribution by Dell Technologies.
- Supports C(check_mode).
short_description: Configure the IPv4 and IPv6 parameters on Interfaces such as, Eth, LAG, VLAN, and loopback
description:
  - Configures Layer 3 interface settings on devices running Enterprise SONiC
    Distribution by Dell Technologies. This module provides configuration management
    of IPv4 and IPv6 parameters on Ethernet interfaces of devices running Enterprise SONiC.
author: Kumaraguru Narayanan (@nkumaraguru)
options:
  config:
    description:
      - A list of l3_interfaces configurations.
    type: list
    elements: dict
    suboptions:
      name:
        required: true
        type: str
        description:
          - Full name of the interface, for example, Eth1/3.
      ipv4:
        description:
          - ipv4 configurations to be set for the Layer 3 interface mentioned in name option.
        type: dict
        suboptions:
          addresses:
            description:
              - List of IPv4 addresses to be set.
            type: list
            elements: dict
            suboptions:
              address:
                description:
                  - IPv4 address to be set in the format <ipv4 address>/<mask>
                    for example, 192.0.2.1/24.
                type: str
              secondary:
                description:
                  - secondary flag of the ip address.
                  - Functional default is 'false'
                type: bool
          anycast_addresses:
            description:
              - List of IPv4 addresses to be set for anycast.
            type: list
            elements: str
      ipv6:
        description:
          - ipv6 configurations to be set for the Layer 3 interface mentioned in name option.
        type: dict
        suboptions:
          addresses:
            description:
              - List of IPv6 addresses to be set.
            type: list
            elements: dict
            suboptions:
              address:
                description:
                  - IPv6 address to be set in the address format is <ipv6 address>/<mask>
                    for example, 2001:db8:2201:1::1/64.
                type: str
              eui64:
                description:
                  - Flag to indicate whether it is eui64 address
                version_added: 2.5.0
                type: bool
          anycast_addresses:
            description:
              - List of IPv6 anycast addresses.
            version_added: 3.1.0
            type: list
            elements: str
          enabled:
            description:
              - enabled flag of the ipv6.
            type: bool
          autoconf:
            description:
              - autoconfiguration flag
            version_added: 2.5.0
            type: bool
          dad:
            description:
              - IPv6 nd dad related configs.
            version_added: 2.5.0
            type: str
            choices:
              - ENABLE
              - DISABLE
              - DISABLE_IPV6_ON_FAILURE
  state:
    description:
      - The state of the configuration after module completion.
    type: str
    choices:
      - merged
      - deleted
      - replaced
      - overridden
    default: merged
"""

EXAMPLES = """
<<<<<<< HEAD
# Using deleted
=======

# Using "deleted" state
>>>>>>> ef6bc3fd
#
# Before state:
# -------------
#
<<<<<<< HEAD
# sonic# show running-configuration interface
=======
# rno-dctor-1ar01c01sw02# show running-configuration interface
>>>>>>> ef6bc3fd
# !
# interface Ethernet20
#  mtu 9100
#  speed 100000
#  shutdown
#  ip address 83.1.1.1/16
#  ip address 84.1.1.1/16 secondary
#  ipv6 address 83::1/16
#  ipv6 address 84::1/16
#  ipv6 address 85::/64 eui-64
#  ipv6 enable
#  ipv6 address autoconfig
#  ipv6 nd dad enable
# !
# interface Ethernet24
#  mtu 9100
#  speed 100000
#  shutdown
#  ip address 91.1.1.1/16
#  ip address 92.1.1.1/16 secondary
#  ipv6 address 90::1/16
#  ipv6 address 91::1/16
#  ipv6 address 92::1/16
#  ipv6 address 93::1/16
# !
# interface Vlan501
#  ip anycast-address 11.12.13.14/12
#  ip anycast-address 1.2.3.4/22
<<<<<<< HEAD
#  ipv6 anycast-address 101::101/64
#  ipv6 anycast-address 102::102/64
# !

=======
# !
#
#
>>>>>>> ef6bc3fd
- name: delete l3 interface attributes
  dellemc.enterprise_sonic.sonic_l3_interfaces:
    config:
      - name: Ethernet20
        ipv4:
          addresses:
            - address: 83.1.1.1/16
            - address: 84.1.1.1/16
        ipv6:
          addresses:
            - address: 85::/64
      - name: Ethernet24
        ipv6:
          enabled: true
          addresses:
            - address: 91::1/16
      - name: Vlan501
        ipv4:
          anycast_addresses:
            - 11.12.13.14/12
        ipv6:
          anycast_addresses:
            - 101::101/64
    state: deleted

#
# After state:
# ------------
#
<<<<<<< HEAD
# sonic# show running-configuration interface
=======
# rno-dctor-1ar01c01sw02# show running-configuration interface
>>>>>>> ef6bc3fd
# !
# interface Ethernet20
#  mtu 9100
#  speed 100000
#  shutdown
#  ipv6 address 83::1/16
#  ipv6 address 84::1/16
#  ipv6 enable
#  ipv6 address autoconfig
#  ipv6 nd dad enable
# !
# interface Ethernet24
#  mtu 9100
#  speed 100000
#  shutdown
#  ip address 91.1.1.1/16
#  ip address 92.1.1.1/16 secondary
#  ipv6 address 90::1/16
#  ipv6 address 92::1/16
#  ipv6 address 93::1/16
# !
# interface Vlan501
#  ip anycast-address 1.2.3.4/22
<<<<<<< HEAD
#  ipv6 anycast-address 102::102/64
# !

# Using deleted
#
# Before state:
# -------------
#
# sonic# show running-configuration interface
=======
# !
#
#  Using "deleted" state
#
#  Before state:
#  -------------
#
# rno-dctor-1ar01c01sw02# show running-configuration interface
>>>>>>> ef6bc3fd
# !
# interface Ethernet20
#  mtu 9100
#  speed 100000
#  shutdown
#  ip address 83.1.1.1/16
#  ip address 84.1.1.1/16 secondary
#  ipv6 address 83::1/16
#  ipv6 address 84::1/16
#  ipv6 address 85::/64 eui-64
#  ipv6 enable
#  ipv6 address autoconfig
#  ipv6 nd dad enable
# !
# interface Ethernet24
#  mtu 9100
#  speed 100000
#  shutdown
#  ip address 91.1.1.1/16
#  ipv6 address 90::1/16
#  ipv6 address 91::1/16
#  ipv6 address 92::1/16
#  ipv6 address 93::1/16
# !
# interface Vlan501
#  ip anycast-address 11.12.13.14/12
#  ip anycast-address 1.2.3.4/22
<<<<<<< HEAD
#  ipv6 anycast-address 101::101/64
#  ipv6 anycast-address 102::102/64
# !

=======
# !
#
#
>>>>>>> ef6bc3fd
- name: delete all l3 interface
  dellemc.enterprise_sonic.sonic_l3_interfaces:
    config:
    state: deleted

#
# After state:
# ------------
#
<<<<<<< HEAD
# sonic# show running-configuration interface
=======
# rno-dctor-1ar01c01sw02# show running-configuration interface
>>>>>>> ef6bc3fd
# !
# interface Ethernet20
#  mtu 9100
#  speed 100000
#  shutdown
# !
# interface Ethernet24
#  mtu 9100
#  speed 100000
#  shutdown
# !
# interface Vlan501
# !
<<<<<<< HEAD

# Using merged
#
# Before state:
# -------------
#
# sonic# show running-configuration interface
=======
#
#  Using "merged" state
#
#  Before state:
#  -------------
#
# rno-dctor-1ar01c01sw02# show running-configuration interface
>>>>>>> ef6bc3fd
# !
# interface Ethernet20
#  mtu 9100
#  speed 100000
#  shutdown
# !
# interface Ethernet24
#  mtu 9100
#  speed 100000
#  shutdown
# !
# interface Vlan501
#  ip anycast-address 1.2.3.4/22
<<<<<<< HEAD
#  ipv6 anycast-address 101::101/64
# !

=======
# !
#
>>>>>>> ef6bc3fd
- name: Add l3 interface configurations
  dellemc.enterprise_sonic.sonic_l3_interfaces:
    config:
      - name: Ethernet20
        ipv4:
          addresses:
            - address: 83.1.1.1/16
            - address: 84.1.1.1/16
              secondary: true
        ipv6:
          enabled: true
          dad: ENABLE
          autoconf: true
          addresses:
            - address: 83::1/16
            - address: 84::1/16
            - address: 85::/64
              eui64: true
      - name: Ethernet24
        ipv4:
          addresses:
            - address: 91.1.1.1/16
        ipv6:
          addresses:
            - address: 90::1/16
            - address: 91::1/16
            - address: 92::1/16
            - address: 93::1/16
      - name: Vlan501
        ipv4:
          anycast_addresses:
            - 11.12.13.14/12
        ipv6:
          anycast_addresses:
            - 102::102/64
    state: merged

# After state:
# ------------
#
<<<<<<< HEAD
# sonic# show running-configuration interface
=======
# rno-dctor-1ar01c01sw02# show running-configuration interface
>>>>>>> ef6bc3fd
# !
# interface Ethernet20
#  mtu 9100
#  speed 100000
#  shutdown
#  ip address 83.1.1.1/16
#  ip address 84.1.1.1/16 secondary
#  ipv6 address 83::1/16
#  ipv6 address 84::1/16
#  ipv6 address 85::/64 eui-64
#  ipv6 enable
#  ipv6 address autoconfig
#  ipv6 nd dad enable
# !
# interface Ethernet24
#  mtu 9100
#  speed 100000
#  shutdown
#  ip address 91.1.1.1/16
#  ipv6 address 90::1/16
#  ipv6 address 91::1/16
#  ipv6 address 92::1/16
#  ipv6 address 93::1/16
# !
# interface Vlan501
#  ip anycast-address 1.2.3.4/22
#  ip anycast-address 11.12.13.14/12
<<<<<<< HEAD
#  ipv6 anycast-address 101::101/64
#  ipv6 anycast-address 102::102/64
# !

# Using replaced
#
# Before state:
# -------------
#
# sonic# show running-configuration interface
=======
# !
#
#  Using "replaced" state
#
#  Before state:
#  -------------
#
# rno-dctor-1ar01c01sw02# show running-configuration interface
>>>>>>> ef6bc3fd
# !
# interface Ethernet20
#  mtu 9100
#  speed 100000
#  shutdown
#  ip address 83.1.1.1/16
#  ip address 84.1.1.1/16 secondary
#  ipv6 address 83::1/16
#  ipv6 address 84::1/16
#  ipv6 enable
# !
# interface Ethernet24
#  mtu 9100
#  speed 100000
#  shutdown
#  ip address 91.1.1.1/16
#  ipv6 address 90::1/16
#  ipv6 address 91::1/16
#  ipv6 address 92::1/16
#  ipv6 address 93::1/16
# !
<<<<<<< HEAD

=======
#
>>>>>>> ef6bc3fd
- name: Replace l3 interface
  dellemc.enterprise_sonic.sonic_l3_interfaces:
    config:
      - name: Ethernet20
        ipv4:
          - address: 81.1.1.1/16
    state: replaced

# After state:
# ------------
#
<<<<<<< HEAD
# sonic# show running-configuration interface
=======
# rno-dctor-1ar01c01sw02# show running-configuration interface
>>>>>>> ef6bc3fd
# !
# interface Ethernet20
#  mtu 9100
#  speed 100000
#  shutdown
#  ip address 81.1.1.1/16
# !
# interface Ethernet24
#  mtu 9100
#  speed 100000
#  shutdown
#  ip address 91.1.1.1/16
#  ipv6 address 90::1/16
#  ipv6 address 91::1/16
#  ipv6 address 92::1/16
#  ipv6 address 93::1/16
# !
<<<<<<< HEAD

# Using replaced
#
# Before state:
# -------------
#
# sonic# show running-configuration interface
=======
#
#  Using "replaced" state
#
#  Before state:
#  -------------
#
# rno-dctor-1ar01c01sw02# show running-configuration interface
>>>>>>> ef6bc3fd
# !
# interface Ethernet20
#  mtu 9100
#  speed 100000
#  shutdown
#  ip address 83.1.1.1/16
#  ip address 84.1.1.1/16 secondary
#  ipv6 address 83::1/16
#  ipv6 address 84::1/16
#  ipv6 enable
# !
# interface Ethernet24
#  mtu 9100
#  speed 100000
#  shutdown
#  ip address 91.1.1.1/16
#  ipv6 address 90::1/16
#  ipv6 address 91::1/16
#  ipv6 address 92::1/16
#  ipv6 address 93::1/16
# !
<<<<<<< HEAD

=======
>>>>>>> ef6bc3fd
- name: Replace l3 interface
  dellemc.enterprise_sonic.sonic_l3_interfaces:
    config:
      - name: Ethernet20
    state: replaced

# After state:
# ------------
#
<<<<<<< HEAD
# sonic# show running-configuration interface
=======
# rno-dctor-1ar01c01sw02# show running-configuration interface
>>>>>>> ef6bc3fd
# !
# interface Ethernet20
#  mtu 9100
#  speed 100000
#  shutdown
# !
# interface Ethernet24
#  mtu 9100
#  speed 100000
#  shutdown
#  ip address 91.1.1.1/16
#  ipv6 address 90::1/16
#  ipv6 address 91::1/16
#  ipv6 address 92::1/16
#  ipv6 address 93::1/16
# !
<<<<<<< HEAD

# Using overridden
#
# Before state:
# -------------
#
# sonic# show running-configuration interface
=======
#
#  Using "overridden" state
#
#  Before state:
#  -------------
#
# rno-dctor-1ar01c01sw02# show running-configuration interface
>>>>>>> ef6bc3fd
# !
# interface Ethernet20
#  mtu 9100
#  speed 100000
#  shutdown
#  ip address 83.1.1.1/16
#  ip address 84.1.1.1/16 secondary
#  ipv6 address 83::1/16
#  ipv6 address 84::1/16
#  ipv6 address 85::/64 eui-64
#  ipv6 enable
#  ipv6 address autoconfig
#  ipv6 nd dad enable
# !
# interface Ethernet24
#  mtu 9100
#  speed 100000
#  shutdown
#  ip address 91.1.1.1/16
#  ipv6 address 90::1/16
#  ipv6 address 91::1/16
#  ipv6 address 92::1/16
#  ipv6 address 93::1/16
# !
<<<<<<< HEAD

=======
#
>>>>>>> ef6bc3fd
- name: Override l3 interface
  dellemc.enterprise_sonic.sonic_l3_interfaces:
    config:
      - name: Ethernet24
        ipv4:
          - address: 81.1.1.1/16
      - name: Vlan100
        ipv4:
          anycast_addresses:
            - 83.1.1.1/24
            - 85.1.1.12/24
        ipv6:
          anycast_addresses:
            - 83::1/24
            - 85::1/24
    state: overridden

# After state:
# ------------
#
<<<<<<< HEAD
# sonic# show running-configuration interface
=======
# rno-dctor-1ar01c01sw02# show running-configuration interface
>>>>>>> ef6bc3fd
# !
# interface Ethernet20
#  mtu 9100
#  speed 100000
#  shutdown
# !
# interface Ethernet24
#  mtu 9100
#  speed 100000
#  shutdown
#  ip address 81.1.1.1/16
# !
# interface Vlan100
#  ip anycast-address 83.1.1.1/24
#  ip anycast-address 85.1.1.12/24
<<<<<<< HEAD
#  ipv6 anycast-address 83::1/24
#  ipv6 anycast-address 85::1/24
=======
>>>>>>> ef6bc3fd
# !
"""

RETURN = """
before:
  description: The configuration prior to the module invocation.
  returned: always
  type: list
  sample: >
    The configuration returned will always be in the same format
    as the parameters above.
after:
  description: The resulting configuration module invocation.
  returned: when changed
  type: list
  sample: >
    The configuration returned will always be in the same format
    as the parameters above.
after(generated):
  description: The generated configuration module invocation.
  returned: when C(check_mode)
  type: list
  sample: >
    The configuration returned will always be in the same format
    as the parameters above.
commands:
  description: The set of commands pushed to the remote device.
  returned: always
  type: list
  sample: ['command 1', 'command 2', 'command 3']
"""


from ansible.module_utils.basic import AnsibleModule
from ansible_collections.dellemc.enterprise_sonic.plugins.module_utils.network.sonic.argspec.l3_interfaces.l3_interfaces import L3_interfacesArgs
from ansible_collections.dellemc.enterprise_sonic.plugins.module_utils.network.sonic.config.l3_interfaces.l3_interfaces import L3_interfaces


def main():
    """
    Main entry point for module execution

    :returns: the result form module invocation
    """
    module = AnsibleModule(argument_spec=L3_interfacesArgs.argument_spec,
                           supports_check_mode=True)

    result = L3_interfaces(module).execute_module()
    module.exit_json(**result)


if __name__ == '__main__':
    main()<|MERGE_RESOLUTION|>--- conflicted
+++ resolved
@@ -120,21 +120,12 @@
 """
 
 EXAMPLES = """
-<<<<<<< HEAD
-# Using deleted
-=======
-
 # Using "deleted" state
->>>>>>> ef6bc3fd
 #
 # Before state:
 # -------------
 #
-<<<<<<< HEAD
-# sonic# show running-configuration interface
-=======
-# rno-dctor-1ar01c01sw02# show running-configuration interface
->>>>>>> ef6bc3fd
+# sonic# show running-configuration interface
 # !
 # interface Ethernet20
 #  mtu 9100
@@ -163,16 +154,10 @@
 # interface Vlan501
 #  ip anycast-address 11.12.13.14/12
 #  ip anycast-address 1.2.3.4/22
-<<<<<<< HEAD
 #  ipv6 anycast-address 101::101/64
 #  ipv6 anycast-address 102::102/64
 # !
 
-=======
-# !
-#
-#
->>>>>>> ef6bc3fd
 - name: delete l3 interface attributes
   dellemc.enterprise_sonic.sonic_l3_interfaces:
     config:
@@ -202,11 +187,7 @@
 # After state:
 # ------------
 #
-<<<<<<< HEAD
-# sonic# show running-configuration interface
-=======
-# rno-dctor-1ar01c01sw02# show running-configuration interface
->>>>>>> ef6bc3fd
+# sonic# show running-configuration interface
 # !
 # interface Ethernet20
 #  mtu 9100
@@ -230,26 +211,15 @@
 # !
 # interface Vlan501
 #  ip anycast-address 1.2.3.4/22
-<<<<<<< HEAD
 #  ipv6 anycast-address 102::102/64
 # !
 
-# Using deleted
+# Using "deleted" state
 #
 # Before state:
 # -------------
 #
 # sonic# show running-configuration interface
-=======
-# !
-#
-#  Using "deleted" state
-#
-#  Before state:
-#  -------------
-#
-# rno-dctor-1ar01c01sw02# show running-configuration interface
->>>>>>> ef6bc3fd
 # !
 # interface Ethernet20
 #  mtu 9100
@@ -277,16 +247,10 @@
 # interface Vlan501
 #  ip anycast-address 11.12.13.14/12
 #  ip anycast-address 1.2.3.4/22
-<<<<<<< HEAD
 #  ipv6 anycast-address 101::101/64
 #  ipv6 anycast-address 102::102/64
 # !
 
-=======
-# !
-#
-#
->>>>>>> ef6bc3fd
 - name: delete all l3 interface
   dellemc.enterprise_sonic.sonic_l3_interfaces:
     config:
@@ -296,11 +260,7 @@
 # After state:
 # ------------
 #
-<<<<<<< HEAD
-# sonic# show running-configuration interface
-=======
-# rno-dctor-1ar01c01sw02# show running-configuration interface
->>>>>>> ef6bc3fd
+# sonic# show running-configuration interface
 # !
 # interface Ethernet20
 #  mtu 9100
@@ -314,23 +274,13 @@
 # !
 # interface Vlan501
 # !
-<<<<<<< HEAD
-
-# Using merged
+
+# Using "merged" state
 #
 # Before state:
 # -------------
 #
 # sonic# show running-configuration interface
-=======
-#
-#  Using "merged" state
-#
-#  Before state:
-#  -------------
-#
-# rno-dctor-1ar01c01sw02# show running-configuration interface
->>>>>>> ef6bc3fd
 # !
 # interface Ethernet20
 #  mtu 9100
@@ -344,14 +294,9 @@
 # !
 # interface Vlan501
 #  ip anycast-address 1.2.3.4/22
-<<<<<<< HEAD
 #  ipv6 anycast-address 101::101/64
 # !
 
-=======
-# !
-#
->>>>>>> ef6bc3fd
 - name: Add l3 interface configurations
   dellemc.enterprise_sonic.sonic_l3_interfaces:
     config:
@@ -392,11 +337,7 @@
 # After state:
 # ------------
 #
-<<<<<<< HEAD
-# sonic# show running-configuration interface
-=======
-# rno-dctor-1ar01c01sw02# show running-configuration interface
->>>>>>> ef6bc3fd
+# sonic# show running-configuration interface
 # !
 # interface Ethernet20
 #  mtu 9100
@@ -424,27 +365,16 @@
 # interface Vlan501
 #  ip anycast-address 1.2.3.4/22
 #  ip anycast-address 11.12.13.14/12
-<<<<<<< HEAD
 #  ipv6 anycast-address 101::101/64
 #  ipv6 anycast-address 102::102/64
 # !
 
-# Using replaced
+# Using "replaced" state
 #
 # Before state:
 # -------------
 #
 # sonic# show running-configuration interface
-=======
-# !
-#
-#  Using "replaced" state
-#
-#  Before state:
-#  -------------
-#
-# rno-dctor-1ar01c01sw02# show running-configuration interface
->>>>>>> ef6bc3fd
 # !
 # interface Ethernet20
 #  mtu 9100
@@ -466,11 +396,7 @@
 #  ipv6 address 92::1/16
 #  ipv6 address 93::1/16
 # !
-<<<<<<< HEAD
-
-=======
-#
->>>>>>> ef6bc3fd
+
 - name: Replace l3 interface
   dellemc.enterprise_sonic.sonic_l3_interfaces:
     config:
@@ -482,11 +408,7 @@
 # After state:
 # ------------
 #
-<<<<<<< HEAD
-# sonic# show running-configuration interface
-=======
-# rno-dctor-1ar01c01sw02# show running-configuration interface
->>>>>>> ef6bc3fd
+# sonic# show running-configuration interface
 # !
 # interface Ethernet20
 #  mtu 9100
@@ -504,23 +426,13 @@
 #  ipv6 address 92::1/16
 #  ipv6 address 93::1/16
 # !
-<<<<<<< HEAD
-
-# Using replaced
+
+# Using "replaced" state
 #
 # Before state:
 # -------------
 #
 # sonic# show running-configuration interface
-=======
-#
-#  Using "replaced" state
-#
-#  Before state:
-#  -------------
-#
-# rno-dctor-1ar01c01sw02# show running-configuration interface
->>>>>>> ef6bc3fd
 # !
 # interface Ethernet20
 #  mtu 9100
@@ -542,10 +454,7 @@
 #  ipv6 address 92::1/16
 #  ipv6 address 93::1/16
 # !
-<<<<<<< HEAD
-
-=======
->>>>>>> ef6bc3fd
+
 - name: Replace l3 interface
   dellemc.enterprise_sonic.sonic_l3_interfaces:
     config:
@@ -555,44 +464,30 @@
 # After state:
 # ------------
 #
-<<<<<<< HEAD
-# sonic# show running-configuration interface
-=======
-# rno-dctor-1ar01c01sw02# show running-configuration interface
->>>>>>> ef6bc3fd
-# !
-# interface Ethernet20
-#  mtu 9100
-#  speed 100000
-#  shutdown
-# !
-# interface Ethernet24
-#  mtu 9100
-#  speed 100000
-#  shutdown
-#  ip address 91.1.1.1/16
-#  ipv6 address 90::1/16
-#  ipv6 address 91::1/16
-#  ipv6 address 92::1/16
-#  ipv6 address 93::1/16
-# !
-<<<<<<< HEAD
-
-# Using overridden
+# sonic# show running-configuration interface
+# !
+# interface Ethernet20
+#  mtu 9100
+#  speed 100000
+#  shutdown
+# !
+# interface Ethernet24
+#  mtu 9100
+#  speed 100000
+#  shutdown
+#  ip address 91.1.1.1/16
+#  ipv6 address 90::1/16
+#  ipv6 address 91::1/16
+#  ipv6 address 92::1/16
+#  ipv6 address 93::1/16
+# !
+
+# Using "overridden" state
 #
 # Before state:
 # -------------
 #
 # sonic# show running-configuration interface
-=======
-#
-#  Using "overridden" state
-#
-#  Before state:
-#  -------------
-#
-# rno-dctor-1ar01c01sw02# show running-configuration interface
->>>>>>> ef6bc3fd
 # !
 # interface Ethernet20
 #  mtu 9100
@@ -617,11 +512,7 @@
 #  ipv6 address 92::1/16
 #  ipv6 address 93::1/16
 # !
-<<<<<<< HEAD
-
-=======
-#
->>>>>>> ef6bc3fd
+
 - name: Override l3 interface
   dellemc.enterprise_sonic.sonic_l3_interfaces:
     config:
@@ -642,11 +533,7 @@
 # After state:
 # ------------
 #
-<<<<<<< HEAD
-# sonic# show running-configuration interface
-=======
-# rno-dctor-1ar01c01sw02# show running-configuration interface
->>>>>>> ef6bc3fd
+# sonic# show running-configuration interface
 # !
 # interface Ethernet20
 #  mtu 9100
@@ -662,11 +549,8 @@
 # interface Vlan100
 #  ip anycast-address 83.1.1.1/24
 #  ip anycast-address 85.1.1.12/24
-<<<<<<< HEAD
 #  ipv6 anycast-address 83::1/24
 #  ipv6 anycast-address 85::1/24
-=======
->>>>>>> ef6bc3fd
 # !
 """
 
