--- conflicted
+++ resolved
@@ -158,11 +158,6 @@
   dellemc.enterprise_sonic.sonic_lag_interfaces:
     config:
       - name: PortChannel10
-<<<<<<< HEAD
-        members:
-          interfaces:
-            - member: Eth1/10
-=======
         fallback: true
         fast_rate: true
         graceful_shutdown: true
@@ -170,16 +165,10 @@
           interfaces:
             - member: Eth1/10
         system_mac: "12:12:12:12:12:12"
->>>>>>> 7c23fe1a
         ethernet_segment:
           esi_type: auto_lacp
           df_preference: 2222
       - name: PortChannel12
-<<<<<<< HEAD
-        members:
-          interfaces:
-            - member: Eth1/15
-=======
         min_links: 2
         members:
           interfaces:
@@ -189,7 +178,6 @@
         lacp_individual:
           enable: true
           timeout: 30
->>>>>>> 7c23fe1a
     state: merged
 
 # After state:
@@ -236,13 +224,8 @@
 #  lacp individual timeout 30
 #  no shutdown
 #
-<<<<<<< HEAD
-#
+
 # Using "replaced" state
-=======
-
-# Using replaced
->>>>>>> 7c23fe1a
 #
 # Before state:
 # -------------
@@ -323,12 +306,8 @@
 #  evpn ethernet-segment auto-system-mac
 #   df-preference 6666
 #
-<<<<<<< HEAD
+
 # Using "overridden" state
-=======
-
-# Using overridden
->>>>>>> 7c23fe1a
 #
 # Before state:
 # -------------
@@ -409,12 +388,8 @@
 #  evpn ethernet-segment auto-lacp
 #   df-preference 3333
 #
-<<<<<<< HEAD
+
 # Using "deleted" state
-=======
-
-# Using deleted
->>>>>>> 7c23fe1a
 #
 # Before state:
 # -------------
@@ -475,12 +450,8 @@
 #  speed 100000
 #  no shutdown
 #
-<<<<<<< HEAD
+
 # Using "deleted" state
-=======
-
-# Using deleted
->>>>>>> 7c23fe1a
 #
 # Before state:
 # -------------
