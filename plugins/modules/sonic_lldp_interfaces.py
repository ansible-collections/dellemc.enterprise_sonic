#!/usr/bin/python
# -*- coding: utf-8 -*-
# Copyright 2025 Dell Inc. or its subsidiaries. All Rights Reserved.
# GNU General Public License v3.0+
# (see COPYING or https://www.gnu.org/licenses/gpl-3.0.txt)

"""
The module file for sonic_lldp_interfaces
"""

from __future__ import absolute_import, division, print_function
__metaclass__ = type

DOCUMENTATION = """
---
module: sonic_lldp_interfaces
version_added: '2.1.0'
short_description: Manage Inteface LLDP configurations on SONiC
description:
  - This module provides configuration management of interface LLDP parameters
    in devices running SONiC.
  - It is intended for use in conjunction with global LLDP.
author: 'Divya Balasubramanian(@divya-balasubramania)'
options:
  config:
    description: The set of link layer discovery protocol interface attribute configurations
    type: list
    elements: dict
    suboptions:
      name:
        description:
          - Interface name in which LLDP needs to be configured on.
        type: str
        required: true
      enable:
        description:
          - This argument is a boolean value to enable or disable LLDP.
          - This command is supported only on physical interfaces and not on logical interfaces.
        type: bool
      mode:
        description:
          - By default both transmit and receive of LLDP frames is enabled.
          - This command can be used to configure either in receive only or transmit only mode.
          - This command is supported on physical and logical interfaces.
        type: str
        choices:
           - 'receive'
           - 'transmit'
      med_tlv_select:
        description:
          - This command can be used to select whether to advertise the LLDP-MED TLVs or not.
            By default the LLDP-MED TLVs are advertised.
          - This command is supported only on physical interfaces and not on logical interfaces.
        type: dict
        suboptions:
          network_policy:
            description:
              - This command can be used to select whether to advertise network-policy
                LLDP-MED TLVs or not. By default network-policy LLDP-MED TLVs are advertised.
            type: bool
          power_management:
            description:
              - This command can be used to select whether to advertise power-management
                LLDP-MED TLVs or not. By default power-management LLDP-MED TLVs are advertised.
            type: bool
      tlv_select:
        description:
          - This command can be used to select whether to advertise the LLDP 802.3at or bt
            power management TLVs or not. By default this TLV is advertised.
          - This command is supported only on physical interfaces and not on logical interfaces.
        type: dict
        suboptions:
          power_management:
            description:
              - This command can be used to select whether to advertise power-management
                LLDP TLVs or not. By default power-management LLDP TLVs are advertised.
            type: bool
          port_vlan_id:
            description:
              - This command can be used to select whether to advertise port-vlan-id
                LLDP TLVs or not. By default port-vlan-id LLDP TLVs are advertised.
            version_added: '3.1.0'
            type: bool
          vlan_name:
            description:
              - This command can be used to select whether to advertise vlan-name
                LLDP TLVs or not. By default vlan-name LLDP TLVs are advertised.
            version_added: '3.1.0'
            type: bool
          link_aggregation:
            description:
              - This command can be used to select whether to advertise link-aggregation
                LLDP TLVs or not. By default link-aggregation LLDP TLVs are advertised.
            version_added: '3.1.0'
            type: bool
          max_frame_size:
            description:
              - This command can be used to select whether to advertise max-frame-size
                LLDP TLVs or not. By default max-frame-size LLDP TLVs are advertised.
            version_added: '3.1.0'
            type: bool
      vlan_name_tlv:
        description:
          - This command can be used to configure the vlan list for the Vlan name TLV advertisement.
          - This command is supported only on physical interfaces and not on logical interfaces.
        version_added: '3.1.0'
        type: dict
        suboptions:
          max_tlv_count:
            description:
              - This command can be used to configure the maximum number of Vlan name TLVs
                that can be advertised on the interface.
              - Range is 1-128 and the default value is 10.
            type: int
          allowed_vlans:
            description:
              - This command can be used to configure the vlan list for the Vlan name TLV advertisement.
              - Multiple Vlans or Vlan ranges can be configured.
              - Ranges are specified by a start and end Vlan value separated by hyphen.
              - Vlans configured should be in the range 1-4094.
            type: list
            elements: dict
            suboptions:
              vlan:
                type: str
                description: Configures the specified VLAN or VLAN range.
      tlv_set:
         description:
           - This command can be used to configure an IPv4 or IPv6 management address
            that will be used to advertise by LLDP on an interface
           - This command is supported only on physical interfaces and not on logical interfaces.
         type: dict
         suboptions:
           ipv4_management_address:
             description:
               - To configure IPv4 management address for LLDP in A.B.C.D format
             type: str
           ipv6_management_address:
             description:
               - To configure IPv6 management address for LLDP in A:B::C:D format
             type: str
  state:
    description:
      - The state specifies the type of configuration update to be performed on the device.
      - If the state is "merged", merge specified attributes with existing configured attributes.
      - For "deleted", delete the specified attributes from existing configuration.
      - For "replaced", replaces lldp interface configuration of the specified interfaces with provided configuration.
      - For "overridden", overrides all on-device lldp interface configurations with the provided configuration.
    type: str
    choices:
      - merged
      - deleted
      - replaced
      - overridden
    default: merged
"""

EXAMPLES = """
# Using "deleted" state
#
# Before state:
# -------------
# sonic# show running-configuration interface Ethernet 1
# !
# interface Ethernet1
#  mtu 9100
#  speed 25000
#  unreliable-los auto
#  no shutdown
#  lldp transmit
#  lldp tlv-set management-address ipv4 10.1.1.2
# sonic#

- name: Delete LLDP interface configurations
  dellemc.enterprise_sonic.sonic_lldp_interfaces:
    config:
      - name: Ethernet1
        mode: transmit
        tlv_set:
          ipv4_management_address: 10.1.1.2
    state: deleted

# After state:
# ------------
# sonic# show running-configuration interface Ethernet 1
# !
# interface Ethernet1
#  mtu 9100
#  speed 25000
#  unreliable-los auto
#  no shutdown
# sonic#


# Using "deleted" state
#
# Before state:
# -------------
# sonic# show running-configuration interface
# !
# interface Ethernet0
#  mtu 9100
#  speed 25000
#  unreliable-los auto
#  no shutdown
# !
# interface Ethernet1
#  mtu 9100
#  speed 25000
#  unreliable-los auto
#  no shutdown
# !
# sonic#

<<<<<<< HEAD
- name: Delete default LLDP Interface configurations
  dellemc.enterprise_sonic.sonic_lldp_interfaces:
    config:
      - name: Ethernet1
        tlv_select:
          power-management: true
        med_tlv_select:
          network_policy: true
    state: deleted

# After state:
=======
  - name: Delete default LLDP Interface configurations
    dellemc.enterprise_sonic.sonic_lldp_interfaces:
      config:
        - name: Ethernet1
          tlv_select:
            power-management: true
            port_vlan_id: true
            vlan_name: true
            link_aggregation: true
            max_frame_size: true
          med_tlv_select:
            network_policy: true
      state: deleted

# After State:
>>>>>>> 548930dc
# ------------
# sonic# show running-configuration interface
# !
# interface Ethernet0
#  mtu 9100
#  speed 25000
#  unreliable-los auto
#  no shutdown
# !
# interface Ethernet1
#  mtu 9100
#  speed 25000
#  unreliable-los auto
#  no shutdown
#  no lldp med-tlv-select network-policy
#  no lldp tlv-select power-management
#  no lldp tlv-select port-vlan-id
#  no lldp tlv-select vlan-name
#  no lldp tlv-select link-aggregation
#  no lldp tlv-select max-frame-size
# sonic#


# Using "deleted" state
#
# Before state:
# -------------
# sonic# show running-configuration interface
# !
# interface Ethernet0
#  mtu 9100
#  speed 25000
#  unreliable-los auto
#  no shutdown
#  lldp receive
#  lldp tlv-set management-address ipv4 20.1.1.1
#  lldp vlan-name-tlv allowed Vlan 10,15-20
#  lldp vlan-name-tlv max-tlv-count 15
# !
# interface Ethernet1
#  mtu 9100
#  speed 25000
#  unreliable-los auto
#  no shutdown
#  lldp transmit
#  lldp tlv-set management-address ipv4 21.1.1.1
#  lldp vlan-name-tlv allowed Vlan 10,15-20
#  lldp vlan-name-tlv max-tlv-count 15
# !
# sonic#

<<<<<<< HEAD
- name: Delete default LLDP Interface configurations
  dellemc.enterprise_sonic.sonic_lldp_interfaces:
    config:
      - name: Ethernet1
    state: deleted
=======
  - name: Delete default LLDP Interface configurations
    dellemc.enterprise_sonic.sonic_lldp_interfaces:
      config:
        - name: Ethernet0
          vlan_name_tlv:
            allowed_vlans:
              - vlan: 10
              - vlan: 15-20
            max_tlv_count: 15
        - name: Ethernet1
      state: deleted
>>>>>>> 548930dc

# After state:
# ------------
# sonic# show running-configuration interface
# !
# interface Ethernet0
#  mtu 9100
#  speed 25000
#  unreliable-los auto
#  no shutdown
#  lldp receive
#  lldp tlv-set management-address ipv4 20.1.1.1
# !
# interface Ethernet1
#  mtu 9100
#  speed 25000
#  unreliable-los auto
#  no shutdown
# sonic#


# Using "merged" state
#
# Before state:
# -------------
# sonic# show running-configuration interface
# !
# interface Ethernet0
#  mtu 9100
#  speed 25000
#  unreliable-los auto
#  no shutdown
# !
# interface Ethernet1
#  mtu 9100
#  speed 25000
#  unreliable-los auto
#  no shutdown
#  no lldp enable
# !
# sonic#

<<<<<<< HEAD
- name: Modify LLDP Interface configurations
  dellemc.enterprise_sonic.sonic_lldp_interfaces:
    config:
      - name: Ethernet1
        enable: true
        mode: transmit
        med_tlv_select:
          power_management: true
        tlv_set:
          ipv4_management_address: 10.1.1.2
    state: merged

# After state:
=======
  - name: Modify LLDP Interface configurations
    dellemc.enterprise_sonic.sonic_lldp_interfaces:
      config:
        - name: Ethernet1
          enable: true
          mode: transmit
          med_tlv_select:
            power_management: true
          tlv_set:
            ipv4_management_address: 10.1.1.2
          vlan_name_tlv:
            allowed_vlans:
              - vlan: 10
              - vlan: 15-20
            max_tlv_count: 15
      state: merged

# After State:
>>>>>>> 548930dc
# ------------
# sonic# show running-configuration interface
# !
# interface Ethernet0
#  mtu 9100
#  speed 25000
#  unreliable-los auto
#  no shutdown
# !
# interface Ethernet1
#  mtu 9100
#  speed 25000
#  unreliable-los auto
#  no shutdown
#  lldp transmit
#  lldp tlv-set management-address ipv4 10.1.1.2
#  lldp vlan-name-tlv allowed Vlan 10,15-20
#  lldp vlan-name-tlv max-tlv-count 15
# sonic#

# Using "replaced" state
#
# Before state:
# -------------
#
# sonic# show running-configuration interface
# !
# interface Eth1/5
#  mtu 9100
#  speed 10000
#  unreliable-los auto
#  no shutdown
#  lldp tlv-set management-address ipv6 10::1
#  no lldp med-tlv-select network-policy
#  no lldp med-tlv-select power-management
#  lldp vlan-name-tlv allowed Vlan 10,15-20
#  lldp vlan-name-tlv max-tlv-count 15
#
# !
# interface Eth1/6
#  mtu 9100
#  speed 10000
#  unreliable-los auto
#  no shutdown
#  no lldp med-tlv-select power-management
#  no lldp tlv-select power-management

<<<<<<< HEAD
- name: Replace LLDP interface configurations
  dellemc.enterprise_sonic.sonic_lldp_interfaces:
    config:
      - name: Eth1/5
        mode: receive
        tlv_set:
          ipv6_management_address: '30::1'
        med_tlv_select:
          network_policy: false
    state: replaced

# After state:
=======
  - name: Replace LLDP interface configurations
    dellemc.enterprise_sonic.sonic_lldp_interfaces:
      config:
        - name: Eth1/5
          mode: receive
          tlv_set:
            ipv6_management_address: '30::1'
          med_tlv_select:
            network_policy: False
          vlan_name_tlv:
            allowed_vlans:
              - vlan: 20-30
            max_tlv_count: 20
      state: replaced

# After State:
>>>>>>> 548930dc
# ------------
#
# sonic# show running-configuration interface
# !
# interface Eth1/5
#  mtu 9100
#  speed 10000
#  unreliable-los auto
#  no shutdown
#  lldp receive
#  lldp tlv-set management-address ipv6 30::1
#  no lldp med-tlv-select network-policy
#  lldp vlan-name-tlv allowed Vlan 20-30
#  lldp vlan-name-tlv max-tlv-count 20
# !
# interface Eth1/6
#  mtu 9100
#  speed 10000
#  unreliable-los auto
#  no shutdown
#  no lldp med-tlv-select power-management
#  no lldp tlv-select power-management

# Using "overridden" state
#
# Before state:
# -------------
#
# sonic# show running-configuration interface
# interface Eth1/5
#  mtu 9100
#  speed 10000
#  unreliable-los auto
#  no shutdown
#  lldp transmit
#  lldp tlv-set management-address ipv6 30::2
# !
# interface Eth1/6
#  mtu 9100
#  speed 10000
#  unreliable-los auto
#  no shutdown
#  lldp transmit
#  lldp tlv-set management-address ipv4 40.1.1.1

<<<<<<< HEAD
- name: Override LLDP interface configurations
  dellemc.enterprise_sonic.sonic_lldp_interfaces:
    config:
      - name: Eth1/5
        mode: receive
        tlv_set:
          ipv4_management_address: '10.1.1.2'
    state: overridden
=======
  - name: Override LLDP interface configurations
    dellemc.enterprise_sonic.sonic_lldp_interfaces:
      config:
        - name: Eth1/5
          mode: receive
          tlv_set:
            ipv4_management_address: '10.1.1.2'
          vlan_name_tlv:
            allowed_vlans:
              - vlan: 10
              - vlan: 15-20
            max_tlv_count: 15
      state: overridden
>>>>>>> 548930dc

# After state:
# ------------
#
# sonic# show running-configuration interface
# !
# interface Eth1/5
#  mtu 9100
#  speed 10000
#  unreliable-los auto
#  no shutdown
#  lldp receive
#  lldp tlv-set management-address ipv4 10.1.1.2
#  lldp vlan-name-tlv allowed Vlan 10,15-20
#  lldp vlan-name-tlv max-tlv-count 15
# !
# interface Eth1/6
#  mtu 9100
#  speed 10000
#  unreliable-los auto
#  no shutdown
"""

RETURN = """
before:
  description: The configuration prior to the module invocation.
  returned: always
  sample: >
    The configuration returned will always be in the same format
    as the parameters above.
  type: list
after:
  description: The resulting configuration module invocation.
  returned: when changed
  sample: >
    The configuration returned will always be in the same format
    as the parameters above.
  type: list
commands:
  description: The set of commands pushed to the remote device.
  returned: always
  type: list
  sample: ['command 1', 'command 2', 'command 3']
"""


from ansible.module_utils.basic import AnsibleModule
from ansible_collections.dellemc.enterprise_sonic.plugins.module_utils.network.sonic.argspec.lldp_interfaces.lldp_interfaces import Lldp_interfacesArgs
from ansible_collections.dellemc.enterprise_sonic.plugins.module_utils.network.sonic.config.lldp_interfaces.lldp_interfaces import Lldp_interfaces


def main():
    """
    Main entry point for module execution

    :returns: the result form module invocation
    """
    module = AnsibleModule(argument_spec=Lldp_interfacesArgs.argument_spec,
                           supports_check_mode=True)

    result = Lldp_interfaces(module).execute_module()
    module.exit_json(**result)


if __name__ == '__main__':
    main()<|MERGE_RESOLUTION|>--- conflicted
+++ resolved
@@ -212,35 +212,21 @@
 # !
 # sonic#
 
-<<<<<<< HEAD
 - name: Delete default LLDP Interface configurations
   dellemc.enterprise_sonic.sonic_lldp_interfaces:
     config:
       - name: Ethernet1
         tlv_select:
           power-management: true
+          port_vlan_id: true
+          vlan_name: true
+          link_aggregation: true
+          max_frame_size: true
         med_tlv_select:
           network_policy: true
     state: deleted
 
-# After state:
-=======
-  - name: Delete default LLDP Interface configurations
-    dellemc.enterprise_sonic.sonic_lldp_interfaces:
-      config:
-        - name: Ethernet1
-          tlv_select:
-            power-management: true
-            port_vlan_id: true
-            vlan_name: true
-            link_aggregation: true
-            max_frame_size: true
-          med_tlv_select:
-            network_policy: true
-      state: deleted
-
 # After State:
->>>>>>> 548930dc
 # ------------
 # sonic# show running-configuration interface
 # !
@@ -292,25 +278,17 @@
 # !
 # sonic#
 
-<<<<<<< HEAD
 - name: Delete default LLDP Interface configurations
   dellemc.enterprise_sonic.sonic_lldp_interfaces:
     config:
+      - name: Ethernet0
+        vlan_name_tlv:
+          allowed_vlans:
+            - vlan: 10
+            - vlan: 15-20
+          max_tlv_count: 15
       - name: Ethernet1
     state: deleted
-=======
-  - name: Delete default LLDP Interface configurations
-    dellemc.enterprise_sonic.sonic_lldp_interfaces:
-      config:
-        - name: Ethernet0
-          vlan_name_tlv:
-            allowed_vlans:
-              - vlan: 10
-              - vlan: 15-20
-            max_tlv_count: 15
-        - name: Ethernet1
-      state: deleted
->>>>>>> 548930dc
 
 # After state:
 # ------------
@@ -353,7 +331,6 @@
 # !
 # sonic#
 
-<<<<<<< HEAD
 - name: Modify LLDP Interface configurations
   dellemc.enterprise_sonic.sonic_lldp_interfaces:
     config:
@@ -364,29 +341,14 @@
           power_management: true
         tlv_set:
           ipv4_management_address: 10.1.1.2
+        vlan_name_tlv:
+          allowed_vlans:
+            - vlan: 10
+            - vlan: 15-20
+          max_tlv_count: 15
     state: merged
 
-# After state:
-=======
-  - name: Modify LLDP Interface configurations
-    dellemc.enterprise_sonic.sonic_lldp_interfaces:
-      config:
-        - name: Ethernet1
-          enable: true
-          mode: transmit
-          med_tlv_select:
-            power_management: true
-          tlv_set:
-            ipv4_management_address: 10.1.1.2
-          vlan_name_tlv:
-            allowed_vlans:
-              - vlan: 10
-              - vlan: 15-20
-            max_tlv_count: 15
-      state: merged
-
 # After State:
->>>>>>> 548930dc
 # ------------
 # sonic# show running-configuration interface
 # !
@@ -434,7 +396,6 @@
 #  no lldp med-tlv-select power-management
 #  no lldp tlv-select power-management
 
-<<<<<<< HEAD
 - name: Replace LLDP interface configurations
   dellemc.enterprise_sonic.sonic_lldp_interfaces:
     config:
@@ -443,28 +404,15 @@
         tlv_set:
           ipv6_management_address: '30::1'
         med_tlv_select:
-          network_policy: false
+          network_policy: False
+        vlan_name_tlv:
+          allowed_vlans:
+            - vlan: 20-30
+          max_tlv_count: 20
     state: replaced
 
-# After state:
-=======
-  - name: Replace LLDP interface configurations
-    dellemc.enterprise_sonic.sonic_lldp_interfaces:
-      config:
-        - name: Eth1/5
-          mode: receive
-          tlv_set:
-            ipv6_management_address: '30::1'
-          med_tlv_select:
-            network_policy: False
-          vlan_name_tlv:
-            allowed_vlans:
-              - vlan: 20-30
-            max_tlv_count: 20
-      state: replaced
-
 # After State:
->>>>>>> 548930dc
+
 # ------------
 #
 # sonic# show running-configuration interface
@@ -510,7 +458,6 @@
 #  lldp transmit
 #  lldp tlv-set management-address ipv4 40.1.1.1
 
-<<<<<<< HEAD
 - name: Override LLDP interface configurations
   dellemc.enterprise_sonic.sonic_lldp_interfaces:
     config:
@@ -518,22 +465,12 @@
         mode: receive
         tlv_set:
           ipv4_management_address: '10.1.1.2'
+        vlan_name_tlv:
+          allowed_vlans:
+            - vlan: 10
+            - vlan: 15-20
+          max_tlv_count: 15
     state: overridden
-=======
-  - name: Override LLDP interface configurations
-    dellemc.enterprise_sonic.sonic_lldp_interfaces:
-      config:
-        - name: Eth1/5
-          mode: receive
-          tlv_set:
-            ipv4_management_address: '10.1.1.2'
-          vlan_name_tlv:
-            allowed_vlans:
-              - vlan: 10
-              - vlan: 15-20
-            max_tlv_count: 15
-      state: overridden
->>>>>>> 548930dc
 
 # After state:
 # ------------
