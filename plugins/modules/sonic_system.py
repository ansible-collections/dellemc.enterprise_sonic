--- conflicted
+++ resolved
@@ -90,7 +90,6 @@
           - DETAIL
           - CUSTOM
           - NONE
-<<<<<<< HEAD
       switching_mode:
         description:
           - Specifies switching mode in the device.
@@ -102,14 +101,12 @@
         choices:
           - CUT_THROUGH
           - STORE_AND_FORWARD
-=======
       adjust_txrx_clock_freq:
         description:
           - Adjust TX/RX clock frequency to platform specific value.
           - Operational default value is C(false).
         version_added: 3.1.0
         type: bool
->>>>>>> d7905e9b
       concurrent_session_limit:
         version_added: 3.1.0
         description:
