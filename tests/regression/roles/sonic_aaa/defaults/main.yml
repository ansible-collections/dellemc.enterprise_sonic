--- conflicted
+++ resolved
@@ -12,22 +12,19 @@
           - ldap
         console_auth_local: true
         failthrough: true
-<<<<<<< HEAD
-      accounting:
-        commands_accounting:
-          accounting_method:
-            - tacacs+
-            - logging
-          accounting_record_type: 'START_STOP'
-          accounting_console_exempt: true
-        session_accounting:
-          accounting_method:
-            - logging
-          accounting_record_type: 'STOP_ONLY'
-          accounting_console_exempt: true
-=======
-        mfa_auth_method: 'rsa-securid'
->>>>>>> fcff48eb
+        mfa_auth_method: 'rsa-securid'
+      accounting:
+        commands_accounting:
+          accounting_method:
+            - tacacs+
+            - logging
+          accounting_record_type: 'START_STOP'
+          accounting_console_exempt: true
+        session_accounting:
+          accounting_method:
+            - logging
+          accounting_record_type: 'STOP_ONLY'
+          accounting_console_exempt: true
       authorization:
         commands_auth_method:
           - local
@@ -65,19 +62,16 @@
           - tacacs+
         console_auth_local: false
         failthrough: false
-<<<<<<< HEAD
-      accounting:
-        commands_accounting:
-          accounting_method:
-            - logging
-          accounting_record_type: 'STOP_ONLY'
-        session_accounting:
-          accounting_method:
-            - tacacs+
-            - logging
-=======
-        login_mfa_console: true
->>>>>>> fcff48eb
+        login_mfa_console: true
+      accounting:
+        commands_accounting:
+          accounting_method:
+            - logging
+          accounting_record_type: 'STOP_ONLY'
+        session_accounting:
+          accounting_method:
+            - tacacs+
+            - logging
       authorization:
         commands_auth_method:
           - tacacs+
@@ -135,22 +129,19 @@
           - radius
         console_auth_local: true
         failthrough: true
-<<<<<<< HEAD
-      accounting:
-        commands_accounting:
-          accounting_method:
-            - tacacs+
-          accounting_record_type: 'START_STOP'
-          accounting_console_exempt: true
-        session_accounting:
-          accounting_method:
-            - logging
-          accounting_record_type: 'START_STOP'
-          accounting_console_exempt: true
-=======
-        mfa_auth_method: 'rsa-securid'
-        login_mfa_console: true
->>>>>>> fcff48eb
+        mfa_auth_method: 'rsa-securid'
+        login_mfa_console: true
+      accounting:
+        commands_accounting:
+          accounting_method:
+            - tacacs+
+          accounting_record_type: 'START_STOP'
+          accounting_console_exempt: true
+        session_accounting:
+          accounting_method:
+            - logging
+          accounting_record_type: 'START_STOP'
+          accounting_console_exempt: true
       authorization:
         commands_auth_method:
           - local
@@ -188,20 +179,17 @@
           - radius
         console_auth_local: true
         failthrough: true
-<<<<<<< HEAD
-      accounting:
-        commands_accounting:
-          accounting_method:
-            - tacacs+
-          accounting_record_type: 'START_STOP'
-        session_accounting:
-          accounting_method:
-            - logging
-          accounting_console_exempt: true
-=======
-        mfa_auth_method: 'rsa-securid'
-        login_mfa_console: true
->>>>>>> fcff48eb
+        mfa_auth_method: 'rsa-securid'
+        login_mfa_console: true
+      accounting:
+        commands_accounting:
+          accounting_method:
+            - tacacs+
+          accounting_record_type: 'START_STOP'
+        session_accounting:
+          accounting_method:
+            - logging
+          accounting_console_exempt: true
       authorization:
         commands_auth_method:
           - local
@@ -239,24 +227,21 @@
           - tacacs+
         console_auth_local: false
         failthrough: false
-<<<<<<< HEAD
-      accounting:
-        commands_accounting:
-          accounting_method:
-            - logging
-            - tacacs+
-          accounting_record_type: 'START_STOP'
-          accounting_console_exempt: true
-        session_accounting:
-          accounting_method:
-            - logging
-            - tacacs+
-          accounting_record_type: 'STOP_ONLY'
-          accounting_console_exempt: true
-=======
-        mfa_auth_method: 'rsa-securid'
-        login_mfa_console: true
->>>>>>> fcff48eb
+        mfa_auth_method: 'rsa-securid'
+        login_mfa_console: true
+      accounting:
+        commands_accounting:
+          accounting_method:
+            - logging
+            - tacacs+
+          accounting_record_type: 'START_STOP'
+          accounting_console_exempt: true
+        session_accounting:
+          accounting_method:
+            - logging
+            - tacacs+
+          accounting_record_type: 'STOP_ONLY'
+          accounting_console_exempt: true
       authorization:
         commands_auth_method:
           - tacacs+
