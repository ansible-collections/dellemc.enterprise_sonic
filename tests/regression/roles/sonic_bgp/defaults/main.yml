--- conflicted
+++ resolved
@@ -165,9 +165,9 @@
             timer: 889
             med_val: 8854
         graceful_restart:
-          enabled: True
+          enabled: true
           restart_time: 3600
-          preserve_fw_state: False
+          preserve_fw_state: false
       - bgp_as: "{{ bgp_as_2 }}"
         router_id: 110.2.2.5
         rt_delay: 20
@@ -187,12 +187,9 @@
           on_startup:
             timer: 556
             med_val: 5567
-<<<<<<< HEAD
-
-=======
         graceful_restart:
           restart_time: 1
->>>>>>> 2e8f20cc
+          
   - name: test_case_05
     description: Update bestpath BGP properties
     state: merged
@@ -214,7 +211,7 @@
             med_val: 7768
         graceful_restart:
           restart_time: 3400
-          preserve_fw_state: True
+          preserve_fw_state: true
       - bgp_as: "{{ bgp_as_2 }}"
         router_id: 110.2.2.52
         rt_delay: 100
@@ -231,14 +228,11 @@
           on_startup:
             timer: 445
             med_val: 4458
-<<<<<<< HEAD
-
-=======
-        graceful_restart:
-          enabled: True
-          preserve_fw_state: False
+        graceful_restart:
+          enabled: true
+          preserve_fw_state: false
           stale_routes_time: 1000
->>>>>>> 2e8f20cc
+
   - name: test_case_06
     description: Update1 bestpath BGP properties
     state: merged
@@ -252,13 +246,9 @@
           bandwidth: skip_missing
           compare_routerid: true
           med:
-<<<<<<< HEAD
-            confed: true
-=======
-            confed: True
-        graceful_restart:
-          enabled: False
->>>>>>> 2e8f20cc
+            confed: true
+        graceful_restart:
+          enabled: false
       - bgp_as: "{{ bgp_as_2 }}"
         router_id: 110.2.2.52
         vrf_name: "{{ vrf_1 }}"
@@ -289,7 +279,7 @@
             timer: 889
             med_val: 8854
         graceful_restart:
-          enabled: False
+          enabled: false
           restart_time: 3400
       - bgp_as: "{{ bgp_as_2 }}"
         vrf_name: "{{ vrf_1 }}"
@@ -304,15 +294,12 @@
           on_startup:
             timer: 889
             med_val: 8854
-<<<<<<< HEAD
-
-=======
-        graceful_restart:
-          enabled: True
+        graceful_restart:
+          enabled: true
           restart_time: 1
           stale_routes_time: 1000
-          preserve_fw_state: False
->>>>>>> 2e8f20cc
+          preserve_fw_state: false
+          
   - name: test_case_08
     description: Update1 bestpath BGP properties
     state: merged
@@ -326,15 +313,11 @@
           bandwidth: skip_missing
           compare_routerid: true
           med:
-<<<<<<< HEAD
-            confed: true
-=======
-            confed: True
-        graceful_restart:
-          enabled: True
+            confed: true
+        graceful_restart:
+          enabled: true
           restart_time: 5
-          preserve_fw_state: True
->>>>>>> 2e8f20cc
+          preserve_fw_state: true
       - bgp_as: "{{ bgp_as_2 }}"
         router_id: 110.2.2.52
         vrf_name: "{{ vrf_1 }}"
@@ -345,13 +328,9 @@
           bandwidth: ignore_weight
           compare_routerid: true
           med:
-<<<<<<< HEAD
-            missing_as_worst: true
-=======
-            missing_as_worst: True
+            missing_as_worst: true
         graceful_restart:
           stale_routes_time: 2000
->>>>>>> 2e8f20cc
       - bgp_as: "{{ bgp_as_3 }}"
         router_id: 120.2.2.52
         vrf_name: "{{ vrf_2 }}"
@@ -362,14 +341,10 @@
           bandwidth: default_weight
           compare_routerid: true
           med:
-<<<<<<< HEAD
-            missing_as_worst: true
-
-=======
-            missing_as_worst: True
+            missing_as_worst: true
         graceful_restart:
           restart_time: 500
->>>>>>> 2e8f20cc
+
   - name: test_case_09
     description: Deletes entire BGP property
     state: deleted
@@ -396,8 +371,8 @@
             timer: 890
             med_val: 8854
         graceful_restart:
-          enabled: False
-          preserve_fw_state: True
+          enabled: false
+          preserve_fw_state: true
       - bgp_as: "{{ bgp_as_2 }}"
         vrf_name: "{{ vrf_1 }}"
         router_id: 110.2.2.52
@@ -410,7 +385,7 @@
           holdtime: 90
           keepalive_interval: 30
         graceful_restart:
-          enabled: True
+          enabled: true
           restart_time: 500
       - bgp_as: "{{ bgp_as_5 }}"
         router_id: 120.2.2.155
@@ -440,7 +415,9 @@
           holdtime: 90
           keepalive_interval: 30
         graceful_restart:
-          enabled: True
+          enabled: t
+          
+          rue
       - bgp_as: "{{ bgp_as_3 }}"
         vrf_name: "{{ vrf_3 }}"
         router_id: 110.2.2.52
@@ -450,15 +427,11 @@
             multipath_relax: true
             multipath_relax_as_set: true
           med:
-<<<<<<< HEAD
-            missing_as_worst: true
-=======
-            missing_as_worst: True
-        graceful_restart:
-          enabled: False
-          preserve_fw_state: False
+            missing_as_worst: true
+        graceful_restart:
+          enabled: false
+          preserve_fw_state: false
           stale_routes_time: 200
->>>>>>> 2e8f20cc
       - bgp_as: "{{ bgp_as_5 }}"
         vrf_name: "{{ vrf_5 }}"
       - bgp_as: "{{ bgp_as_7_dot }}"
