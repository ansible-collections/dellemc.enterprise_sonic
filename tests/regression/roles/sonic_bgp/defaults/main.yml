--- conflicted
+++ resolved
@@ -28,52 +28,7 @@
     - "ip vrf {{ vrf_6 }}"
     - "ip vrf {{ vrf_7 }}"
 
-<<<<<<< HEAD
-tests_cli:
-  - name: cli_test_case_01
-    description: creates bestpath BGP properties
-    state: merged
-    input:
-      - bgp_as: "{{ bgp_as_1 }}"
-        router_id: 110.2.2.4
-        rt_delay: 10
-        bestpath:
-          as_path:
-            confed: true
-            ignore: true
-            multipath_relax: true
-            multipath_relax_as_set: true
-          compare_routerid: true
-          med:
-            confed: true
-            missing_as_worst: true
-        max_med:
-          on_startup:
-            timer: 667
-            med_val: 7878
-      - bgp_as: "{{ bgp_as_2 }}"
-        router_id: 110.2.2.5
-        rt_delay: 20
-        vrf_name: "{{ vrf_1 }}"
-        bestpath:
-          as_path:
-            confed: true
-            ignore: true
-            multipath_relax: true
-            multipath_relax_as_set: true
-          compare_routerid: true
-          med:
-            confed: true
-            missing_as_worst: true
-        max_med:
-          on_startup:
-            timer: 889
-            med_val: 8854
-
-tests:
-=======
 sonic_bgp_tests:
->>>>>>> 52e7f8d2
   - name: test_case_01
     description: Create BGP properties
     state: merged
@@ -158,12 +113,16 @@
             ignore: true
             multipath_relax: true
             multipath_relax_as_set: true
-<<<<<<< HEAD
-          bandwidth: default_weight
-=======
->>>>>>> 52e7f8d2
-          compare_routerid: true
-          med:
+          bandwidth: default_weight
+          compare_routerid: true
+            confed: true
+            ignore: true
+            multipath_relax: true
+            multipath_relax_as_set: true
+          compare_routerid: true
+          med:
+            confed: true
+            missing_as_worst: true
             confed: true
             missing_as_worst: true
         max_med:
@@ -177,17 +136,14 @@
       - bgp_as: "{{ bgp_as_2 }}"
         router_id: 110.2.2.5
         rt_delay: 20
-        vrf_name: "{{ vrf_1 }}"
+        vrf_name: "{{  vrf_1  }}"
         bestpath:
           as_path:
             confed: true
             ignore: true
             multipath_relax: true
             multipath_relax_as_set: true
-<<<<<<< HEAD
           bandwidth: ignore_weight
-=======
->>>>>>> 52e7f8d2
           compare_routerid: true
           med:
             confed: true
@@ -198,11 +154,7 @@
             med_val: 5567
         graceful_restart:
           restart_time: 1
-<<<<<<< HEAD
-          
-=======
-
->>>>>>> 52e7f8d2
+
   - name: test_case_05
     description: First update of bestpath BGP properties
     state: merged
@@ -214,10 +166,7 @@
           as_path:
             confed: false
             ignore: false
-<<<<<<< HEAD
           bandwidth: ignore_weight
-=======
->>>>>>> 52e7f8d2
           compare_routerid: false
           med:
             confed: false
@@ -236,10 +185,7 @@
           as_path:
             multipath_relax: false
             multipath_relax_as_set: false
-<<<<<<< HEAD
-          bandwidth: default_weight
-=======
->>>>>>> 52e7f8d2
+          bandwidth: default_weight
           compare_routerid: false
           med:
             missing_as_worst: false
@@ -262,10 +208,7 @@
           as_path:
             confed: true
             ignore: true
-<<<<<<< HEAD
           bandwidth: skip_missing
-=======
->>>>>>> 52e7f8d2
           compare_routerid: true
           med:
             confed: true
@@ -278,10 +221,7 @@
           as_path:
             multipath_relax: true
             multipath_relax_as_set: true
-<<<<<<< HEAD
           bandwidth: skip_missing
-=======
->>>>>>> 52e7f8d2
           compare_routerid: true
           med:
             missing_as_worst: true
@@ -295,10 +235,7 @@
           as_path:
             confed: false
             ignore: false
-<<<<<<< HEAD
           bandwidth: skip_missing
-=======
->>>>>>> 52e7f8d2
           compare_routerid: false
           med:
             confed: false
@@ -327,11 +264,7 @@
           restart_time: 1
           stale_routes_time: 1000
           preserve_fw_state: false
-<<<<<<< HEAD
-          
-=======
-
->>>>>>> 52e7f8d2
+
   - name: test_case_08
     description: Update bestpath BGP properties
     state: merged
@@ -342,10 +275,7 @@
           as_path:
             confed: true
             ignore: true
-<<<<<<< HEAD
           bandwidth: skip_missing
-=======
->>>>>>> 52e7f8d2
           compare_routerid: true
           med:
             confed: true
@@ -360,10 +290,7 @@
           as_path:
             multipath_relax: true
             multipath_relax_as_set: true
-<<<<<<< HEAD
           bandwidth: ignore_weight
-=======
->>>>>>> 52e7f8d2
           compare_routerid: true
           med:
             missing_as_worst: true
@@ -376,10 +303,7 @@
           as_path:
             multipath_relax: true
             multipath_relax_as_set: true
-<<<<<<< HEAD
-          bandwidth: default_weight
-=======
->>>>>>> 52e7f8d2
+          bandwidth: default_weight
           compare_routerid: true
           med:
             missing_as_worst: true
@@ -387,11 +311,7 @@
           restart_time: 500
 
   - name: test_case_09
-<<<<<<< HEAD
     description: Deletes entire BGP property
-=======
-    description: Delete BGP properties
->>>>>>> 52e7f8d2
     state: deleted
     input:
       - bgp_as: "{{ bgp_as_2 }}"
@@ -407,10 +327,7 @@
         bestpath:
           as_path:
             confed: true
-<<<<<<< HEAD
-          bandwidth: default_weight
-=======
->>>>>>> 52e7f8d2
+          bandwidth: default_weight
           compare_routerid: false
           med:
             always_compare_med: true
@@ -443,11 +360,8 @@
           bandwidth: ignore_weight
       - bgp_as: "{{ bgp_as_6_dot }}"
         vrf_name: "{{ vrf_6 }}"
-<<<<<<< HEAD
-        bestpath:
-          bandwidth: default_weight
-=======
->>>>>>> 52e7f8d2
+        bestpath:
+          bandwidth: default_weight
 
   - name: test_case_11
     description: Override BGP properties
@@ -458,10 +372,7 @@
         bestpath:
           as_path:
             confed: true
-<<<<<<< HEAD
           bandwidth: ignore_weight
-=======
->>>>>>> 52e7f8d2
           compare_routerid: true
           med:
             confed: true
