<<<<<<< HEAD
- name: "{{ item.name }} , {{  item.description }}"
=======
---
- name: "{{ item.name ~ ' , ' ~ item.description }}"
>>>>>>> 52e7f8d2
  sonic_bgp:
    config: "{{ item.input }}"
    state: "{{ item.state }}"
  register: action_task_output
  ignore_errors: true

- name: "Update test report"
  ansible.builtin.import_role:
    name: common
    tasks_from: action.facts.report.yaml

<<<<<<< HEAD
- name: "{{ item.name}} , {{ item.description}} Idempotent"
=======
- name: "{{ item.name ~ ' , ' ~ item.description ~ ' Idempotent' }}"
>>>>>>> 52e7f8d2
  sonic_bgp:
    config: "{{ item.input }}"
    state: "{{ item.state }}"
  register: idempotent_task_output
  ignore_errors: true

<<<<<<< HEAD
- import_role:
=======
- name: "Update test report"
  ansible.builtin.import_role:
>>>>>>> 52e7f8d2
    name: common
    tasks_from: idempotent.facts.report.yaml<|MERGE_RESOLUTION|>--- conflicted
+++ resolved
@@ -1,9 +1,5 @@
-<<<<<<< HEAD
-- name: "{{ item.name }} , {{  item.description }}"
-=======
 ---
 - name: "{{ item.name ~ ' , ' ~ item.description }}"
->>>>>>> 52e7f8d2
   sonic_bgp:
     config: "{{ item.input }}"
     state: "{{ item.state }}"
@@ -15,22 +11,14 @@
     name: common
     tasks_from: action.facts.report.yaml
 
-<<<<<<< HEAD
-- name: "{{ item.name}} , {{ item.description}} Idempotent"
-=======
 - name: "{{ item.name ~ ' , ' ~ item.description ~ ' Idempotent' }}"
->>>>>>> 52e7f8d2
   sonic_bgp:
     config: "{{ item.input }}"
     state: "{{ item.state }}"
   register: idempotent_task_output
   ignore_errors: true
 
-<<<<<<< HEAD
-- import_role:
-=======
 - name: "Update test report"
   ansible.builtin.import_role:
->>>>>>> 52e7f8d2
     name: common
     tasks_from: idempotent.facts.report.yaml