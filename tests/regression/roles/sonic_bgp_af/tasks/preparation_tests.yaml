--- conflicted
+++ resolved
@@ -1,25 +1,5 @@
 ---
 - name: "Initialize route maps"
-<<<<<<< HEAD
-  vars:
-    ansible_connection: network_cli
-  sonic_config:
-    commands: "{{ preparations_tests.init_route_map }}"
-- name: "Initialize VRFs"
-  vars:
-    ansible_connection: network_cli
-  sonic_config:
-    commands: "{{ preparations_tests.init_vrf }}"
-- name: Deletes old bgp
-  sonic_bgp:
-    config: []
-    state: deleted
-  failed_when: false
-- name: Create bgp
-  sonic_bgp:
-    config: "{{ preparations_tests.init_bgp }}"
-    state: merged
-=======
   dellemc.enterprise_sonic.sonic_route_maps:
     config: "{{ sonic_bgp_af_preparation_task_input.route_map }}"
     state: overridden
@@ -35,5 +15,4 @@
   dellemc.enterprise_sonic.sonic_bgp:
     config: "{{ sonic_bgp_af_preparation_task_input.bgp }}"
     state: overridden
->>>>>>> ef6bc3fd
   failed_when: false