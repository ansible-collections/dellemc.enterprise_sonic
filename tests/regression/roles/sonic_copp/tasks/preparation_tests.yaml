---
<<<<<<< HEAD
- name: Delete old CoPP groups configuration
=======
- name: Delete CoPP groups configuration
>>>>>>> d7905e9b
  sonic_copp:
    config: {}
    state: deleted
  failed_when: false<|MERGE_RESOLUTION|>--- conflicted
+++ resolved
@@ -1,9 +1,5 @@
 ---
-<<<<<<< HEAD
-- name: Delete old CoPP groups configuration
-=======
 - name: Delete CoPP groups configuration
->>>>>>> d7905e9b
   sonic_copp:
     config: {}
     state: deleted
