---
<<<<<<< HEAD
- name: "Debug"
  debug:
    msg: "sonic_interfaces Test started ..."
=======
- name: "Preparations for test"
  ansible.builtin.include_tasks: preparation_tests.yaml
>>>>>>> d7905e9b

- name: "Test started ..."
  ansible.builtin.include_tasks: tasks_template.yaml
  loop: "{{ sonic_l3_interfaces_tests }}"

<<<<<<< HEAD
- name: "{{ Test ~ ' , ' ~ module_name ~ ' started' }}"
  include_tasks: tasks_template.yaml
  loop: "{{ tests }}"
=======
- name: "Cleanup - Delete test interfaces"
  vars:
    ansible_connection: network_cli
  dellemc.enterprise_sonic.sonic_config:
    commands: "{{ sonic_l3_interfaces_task_input.delete_interface_commands }}"
  failed_when: false
>>>>>>> d7905e9b
<|MERGE_RESOLUTION|>--- conflicted
+++ resolved
@@ -1,26 +1,14 @@
 ---
-<<<<<<< HEAD
-- name: "Debug"
-  debug:
-    msg: "sonic_interfaces Test started ..."
-=======
 - name: "Preparations for test"
   ansible.builtin.include_tasks: preparation_tests.yaml
->>>>>>> d7905e9b
 
 - name: "Test started ..."
   ansible.builtin.include_tasks: tasks_template.yaml
   loop: "{{ sonic_l3_interfaces_tests }}"
 
-<<<<<<< HEAD
-- name: "{{ Test ~ ' , ' ~ module_name ~ ' started' }}"
-  include_tasks: tasks_template.yaml
-  loop: "{{ tests }}"
-=======
 - name: "Cleanup - Delete test interfaces"
   vars:
     ansible_connection: network_cli
   dellemc.enterprise_sonic.sonic_config:
     commands: "{{ sonic_l3_interfaces_task_input.delete_interface_commands }}"
-  failed_when: false
->>>>>>> d7905e9b
+  failed_when: false