---
- name: Delete loopback
  sonic_interfaces:
    config:
      - name: Loopback100
    state: deleted
  failed_when: false

- name: Delete portchannel
  sonic_lag_interfaces:
    config:
      - name: PortChannel100
    state: deleted
  failed_when: false

- name: Delete vlan
  sonic_vlans:
    config:
      - vlan_id: 100
    state: deleted
  failed_when: false

- name: Delete VRFs
  sonic_vrfs:
    config:
      - name: Vrf_logging_1
      - name: Vrf_logging_2
    state: deleted
<<<<<<< HEAD
  failed_when: false
=======
  ignore_errors: yes

- name: Delete security profiles
  sonic_pki:
    config: {}
    state: deleted
  ignore_errors: yes
>>>>>>> d7905e9b
<|MERGE_RESOLUTION|>--- conflicted
+++ resolved
@@ -26,14 +26,10 @@
       - name: Vrf_logging_1
       - name: Vrf_logging_2
     state: deleted
-<<<<<<< HEAD
   failed_when: false
-=======
-  ignore_errors: yes
 
 - name: Delete security profiles
   sonic_pki:
     config: {}
     state: deleted
-  ignore_errors: yes
->>>>>>> d7905e9b
+  ignore_errors: yes