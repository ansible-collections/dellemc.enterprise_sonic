---
- name: "{{ item.name ~ ' , ' ~ item.description }}"
  sonic_ospf_area:
    config: "{{ item.input }}"
    state: "{{ item.state }}"
  register: action_task_output
  ignore_errors: true

<<<<<<< HEAD
- name: "Import role"
  import_role:
=======
- name: "Update test report"
  ansible.builtin.import_role:
>>>>>>> d7905e9b
    name: common
    tasks_from: action.facts.report.yaml

- name: "{{ item.name ~ ' , ' ~ item.description ~ ' Idempotent' }}"
  sonic_ospf_area:
    config: "{{ item.input }}"
    state: "{{ item.state }}"
  register: idempotent_task_output
  ignore_errors: true

<<<<<<< HEAD
- name: "Import role"
  import_role:
=======
- name: "Update test report"
  ansible.builtin.import_role:
>>>>>>> d7905e9b
    name: common
    tasks_from: idempotent.facts.report.yaml<|MERGE_RESOLUTION|>--- conflicted
+++ resolved
@@ -6,13 +6,8 @@
   register: action_task_output
   ignore_errors: true
 
-<<<<<<< HEAD
-- name: "Import role"
-  import_role:
-=======
 - name: "Update test report"
   ansible.builtin.import_role:
->>>>>>> d7905e9b
     name: common
     tasks_from: action.facts.report.yaml
 
@@ -23,12 +18,7 @@
   register: idempotent_task_output
   ignore_errors: true
 
-<<<<<<< HEAD
-- name: "Import role"
-  import_role:
-=======
 - name: "Update test report"
   ansible.builtin.import_role:
->>>>>>> d7905e9b
     name: common
     tasks_from: idempotent.facts.report.yaml