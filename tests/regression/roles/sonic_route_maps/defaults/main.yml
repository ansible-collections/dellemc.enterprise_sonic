--- conflicted
+++ resolved
@@ -105,12 +105,9 @@
               - "30:40"
             soo:
               - "10.73.14.9:78"
-<<<<<<< HEAD
             bandwidth:
               bandwidth_value: "num-multipaths"
               transitive_value: true
-=======
->>>>>>> b0ee5703
           ip_next_hop:
             address: 10.48.16.18
             native: true
@@ -455,12 +452,9 @@
               - "30:40"
             soo:
               - "10.73.14.9:78"
-<<<<<<< HEAD
             bandwidth:
               bandwidth_value: "40"
               transitive_value: false
-=======
->>>>>>> b0ee5703
           ip_next_hop:
             address: 10.48.16.18
             native: true
@@ -1212,5 +1206,4 @@
   - name: test_case_31_deleted_all
     description: Delete all route map configuration
     state: deleted
-    input: []
-    +    input: []