<<<<<<< HEAD
- name: "{{ item.name }} , {{ item.description }}"
=======
---
- name: "{{ item.name ~ ' , ' ~ item.description }}"
>>>>>>> b0ee5703
  sonic_route_maps:
    config: "{{ item.input }}"
    state: "{{ item.state }}"
  register: action_task_output
  ignore_errors: true

- name: "Update test report"
  ansible.builtin.import_role:
    name: common
    tasks_from: action.facts.report.yaml

<<<<<<< HEAD
- name: "{{ item.name }} , {{ item.description }} Idempotent"
=======
- name: "{{ item.name ~ ' , ' ~ item.description ~ ' Idempotent' }}"
>>>>>>> b0ee5703
  sonic_route_maps:
    config: "{{ item.input }}"
    state: "{{ item.state }}"
  register: idempotent_task_output
  ignore_errors: true

<<<<<<< HEAD
- import_role:
=======
- name: "Update test report"
  ansible.builtin.import_role:
>>>>>>> b0ee5703
    name: common
    tasks_from: idempotent.facts.report.yaml<|MERGE_RESOLUTION|>--- conflicted
+++ resolved
@@ -1,9 +1,4 @@
-<<<<<<< HEAD
-- name: "{{ item.name }} , {{ item.description }}"
-=======
----
 - name: "{{ item.name ~ ' , ' ~ item.description }}"
->>>>>>> b0ee5703
   sonic_route_maps:
     config: "{{ item.input }}"
     state: "{{ item.state }}"
@@ -15,22 +10,14 @@
     name: common
     tasks_from: action.facts.report.yaml
 
-<<<<<<< HEAD
-- name: "{{ item.name }} , {{ item.description }} Idempotent"
-=======
 - name: "{{ item.name ~ ' , ' ~ item.description ~ ' Idempotent' }}"
->>>>>>> b0ee5703
   sonic_route_maps:
     config: "{{ item.input }}"
     state: "{{ item.state }}"
   register: idempotent_task_output
   ignore_errors: true
 
-<<<<<<< HEAD
-- import_role:
-=======
 - name: "Update test report"
   ansible.builtin.import_role:
->>>>>>> b0ee5703
     name: common
     tasks_from: idempotent.facts.report.yaml