---
ansible_connection: httpapi
sonic_system_module_name: system
sonic_system_tests:
  - name: test_case_01
    description: System properties
    state: merged
    input:
      hostname: SONIC-test
      interface_naming: standard
      anycast_address:
        ipv4: false
        ipv6: false
      auto_breakout: ENABLE
      # Use only on switch models that support this.
      # load_share_hash_algo: JENKINS_HASH_HI
      audit_rules: BASIC
<<<<<<< HEAD
      switching_mode: STORE_AND_FORWARD
=======
      concurrent_session_limit: 4
>>>>>>> 6e673f81

  - name: test_case_02
    description: Update created System properties
    state: merged
    input:
      hostname: SONIC-new
      interface_naming: standard_extended
      # Use only on switch models that support this.
      # load_share_hash_algo: JENKINS_HASH_LO
      audit_rules: DETAIL
<<<<<<< HEAD
      # Use only on switch models that support CUT_THROUGH
      switching_mode: CUT_THROUGH
=======
      concurrent_session_limit: 5
>>>>>>> 6e673f81

  - name: test_case_03
    description: Update System properties - associate mac address
    state: merged
    input:
      anycast_address:
        mac_address: 00:09:5B:EC:EE:F2

  - name: test_case_04
    description: Delete System properties
    state: deleted
    input:
      hostname: SONIC-new
      interface_naming: standard_extended
      anycast_address:
        ipv4: false
      auto_breakout: ENABLE
      # Use only on switch models that support this.
      # load_share_hash_algo: JENKINS_HASH_LO
      audit_rules: BASIC
<<<<<<< HEAD
      # Use only on switch models that support CUT_THROUGH
      switching_mode: CUT_THROUGH
=======
      concurrent_session_limit: 5
>>>>>>> 6e673f81

  - name: test_case_05
    description: Delete System associated anycast mac address
    state: deleted
    input:
      anycast_address:
        mac_address: 00:09:5B:EC:EE:F2

  - name: test_case_06
    description: Update created System properties before testing overridden
    state: merged
    input:
      # Use only on switch models that support CUT_THROUGH
      switching_mode: CUT_THROUGH

  - name: test_case_07
    description: Override System configuration
    state: overridden
    input:
      hostname: SONIC-ov
      interface_naming: standard
      anycast_address:
        ipv4: true
        mac_address: 00:09:5B:EC:EE:F2
      auto_breakout: ENABLE
      # Use only on switch models that support this.
      # load_share_hash_algo: CRC_XOR
      audit_rules: BASIC
      concurrent_session_limit: 4

  - name: test_case_08
    description: Replace some System configuration
    state: replaced
    input:
      anycast_address:
        ipv4: true
        ipv6: false
        mac_address: 00:09:5B:EC:EE:F2
      auto_breakout: DISABLE
      audit_rules: DETAIL
      switching_mode: CUT_THROUGH

  - name: test_case_09
    description: Replace different System configuration options
    state: replaced
    input:
      hostname: SONIC
      interface_naming: native
      anycast_address:
        ipv4: true
      auto_breakout: ENABLE
      # Use only on switch models that support this.
      # load_share_hash_algo: CRC_32HI
      audit_rules: BASIC
<<<<<<< HEAD

  - name: test_case_10
=======
      concurrent_session_limit: 5

  - name: test_case_09
>>>>>>> 6e673f81
    description: Update System properties
    state: merged
    input:
      hostname: SONIC-reg
      audit_rules: NONE

  - name: test_case_11
    description: Delete all System properties
    state: deleted
    input: {}<|MERGE_RESOLUTION|>--- conflicted
+++ resolved
@@ -15,11 +15,8 @@
       # Use only on switch models that support this.
       # load_share_hash_algo: JENKINS_HASH_HI
       audit_rules: BASIC
-<<<<<<< HEAD
+      concurrent_session_limit: 4
       switching_mode: STORE_AND_FORWARD
-=======
-      concurrent_session_limit: 4
->>>>>>> 6e673f81
 
   - name: test_case_02
     description: Update created System properties
@@ -30,12 +27,9 @@
       # Use only on switch models that support this.
       # load_share_hash_algo: JENKINS_HASH_LO
       audit_rules: DETAIL
-<<<<<<< HEAD
+      concurrent_session_limit: 5
       # Use only on switch models that support CUT_THROUGH
       switching_mode: CUT_THROUGH
-=======
-      concurrent_session_limit: 5
->>>>>>> 6e673f81
 
   - name: test_case_03
     description: Update System properties - associate mac address
@@ -56,12 +50,9 @@
       # Use only on switch models that support this.
       # load_share_hash_algo: JENKINS_HASH_LO
       audit_rules: BASIC
-<<<<<<< HEAD
+      concurrent_session_limit: 5
       # Use only on switch models that support CUT_THROUGH
       switching_mode: CUT_THROUGH
-=======
-      concurrent_session_limit: 5
->>>>>>> 6e673f81
 
   - name: test_case_05
     description: Delete System associated anycast mac address
@@ -116,14 +107,9 @@
       # Use only on switch models that support this.
       # load_share_hash_algo: CRC_32HI
       audit_rules: BASIC
-<<<<<<< HEAD
+      concurrent_session_limit: 5
 
   - name: test_case_10
-=======
-      concurrent_session_limit: 5
-
-  - name: test_case_09
->>>>>>> 6e673f81
     description: Update System properties
     state: merged
     input:
