---
- name: "Test SONiC Ansible modules"
  hosts: sonic1
  gather_facts: false
  connection: httpapi
  vars:
    file_suffix: "{{ lookup('pipe','date +%Y-%m-%d-%H-%M-%S') }}"
  collections:
    - dellemc.enterprise_sonic
  roles:
    - sonic_aaa
    - sonic_acl_interfaces
    - sonic_api
    - sonic_ars
    - sonic_bfd
    - sonic_bgp
    - sonic_bgp_af
    - sonic_bgp_as_paths
    - sonic_bgp_communities
    - sonic_bgp_ext_communities
    - sonic_bgp_neighbors
    - sonic_bgp_neighbors_af
    - sonic_br_l2pt
    - sonic_command
    - sonic_config
    - sonic_copp
    - sonic_dcbx
    - sonic_dhcp_relay
    - sonic_dhcp_snooping
    - sonic_drop_counter
    - sonic_ecmp_load_share
    - sonic_evpn_esi_multihome
    - sonic_fbs_classifiers
    - sonic_fbs_groups
    - sonic_fbs_interfaces
    - sonic_fbs_policies
    - sonic_fips
    - sonic_image_management
    - sonic_interfaces
    - sonic_ipv6_router_advertisement
    - sonic_ip_neighbor
    - sonic_ip_neighbor_interfaces
    - sonic_l2_acls
    - sonic_l2_interfaces
    - sonic_l3_acls
    - sonic_l3_interfaces
    - sonic_lag_interfaces
    - sonic_ldap
    - sonic_lldp_global
    - sonic_lldp_interfaces
    - sonic_logging
    - sonic_login_lockout
    - sonic_lst
    - sonic_mac
    - sonic_mclag
    - sonic_mgmt_servers
    - sonic_mirroring
    - sonic_network_policy
    - sonic_ntp
    - sonic_ospfv2
    - sonic_ospfv2_interfaces
    - sonic_ospfv3
    - sonic_ospfv3_area
    - sonic_ospfv3_interfaces
    - sonic_ospf_area
    - sonic_pim_global
    - sonic_pim_interfaces
    - sonic_pms
    - sonic_poe
    - sonic_port_breakout
    - sonic_port_group
    - sonic_prefix_lists
    - sonic_ptp_default_ds
<<<<<<< HEAD
    - sonic_mirroring
    - sonic_mfa
=======
>>>>>>> 3b592a24
    - sonic_ptp_port_ds
    - sonic_qos_buffer
    - sonic_qos_interfaces
    - sonic_qos_maps
    - sonic_qos_pfc
    - sonic_qos_scheduler
    - sonic_qos_wred
    - sonic_radius_server
    - sonic_roce
    - sonic_route_maps
    - sonic_sflow
    - sonic_ssh
    - sonic_ssh_server
    - sonic_static_routes
    - sonic_stp
    - sonic_system
    - sonic_tacacs_server
    - sonic_users
    - sonic_vlans
    - sonic_vlan_mapping
    - sonic_vrfs
    - sonic_vrrp
    - sonic_vxlans
    - test_reports<|MERGE_RESOLUTION|>--- conflicted
+++ resolved
@@ -71,11 +71,8 @@
     - sonic_port_group
     - sonic_prefix_lists
     - sonic_ptp_default_ds
-<<<<<<< HEAD
     - sonic_mirroring
     - sonic_mfa
-=======
->>>>>>> 3b592a24
     - sonic_ptp_port_ds
     - sonic_qos_buffer
     - sonic_qos_interfaces
