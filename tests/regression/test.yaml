---
- name: "Test SONiC CLI"
  hosts: sonic1 
  gather_facts: no
  connection: httpapi
  vars:
    file_suffix: "{{ lookup('pipe','date +%Y-%m-%d-%H-%M-%S') }}"
  collections:
    - dellemc.enterprise_sonic
  roles:
    - sonic_api
    - sonic_command
    - sonic_config
    - sonic_image_management
    - sonic_system
    - sonic_interfaces
    - sonic_l2_interfaces
    - sonic_lag_interfaces
    - sonic_mclag
    - sonic_vlans
    - sonic_l3_interfaces
    - sonic_bgp_communities
    - sonic_bgp_ext_communities
    - sonic_bgp_as_paths
    - sonic_bgp
    - sonic_bgp_af
    - sonic_bgp_neighbors
    - sonic_bgp_neighbors_af
    - sonic_dhcp_snooping
    - sonic_vlan_mapping
    - sonic_vrfs
    - sonic_vxlan
    - sonic_port_breakout
    - sonic_users
    - sonic_aaa
    - sonic_tacacs_server
    - sonic_radius_server
    - sonic_prefix_lists
    - sonic_static_routes
    - sonic_ntp
    - sonic_logging
    - sonic_ip_neighbor
    - sonic_port_group
    - sonic_dhcp_relay
    - sonic_acl_interfaces
    - sonic_l2_acls
    - sonic_l3_acls
    - sonic_lldp_global
    - sonic_mac
    - sonic_bfd
    - sonic_copp
    - sonic_route_maps
    - sonic_stp
    - sonic_sflow
    - sonic_fips
    - sonic_qos_buffer_init
    - sonic_qos_buffer
    - sonic_qos_pfc
    - sonic_qos_maps
<<<<<<< HEAD
    - sonic_pim_interfaces
=======
    - sonic_qos_scheduler
    - sonic_qos_wred
>>>>>>> 6eae2b1d
    - test_reports<|MERGE_RESOLUTION|>--- conflicted
+++ resolved
@@ -57,10 +57,7 @@
     - sonic_qos_buffer
     - sonic_qos_pfc
     - sonic_qos_maps
-<<<<<<< HEAD
-    - sonic_pim_interfaces
-=======
     - sonic_qos_scheduler
     - sonic_qos_wred
->>>>>>> 6eae2b1d
+    - sonic_pim_interfaces
     - test_reports