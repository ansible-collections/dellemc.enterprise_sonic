---
- name: "Test SONiC CLI"
  hosts: sonic1 
  gather_facts: no
  connection: httpapi
  vars:
    file_suffix: "{{ lookup('pipe','date +%Y-%m-%d-%H-%M-%S') }}"
  collections:
    - dellemc.enterprise_sonic
  roles:
    #- sonic_api
    #- sonic_command
    #- sonic_config

    - sonic_vxlan
<<<<<<< HEAD
=======
    - sonic_port_breakout
    - sonic_users
    - sonic_aaa
    - sonic_tacacs_server
    - sonic_radius_server
    - sonic_system
    - sonic_prefix_lists
    - sonic_static_routes
    - sonic_ntp
    - sonic_logging
    - sonic_ip_neighbor
    - sonic_port_group
    - sonic_dhcp_relay
    - sonic_acl_interfaces
    - sonic_l2_acls
    - sonic_l3_acls
    - sonic_lldp_global
    - sonic_bfd
>>>>>>> a054cdfb
    - test_reports<|MERGE_RESOLUTION|>--- conflicted
+++ resolved
@@ -12,9 +12,21 @@
     #- sonic_command
     #- sonic_config
 
+    - sonic_interfaces
+    - sonic_l2_interfaces
+    - sonic_lag_interfaces
+    - sonic_mclag
+    - sonic_vlans
+    - sonic_l3_interfaces
+    - sonic_bgp_communities
+    - sonic_bgp_ext_communities
+    - sonic_bgp_as_paths
+    - sonic_bgp
+    - sonic_bgp_af
+    - sonic_bgp_neighbors
+    - sonic_bgp_neighbors_af
+    - sonic_vrfs
     - sonic_vxlan
-<<<<<<< HEAD
-=======
     - sonic_port_breakout
     - sonic_users
     - sonic_aaa
@@ -33,5 +45,4 @@
     - sonic_l3_acls
     - sonic_lldp_global
     - sonic_bfd
->>>>>>> a054cdfb
     - test_reports