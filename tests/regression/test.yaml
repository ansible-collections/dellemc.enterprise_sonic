---
- name: "Test SONiC CLI"
  hosts: sonic1 
  gather_facts: no
  connection: httpapi
  vars:
    file_suffix: "{{ lookup('pipe','date +%Y-%m-%d-%H-%M-%S') }}"
  collections:
    - dellemc.enterprise_sonic
  roles:
    #- sonic_api
    #- sonic_command
    #- sonic_config

    - sonic_interfaces
    - sonic_l2_interfaces
    - sonic_lag_interfaces
    - sonic_mclag
    - sonic_vlans
    - sonic_l3_interfaces
    - sonic_bgp_communities
    - sonic_bgp_ext_communities
    - sonic_bgp_as_paths
    - sonic_bgp
    - sonic_bgp_af
    - sonic_bgp_neighbors
    - sonic_bgp_neighbors_af
    - sonic_vrfs
    - sonic_vxlan
    - sonic_port_breakout
    - sonic_users
    - sonic_aaa
    - sonic_tacacs_server
    - sonic_radius_server
    - sonic_system
    - sonic_prefix_lists
    - sonic_static_routes
    - sonic_ntp
    - sonic_logging
    - sonic_ip_neighbor
    - sonic_port_group
    - sonic_dhcp_relay
    - sonic_acl_interfaces
    - sonic_l2_acls
    - sonic_l3_acls
    - sonic_lldp_global
<<<<<<< HEAD
    - sonic_copp
=======
    - sonic_bfd
>>>>>>> a054cdfb
    - test_reports<|MERGE_RESOLUTION|>--- conflicted
+++ resolved
@@ -44,9 +44,6 @@
     - sonic_l2_acls
     - sonic_l3_acls
     - sonic_lldp_global
-<<<<<<< HEAD
+    - sonic_bfd
     - sonic_copp
-=======
-    - sonic_bfd
->>>>>>> a054cdfb
     - test_reports