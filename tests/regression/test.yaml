---
- name: "Test SONiC CLI"
  hosts: sonic1 
  gather_facts: no
  connection: httpapi
  vars:
    file_suffix: "{{ lookup('pipe','date +%Y-%m-%d-%H-%M-%S') }}"
  collections:
    - dellemc.enterprise_sonic
  roles:
    #- sonic_api
    #- sonic_command
    #- sonic_config

    - sonic_interfaces
    - sonic_l2_interfaces
    - sonic_lag_interfaces
    - sonic_mclag
    - sonic_vlans
    - sonic_l3_interfaces
    - sonic_bgp_communities
    - sonic_bgp_ext_communities
    - sonic_bgp_as_paths
    - sonic_bgp
    - sonic_bgp_af
    - sonic_bgp_neighbors
    - sonic_bgp_neighbors_af
    - sonic_vrfs
    - sonic_vxlan
    - sonic_port_breakout
    - sonic_users
    - sonic_aaa
    - sonic_tacacs_server
    - sonic_radius_server
    - sonic_system
    - sonic_prefix_lists
    - sonic_static_routes
    - sonic_ntp
    - sonic_logging
<<<<<<< HEAD
    - sonic_port_group
=======
    - sonic_dhcp_relay
>>>>>>> 535b9e17
    - test_reports<|MERGE_RESOLUTION|>--- conflicted
+++ resolved
@@ -37,9 +37,6 @@
     - sonic_static_routes
     - sonic_ntp
     - sonic_logging
-<<<<<<< HEAD
     - sonic_port_group
-=======
     - sonic_dhcp_relay
->>>>>>> 535b9e17
     - test_reports