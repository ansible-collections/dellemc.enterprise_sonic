--- conflicted
+++ resolved
@@ -72,9 +72,6 @@
     - sonic_poe
     - sonic_mgmt_servers
     - sonic_ssh
-<<<<<<< HEAD
+    - sonic_lst
     - sonic_fbs_groups
-=======
-    - sonic_lst
->>>>>>> bd4eeb90
     - test_reports