---
- name: "Test SONiC CLI"
  hosts: sonic1 
  gather_facts: no
  connection: httpapi
  vars:
    file_suffix: "{{ lookup('pipe','date +%Y-%m-%d-%H-%M-%S') }}"
  collections:
    - dellemc.enterprise_sonic
  roles:
    - sonic_api
    - sonic_command
    - sonic_config
    - sonic_image_management
    - sonic_system
    - sonic_interfaces
    - sonic_l2_interfaces
    - sonic_lag_interfaces
    - sonic_mclag
    - sonic_vlans
    - sonic_l3_interfaces
    - sonic_bgp_communities
    - sonic_bgp_ext_communities
    - sonic_bgp_as_paths
    - sonic_bgp
    - sonic_bgp_af
    - sonic_bgp_neighbors
    - sonic_bgp_neighbors_af
    - sonic_ospfv2_interfaces
    - sonic_ospfv2
    - sonic_dhcp_snooping
    - sonic_vlan_mapping
    - sonic_vrfs
    - sonic_vrrp
    - sonic_vxlan
    - sonic_port_breakout
    - sonic_users
    - sonic_aaa
    - sonic_ldap
    - sonic_tacacs_server
    - sonic_radius_server
    - sonic_prefix_lists
    - sonic_static_routes
    - sonic_ntp
    - sonic_logging
    - sonic_ip_neighbor
    - sonic_port_group
    - sonic_dhcp_relay
    - sonic_acl_interfaces
    - sonic_l2_acls
    - sonic_l3_acls
    - sonic_lldp_global
    - sonic_mac
    - sonic_bfd
    - sonic_copp
    - sonic_route_maps
    - sonic_lldp_interfaces
    - sonic_stp
    - sonic_sflow
    - sonic_fips
    - sonic_roce
    - sonic_qos_buffer
    - sonic_qos_pfc
    - sonic_qos_maps
    - sonic_qos_scheduler
    - sonic_qos_wred
    - sonic_qos_interfaces
    - sonic_pim_global
    - sonic_pim_interfaces
    - sonic_login_lockout
    - sonic_ospf_area
    - sonic_poe
    - sonic_mgmt_servers
    - sonic_ssh
    - sonic_lst
    - sonic_fbs_classifiers
<<<<<<< HEAD
    - sonic_mfa
=======
    - sonic_mirroring
>>>>>>> fea32d64
    - test_reports<|MERGE_RESOLUTION|>--- conflicted
+++ resolved
@@ -74,9 +74,6 @@
     - sonic_ssh
     - sonic_lst
     - sonic_fbs_classifiers
-<<<<<<< HEAD
+    - sonic_mirroring
     - sonic_mfa
-=======
-    - sonic_mirroring
->>>>>>> fea32d64
     - test_reports