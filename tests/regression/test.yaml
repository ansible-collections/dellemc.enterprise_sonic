---
- name: "Test SONiC CLI"
  hosts: sonic1 
  gather_facts: no
  connection: httpapi
  vars:
    file_suffix: "{{ lookup('pipe','date +%Y-%m-%d-%H-%M-%S') }}"
  collections:
    - dellemc.enterprise_sonic
  roles:
    - sonic_api
    - sonic_command
    - sonic_config
    - sonic_image_management
    - sonic_system
    - sonic_interfaces
    - sonic_l2_interfaces
    - sonic_lag_interfaces
    - sonic_mclag
    - sonic_vlans
    - sonic_l3_interfaces
    - sonic_bgp_communities
    - sonic_bgp_ext_communities
    - sonic_bgp_as_paths
    - sonic_bgp
    - sonic_bgp_af
    - sonic_bgp_neighbors
    - sonic_bgp_neighbors_af
    - sonic_dhcp_snooping
    - sonic_vlan_mapping
    - sonic_vrfs
    - sonic_vxlan
    - sonic_port_breakout
    - sonic_users
    - sonic_aaa
    - sonic_tacacs_server
    - sonic_radius_server
    - sonic_prefix_lists
    - sonic_static_routes
    - sonic_ntp
    - sonic_logging
    - sonic_ip_neighbor
    - sonic_port_group
    - sonic_dhcp_relay
    - sonic_acl_interfaces
    - sonic_l2_acls
    - sonic_l3_acls
    - sonic_lldp_global
    - sonic_mac
    - sonic_bfd
    - sonic_copp
    - sonic_route_maps
    - sonic_stp
<<<<<<< HEAD
    - sonic_login_lockout
=======
    - sonic_sflow
    - sonic_fips
    - sonic_qos_buffer_init
    - sonic_qos_buffer
    - sonic_qos_pfc
    - sonic_qos_maps
>>>>>>> e3ea5680
    - test_reports<|MERGE_RESOLUTION|>--- conflicted
+++ resolved
@@ -51,14 +51,11 @@
     - sonic_copp
     - sonic_route_maps
     - sonic_stp
-<<<<<<< HEAD
-    - sonic_login_lockout
-=======
     - sonic_sflow
     - sonic_fips
     - sonic_qos_buffer_init
     - sonic_qos_buffer
     - sonic_qos_pfc
     - sonic_qos_maps
->>>>>>> e3ea5680
+    - sonic_login_lockout
     - test_reports