--- conflicted
+++ resolved
@@ -59,10 +59,7 @@
     - sonic_qos_maps
     - sonic_qos_scheduler
     - sonic_qos_wred
-<<<<<<< HEAD
-    - sonic_login_lockout
-=======
     - sonic_pim_global
     - sonic_pim_interfaces
->>>>>>> ac95a373
+    - sonic_login_lockout
     - test_reports