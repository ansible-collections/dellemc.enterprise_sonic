--- conflicted
+++ resolved
@@ -40,12 +40,9 @@
     - sonic_ip_neighbor
     - sonic_port_group
     - sonic_dhcp_relay
-<<<<<<< HEAD
-    - sonic_copp
-=======
     - sonic_acl_interfaces
     - sonic_l2_acls
     - sonic_l3_acls
     - sonic_lldp_global
->>>>>>> 414f5f26
+    - sonic_copp
     - test_reports