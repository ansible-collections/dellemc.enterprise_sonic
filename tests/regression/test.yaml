---
- name: "Test SONiC CLI"
  hosts: sonic1 
  gather_facts: no
  connection: httpapi
  vars:
    file_suffix: "{{ lookup('pipe','date +%Y-%m-%d-%H-%M-%S') }}"
  collections:
    - dellemc.enterprise_sonic
  roles:
    #- sonic_api
    #- sonic_command
    #- sonic_config

    - sonic_interfaces
    - sonic_l2_interfaces
    - sonic_lag_interfaces
    - sonic_mclag
    - sonic_vlans
    - sonic_l3_interfaces
    - sonic_bgp_communities
    - sonic_bgp_ext_communities
    - sonic_bgp_as_paths
    - sonic_bgp
    - sonic_bgp_af
    - sonic_bgp_neighbors
    - sonic_bgp_neighbors_af
    - sonic_vrfs
    - sonic_vxlan
    - sonic_port_breakout
    - sonic_users
    - sonic_aaa
    - sonic_tacacs_server
    - sonic_radius_server
    - sonic_system
    - sonic_prefix_lists
    - sonic_static_routes
    - sonic_ntp
    - sonic_logging
    - sonic_ip_neighbor
    - sonic_port_group
    - sonic_dhcp_relay
<<<<<<< HEAD
    - sonic_bfd
=======
    - sonic_acl_interfaces
    - sonic_l2_acls
    - sonic_l3_acls
>>>>>>> 414f5f26
    - sonic_lldp_global
    - sonic_bfd
    - test_reports<|MERGE_RESOLUTION|>--- conflicted
+++ resolved
@@ -40,13 +40,9 @@
     - sonic_ip_neighbor
     - sonic_port_group
     - sonic_dhcp_relay
-<<<<<<< HEAD
-    - sonic_bfd
-=======
     - sonic_acl_interfaces
     - sonic_l2_acls
     - sonic_l3_acls
->>>>>>> 414f5f26
     - sonic_lldp_global
     - sonic_bfd
     - test_reports