---
- name: "Test SONiC CLI"
  hosts: sonic1 
  gather_facts: no
  connection: httpapi
  vars:
    file_suffix: "{{ lookup('pipe','date +%Y-%m-%d-%H-%M-%S') }}"
  collections:
    - dellemc.enterprise_sonic
  roles:
    - sonic_api
    - sonic_command
    - sonic_config
    - sonic_image_management
    - sonic_system
    - sonic_interfaces
    - sonic_l2_interfaces
    - sonic_lag_interfaces
    - sonic_mclag
    - sonic_vlans
    - sonic_l3_interfaces
    - sonic_bgp_communities
    - sonic_bgp_ext_communities
    - sonic_bgp_as_paths
    - sonic_bgp
    - sonic_bgp_af
    - sonic_bgp_neighbors
    - sonic_bgp_neighbors_af
    - sonic_dhcp_snooping
    - sonic_vlan_mapping
    - sonic_vrfs
    - sonic_vxlan
    - sonic_port_breakout
    - sonic_users
    - sonic_aaa
    - sonic_tacacs_server
    - sonic_radius_server
    - sonic_prefix_lists
    - sonic_static_routes
    - sonic_ntp
    - sonic_logging
    - sonic_ip_neighbor
    - sonic_port_group
    - sonic_dhcp_relay
    - sonic_acl_interfaces
    - sonic_l2_acls
    - sonic_l3_acls
    - sonic_lldp_global
    - sonic_mac
    - sonic_bfd
    - sonic_copp
    - sonic_route_maps
    - sonic_stp
    - sonic_sflow
    - sonic_fips
    - sonic_qos_buffer_init
    - sonic_qos_buffer
<<<<<<< HEAD
    - sonic_qos_scheduler
=======
    - sonic_qos_pfc
    - sonic_qos_maps
>>>>>>> e3ea5680
    - test_reports<|MERGE_RESOLUTION|>--- conflicted
+++ resolved
@@ -55,10 +55,7 @@
     - sonic_fips
     - sonic_qos_buffer_init
     - sonic_qos_buffer
-<<<<<<< HEAD
-    - sonic_qos_scheduler
-=======
     - sonic_qos_pfc
     - sonic_qos_maps
->>>>>>> e3ea5680
+    - sonic_qos_scheduler
     - test_reports