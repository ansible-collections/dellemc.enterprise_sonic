---
- name: "Test SONiC CLI"
  hosts: sonic1 
  gather_facts: no
  connection: httpapi
  vars:
    file_suffix: "{{ lookup('pipe','date +%Y-%m-%d-%H-%M-%S') }}"
  collections:
    - dellemc.enterprise_sonic
  roles:
    - sonic_api
    - sonic_command
    - sonic_config
    - sonic_image_management
    - sonic_system
    - sonic_interfaces
    - sonic_l2_interfaces
    - sonic_lag_interfaces
    - sonic_mclag
    - sonic_vlans
    - sonic_l3_interfaces
    - sonic_bgp_communities
    - sonic_bgp_ext_communities
    - sonic_bgp_as_paths
    - sonic_bgp
    - sonic_bgp_af
    - sonic_bgp_neighbors
    - sonic_bgp_neighbors_af
    - sonic_dhcp_snooping
    - sonic_vlan_mapping
    - sonic_vrfs
    - sonic_vxlan
    - sonic_port_breakout
    - sonic_users
    - sonic_aaa
    - sonic_tacacs_server
    - sonic_radius_server
    - sonic_prefix_lists
    - sonic_static_routes
    - sonic_ntp
    - sonic_logging
    - sonic_ip_neighbor
    - sonic_port_group
    - sonic_dhcp_relay
    - sonic_acl_interfaces
    - sonic_l2_acls
    - sonic_l3_acls
    - sonic_lldp_global
    - sonic_mac
    - sonic_bfd
    - sonic_copp
    - sonic_route_maps
    - sonic_stp
    - sonic_sflow
    - sonic_fips
    - sonic_qos_buffer_init
    - sonic_qos_buffer
    - sonic_qos_pfc
    - sonic_qos_maps
<<<<<<< HEAD
    - sonic_login_lockout
=======
    - sonic_qos_scheduler
    - sonic_qos_wred
>>>>>>> ca9327c8
    - test_reports<|MERGE_RESOLUTION|>--- conflicted
+++ resolved
@@ -57,10 +57,7 @@
     - sonic_qos_buffer
     - sonic_qos_pfc
     - sonic_qos_maps
-<<<<<<< HEAD
-    - sonic_login_lockout
-=======
     - sonic_qos_scheduler
     - sonic_qos_wred
->>>>>>> ca9327c8
+    - sonic_login_lockout
     - test_reports