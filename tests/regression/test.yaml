--- conflicted
+++ resolved
@@ -52,9 +52,6 @@
     - sonic_copp
     - sonic_route_maps
     - sonic_stp
-<<<<<<< HEAD
+    - sonic_sflow
     - sonic_qos_pfc
-=======
-    - sonic_sflow
->>>>>>> 959b58e0
     - test_reports