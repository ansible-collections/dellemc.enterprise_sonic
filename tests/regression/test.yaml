---
- name: "Test SONiC CLI"
  hosts: sonic1 
  gather_facts: no
  connection: httpapi
  vars:
    file_suffix: "{{ lookup('pipe','date +%Y-%m-%d-%H-%M-%S') }}"
  collections:
    - dellemc.enterprise_sonic
  roles:
    #- sonic_api
    #- sonic_command
    #- sonic_config

    - sonic_interfaces
    - sonic_l2_interfaces
    - sonic_lag_interfaces
    - sonic_mclag
    - sonic_vlans
    - sonic_l3_interfaces
    - sonic_bgp_communities
    - sonic_bgp_ext_communities
    - sonic_bgp_as_paths
    - sonic_bgp
    - sonic_bgp_af
    - sonic_bgp_neighbors
    - sonic_bgp_neighbors_af
    - sonic_vrfs
    - sonic_vxlan
    - sonic_port_breakout
    - sonic_users
    - sonic_aaa
    - sonic_tacacs_server
    - sonic_radius_server
    - sonic_system
    - sonic_prefix_lists
    - sonic_static_routes
    - sonic_ntp
    - sonic_logging
    - sonic_ip_neighbor
    - sonic_port_group
    - sonic_dhcp_relay
    - sonic_acl_interfaces
    - sonic_l2_acls
    - sonic_l3_acls
    - sonic_lldp_global
<<<<<<< HEAD
    - sonic_mac
=======
    - sonic_bfd
    - sonic_copp
>>>>>>> cb9347b6
    - test_reports<|MERGE_RESOLUTION|>--- conflicted
+++ resolved
@@ -44,10 +44,7 @@
     - sonic_l2_acls
     - sonic_l3_acls
     - sonic_lldp_global
-<<<<<<< HEAD
     - sonic_mac
-=======
     - sonic_bfd
     - sonic_copp
->>>>>>> cb9347b6
     - test_reports