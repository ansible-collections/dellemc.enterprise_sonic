---
- name: "Test SONiC CLI"
  hosts: sonic1 
  gather_facts: no
  connection: httpapi
  vars:
    file_suffix: "{{ lookup('pipe','date +%Y-%m-%d-%H-%M-%S') }}"
  collections:
    - dellemc.enterprise_sonic
  roles:
    #- sonic_api
    #- sonic_command
    #- sonic_config

    - sonic_interfaces
    - sonic_l2_interfaces
    - sonic_lag_interfaces
    - sonic_mclag
    - sonic_vlans
    - sonic_l3_interfaces
    - sonic_bgp_communities
    - sonic_bgp_ext_communities
    - sonic_bgp_as_paths
    - sonic_bgp
    - sonic_bgp_af
    - sonic_bgp_neighbors
    - sonic_bgp_neighbors_af
    - sonic_vrfs
    - sonic_vxlan
    - sonic_port_breakout
    - sonic_users
    - sonic_aaa
    - sonic_tacacs_server
    - sonic_radius_server
    - sonic_system
    - sonic_prefix_lists
    - sonic_static_routes
    - sonic_ntp
    - sonic_logging
    - sonic_ip_neighbor
    - sonic_port_group
    - sonic_dhcp_relay
<<<<<<< HEAD
    - sonic_bfd
=======
    - sonic_lldp_global
>>>>>>> e57105b4
    - test_reports<|MERGE_RESOLUTION|>--- conflicted
+++ resolved
@@ -40,9 +40,7 @@
     - sonic_ip_neighbor
     - sonic_port_group
     - sonic_dhcp_relay
-<<<<<<< HEAD
     - sonic_bfd
-=======
     - sonic_lldp_global
->>>>>>> e57105b4
+    - sonic_bfd
     - test_reports