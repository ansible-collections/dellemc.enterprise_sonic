--- conflicted
+++ resolved
@@ -40,9 +40,6 @@
     - sonic_ip_neighbor
     - sonic_port_group
     - sonic_dhcp_relay
-<<<<<<< HEAD
     - sonic_l2_acls
-=======
     - sonic_lldp_global
->>>>>>> e57105b4
     - test_reports