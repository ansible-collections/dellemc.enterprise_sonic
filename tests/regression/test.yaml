--- conflicted
+++ resolved
@@ -58,8 +58,5 @@
     - sonic_qos_pfc
     - sonic_qos_maps
     - sonic_qos_scheduler
-<<<<<<< HEAD
-=======
     - sonic_qos_wred
->>>>>>> f67a514e
     - test_reports