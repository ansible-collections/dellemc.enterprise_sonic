--- conflicted
+++ resolved
@@ -112,18 +112,15 @@
             config:
               as: 4
               router-id: "10.2.2.4"
-<<<<<<< HEAD
+              route-map-process-delay: 10
               hold-time: 20
               keepalive-interval: 30
             logging-options:
               config:
-=======
-              route-map-process-delay: 10
               hold-time: '20'
               keepalive-interval: '30'
             logging-options: 
               config: 
->>>>>>> c01c399b
                 log-neighbor-state-changes: False
             route-selection-options:
               config:
@@ -191,18 +188,15 @@
             config:
               as: 4
               router-id: "10.2.2.4"
-<<<<<<< HEAD
+              route-map-process-delay: 10
               hold-time: 20
               keepalive-interval: 30
             logging-options:
               config:
-=======
-              route-map-process-delay: 10
               hold-time: '20'
               keepalive-interval: '30'
             logging-options: 
               config: 
->>>>>>> c01c399b
                 log-neighbor-state-changes: False
             route-selection-options:
               config:
