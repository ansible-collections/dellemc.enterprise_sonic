--- conflicted
+++ resolved
@@ -988,7 +988,7 @@
         neighbors:
           - neighbor: Eth1/3
             remote_as:
-              peer_as: "20.4"
+              peer_as: 1310724
             local_as:
               as: "100.5"
     state: deleted
@@ -1024,7 +1024,7 @@
                   config:
                     description: "nbr_asdot_description"
                     neighbor-address: Eth1/3
-                    peer-as: 100
+                    peer-as: "20.4"
                     local-as: 101
     - path: "/data/openconfig-network-instance:network-instances/network-instance=VrfReg2/protocols/protocol=BGP,bgp/bgp/peer-groups"
       response:
@@ -1040,8 +1040,8 @@
                   config:
                     description: "pg_asdot_description"
                     peer-group-name: SPINE
-                    peer-as: 102
-                    local-as: 103
+                    peer-as: "0.102"
+                    local-as: 13107205
     - path: "data/sonic-vrf:sonic-vrf/VRF/VRF_LIST"
       response:
         code: 200
@@ -1330,20 +1330,18 @@
     - path: "/data/openconfig-network-instance:network-instances/network-instance=default/protocols/protocol=BGP,bgp/bgp/neighbors/neighbor=Eth1%2f2/"
       method: "delete"
       data:
-<<<<<<< HEAD
-    - path: "/data/openconfig-network-instance:network-instances/network-instance=VrfReg2/protocols/protocol=BGP,bgp/bgp/peer-groups/peer-group=SPINE/config/peer-as"
+    - path: "/data/openconfig-network-instance:network-instances/network-instance=VrfReg2/protocols/protocol=BGP,bgp/bgp/neighbors/neighbor=Eth1%2f3/config/peer-as"
       method: "delete"
       data:
     - path: "/data/openconfig-network-instance:network-instances/network-instance=VrfReg2/protocols/protocol=BGP,bgp/bgp/peer-groups/peer-group=SPINE/config/local-as"
       method: "delete"
       data:
-    - path: "/data/openconfig-network-instance:network-instances/network-instance=VrfReg2/protocols/protocol=BGP,bgp/bgp/neighbors/neighbor=Eth1%2f3/config/peer-as"
-      method: "delete"
-      data:
-    - path: "/data/openconfig-network-instance:network-instances/network-instance=VrfReg2/protocols/protocol=BGP,bgp/bgp/neighbors/neighbor=Eth1%2f3/config/local-as"
-      method: "delete"
-      data:
-=======
+    - path: "/data/openconfig-network-instance:network-instances/network-instance=VrfReg2/protocols/protocol=BGP,bgp/bgp/peer-groups/peer-group=SPINE/config/local-as-no-prepend"
+      method: "delete"
+      data:
+    - path: "/data/openconfig-network-instance:network-instances/network-instance=VrfReg2/protocols/protocol=BGP,bgp/bgp/peer-groups/peer-group=SPINE/config/local-as-replace-as"
+      method: "delete"
+      data:
 
 replaced_01:
   module_args:
@@ -1905,5 +1903,4 @@
                   bfd-profile: "profile 2"
                   check-control-plane-failure: true
                   enabled: true
-              neighbor-address: Eth1/1
->>>>>>> f9bb7c9d
+              neighbor-address: Eth1/1