---
merged_01:
  module_args:
    config:
      - bgp_as: 51
        neighbors:
          - neighbor: Eth1/2
            auth_pwd:
              pwd: 'pw123'
              encrypted: false
            dont_negotiate_capability: true
            ebgp_multihop:
              enabled: true
              multihop_ttl: 1
            enforce_first_as: true
            enforce_multihop: true
            extended_link_bandwidth: true
            local_address: 'Ethernet4'
            local_as:
              as: 2
              no_prepend: true
              replace_as: true
            nbr_description: "description 1"
            override_capability: true
            passive: true
            port: 3
            shutdown_msg: 'msg1'
            solo: true
          - neighbor: 1.1.1.1
            extended_link_bandwidth: true
            disable_connected_check: true
            ttl_security: 5
      - bgp_as: 51
        vrf_name: VrfReg1
        peer_group:
          - name: SPINE
            bfd:
              check_failure: true
              enabled: true
              profile: 'profile 1'
            capability:
              dynamic: true
              extended_nexthop: true
            auth_pwd:
              pwd: 'U2FsdGVkX1/4sRsZ624wbAJfDmagPLq2LsGDOcW/47M='
              encrypted: true
            dont_negotiate_capability: true
            ebgp_multihop:
              enabled: true
              multihop_ttl: 1
            enforce_first_as: true
            enforce_multihop: true
            local_address: 'Ethernet4'
            local_as:
              as: 2
              no_prepend: true
              replace_as: true
            pg_description: 'description 1'
            override_capability: true
            passive: true
            solo: true
            remote_as:
              peer_as: 4
          - name: SPINE1
            disable_connected_check: true
            shutdown_msg: "msg1"
            strict_capability_match: true
            timers:
              keepalive: 30
              holdtime: 15
              connect_retry: 25
            ttl_security: 5
            address_family:
              afis:
                - afi: ipv4
                  safi: unicast
                  activate: true
                  allowas_in:
                    origin: true
                - afi: ipv6
                  safi: unicast
                  activate: true
                  allowas_in:
                    value: 5
        neighbors:
          - neighbor: Eth1/3
            remote_as:
              peer_type: internal
            peer_group: SPINE
            advertisement_interval: 15
            timers:
              keepalive: 30
              holdtime: 15
              connect_retry: 25
            bfd:
              check_failure: true
              enabled: true
              profile: 'profile 1'
            capability:
              dynamic: true
              extended_nexthop: true
            auth_pwd:
                pwd: 'U2FsdGVkX199MZ7YOPkOR9O6wEZmtGSgiDfnlcN9hBg='
                encrypted: true
            nbr_description: 'description 2'
            strict_capability_match: true
            v6only: true
          - neighbor: 192.168.1.4
      - bgp_as: 51
        vrf_name: VrfReg2
        peer_group:
          - name: SPINE
            remote_as:
              peer_as: "10.4"
            local_as:
              as: "200.5"
        neighbors:
          - neighbor: Eth1/3
            remote_as:
              peer_as: "20.4"
            local_as:
              as: "100.5"
            extended_link_bandwidth: false
  existing_bgp_config:
    - path: "/data/openconfig-network-instance:network-instances/network-instance=default/protocols/protocol=BGP,bgp/bgp/global/config"
      response:
        code: 200
        value:
          openconfig-network-instance:config:
            as: 51
    - path: "/data/openconfig-network-instance:network-instances/network-instance=VrfReg1/protocols/protocol=BGP,bgp/bgp/global/config"
      response:
        code: 200
        value:
          openconfig-network-instance:config:
            as: 51
    - path: "/data/openconfig-network-instance:network-instances/network-instance=VrfReg2/protocols/protocol=BGP,bgp/bgp/global/config"
      response:
        code: 200
        value:
          openconfig-network-instance:config:
            as: 51
    - path: "/data/openconfig-network-instance:network-instances/network-instance=default/protocols/protocol=BGP,bgp/bgp/neighbors"
      response:
        code: 200
    - path: "/data/openconfig-network-instance:network-instances/network-instance=default/protocols/protocol=BGP,bgp/bgp/peer-groups"
      response:
        code: 200
    - path: "/data/openconfig-network-instance:network-instances/network-instance=VrfReg1/protocols/protocol=BGP,bgp/bgp/neighbors"
      response:
        code: 200
    - path: "/data/openconfig-network-instance:network-instances/network-instance=VrfReg1/protocols/protocol=BGP,bgp/bgp/peer-groups"
      response:
        code: 200
    - path: "/data/openconfig-network-instance:network-instances/network-instance=VrfReg2/protocols/protocol=BGP,bgp/bgp/neighbors"
      response:
        code: 200
    - path: "/data/openconfig-network-instance:network-instances/network-instance=VrfReg2/protocols/protocol=BGP,bgp/bgp/peer-groups"
      response:
        code: 200
    - path: "data/sonic-vrf:sonic-vrf/VRF/VRF_LIST"
      response:
        code: 200
        value:
          sonic-vrf:VRF_LIST:
            - vrf_name: default
            - vrf_name: VrfReg1
            - vrf_name: VrfReg2
  expected_config_requests:
    - path: "/data/openconfig-network-instance:network-instances/network-instance=VrfReg1/protocols/protocol=BGP,bgp/bgp/neighbors"
      method: "patch"
      data:
        openconfig-network-instance:neighbors:
          neighbor:
            - auth-password:
                config:
                  password: U2FsdGVkX199MZ7YOPkOR9O6wEZmtGSgiDfnlcN9hBg=
                  encrypted: True
              neighbor-address: Eth1/3
              enable-bfd:
                config:
                  enabled: True
                  check-control-plane-failure: True
                  bfd-profile: 'profile 1'
              timers:
                config:
                  hold-time: 15
                  keepalive-interval: 30
                  connect-retry: 25
                  minimum-advertisement-interval: 15
              transport:
                config:
                  passive-mode: False
              config:
                neighbor-address: Eth1/3
                peer-group: SPINE
                description: 'description 2'
                strict-capability-match: True
                openconfig-bgp-ext:v6only: True
                capability-dynamic: True
                capability-extended-nexthop: True
                peer-type: INTERNAL
            - neighbor-address: 192.168.1.4
              transport:
                config:
                  passive-mode: False
              config:
                neighbor-address: 192.168.1.4
    - path: "/data/openconfig-network-instance:network-instances/network-instance=VrfReg1/protocols/protocol=BGP,bgp/bgp/peer-groups"
      method: "patch"
      data:
        openconfig-network-instance:peer-groups:
          peer-group:
            - peer-group-name: SPINE
              auth-password:
                config:
                  password: U2FsdGVkX1/4sRsZ624wbAJfDmagPLq2LsGDOcW/47M=
                  encrypted: True
              enable-bfd:
                config:
                  enabled: True
                  check-control-plane-failure: True
                  bfd-profile: 'profile 1'
              ebgp-multihop:
                config:
                  enabled: True
                  multihop-ttl: 1
              transport:
                config:
                  local-address: Ethernet4
                  passive-mode: True
              config:
                peer-group-name: SPINE
                description: 'description 1'
                dont-negotiate-capability: True
                enforce-first-as: True
                enforce-multihop: True
                override-capability: True
                solo-peer: True
                local-as: 2
                local-as-no-prepend: True
                local-as-replace-as: True
                capability-dynamic: True
                capability-extended-nexthop: True
                peer-as: 4
            - peer-group-name: SPINE1
              timers:
                config:
                  hold-time: 15
                  keepalive-interval: 30
                  connect-retry: 25
              transport:
                config:
                  passive-mode: False
              afi-safis:
                afi-safi:
                  - afi-safi-name: openconfig-bgp-types:IPV4_UNICAST
                    config:
                      enabled: True
                    allow-own-as:
                      config:
                        origin: True
                        enabled: True
                  - afi-safi-name: openconfig-bgp-types:IPV6_UNICAST
                    config:
                      enabled: True
                    allow-own-as:
                      config:
                        as-count: 5
                        enabled: True
              config:
                peer-group-name: SPINE1
                disable-ebgp-connected-route-check: True
                shutdown-message: msg1
                strict-capability-match: True
                ttl-security-hops: 5
    - path: "/data/openconfig-network-instance:network-instances/network-instance=VrfReg2/protocols/protocol=BGP,bgp/bgp/neighbors"
      method: "patch"
      data:
        openconfig-network-instance:neighbors:
          neighbor:
            - neighbor-address: Eth1/3
              transport:
                config:
                  passive-mode: False
              config:
                neighbor-address: Eth1/3
                extended-link-bandwidth: false
                peer-as: "20.4"
                local-as: "100.5"
    - path: "/data/openconfig-network-instance:network-instances/network-instance=VrfReg2/protocols/protocol=BGP,bgp/bgp/peer-groups"
      method: "patch"
      data:
        openconfig-network-instance:peer-groups:
          peer-group:
            - peer-group-name: SPINE
              transport:
                config:
                  passive-mode: False
              config:
                peer-group-name: SPINE
                peer-as: "10.4"
                local-as: "200.5"
    - path: "/data/openconfig-network-instance:network-instances/network-instance=default/protocols/protocol=BGP,bgp/bgp/neighbors"
      method: "patch"
      data:
        openconfig-network-instance:neighbors:
          neighbor:
            - auth-password:
                config:
                  password: pw123
                  encrypted: False
              neighbor-address: Eth1/2
              ebgp-multihop:
                config:
                  enabled: True
                  multihop-ttl: 1
              transport:
                config:
                  local-address: Ethernet4
                  passive-mode: True
              config:
                neighbor-address: Eth1/2
                description: 'description 1'
                dont-negotiate-capability: True
                enforce-first-as: True
                enforce-multihop: True
                extended-link-bandwidth: true
                override-capability: True
                peer-port: 3
                shutdown-message: msg1
                solo-peer: True
                local-as: 2
                local-as-no-prepend: True
                local-as-replace-as: True
            - neighbor-address: 1.1.1.1
              transport:
                config:
                  passive-mode: False
              config:
                extended-link-bandwidth: true
                neighbor-address: 1.1.1.1
                disable-ebgp-connected-route-check: True
                ttl-security-hops: 5

merged_02:
  module_args:
    config:
      - bgp_as: 51
        neighbors:
          - neighbor: Eth1/2
            auth_pwd:
              pwd: 'pw123'
              encrypted: false
            dont_negotiate_capability: true
            ebgp_multihop:
              enabled: true
              multihop_ttl: 1
            enforce_first_as: true
            enforce_multihop: true
            local_address: 'Ethernet4'
            local_as:
              as: 2
              no_prepend: true
              replace_as: true
            nbr_description: "description 1"
            override_capability: true
            passive: true
            port: 3
            shutdown_msg: 'msg1'
            solo: true
          - neighbor: 1.1.1.1
            disable_connected_check: true
            ttl_security: 5
      - bgp_as: 51
        vrf_name: VrfReg1
        peer_group:
          - name: SPINE
            bfd:
              check_failure: true
              enabled: true
              profile: 'profile 1'
            capability:
              dynamic: true
              extended_nexthop: true
            auth_pwd:
              pwd: 'U2FsdGVkX1/4sRsZ624wbAJfDmagPLq2LsGDOcW/47M='
              encrypted: true
            dont_negotiate_capability: true
            ebgp_multihop:
              enabled: true
              multihop_ttl: 1
            enforce_first_as: true
            enforce_multihop: true
            local_address: 'Ethernet4'
            local_as:
              as: 2
              no_prepend: true
              replace_as: true
            pg_description: 'description 1'
            override_capability: true
            passive: true
            solo: true
            remote_as:
              peer_as: 4
          - name: SPINE1
            disable_connected_check: true
            shutdown_msg: "msg1"
            strict_capability_match: true
            timers:
              keepalive: 30
              holdtime: 15
              connect_retry: 25
            ttl_security: 5
            address_family:
              afis:
                - afi: ipv4
                  safi: unicast
                  activate: true
                  allowas_in:
                    origin: true
                - afi: ipv6
                  safi: unicast
                  activate: true
                  allowas_in:
                    value: 5
          - name: SPINE5
            remote_as:
              peer_type: internal
        neighbors:
          - neighbor: Eth1/3
            remote_as:
              peer_type: internal
            peer_group: SPINE
            advertisement_interval: 15
            timers:
              keepalive: 30
              holdtime: 15
              connect_retry: 25
            bfd:
              check_failure: true
              enabled: true
              profile: 'profile 1'
            capability:
              dynamic: true
              extended_nexthop: true
            auth_pwd:
                pwd: 'U2FsdGVkX199MZ7YOPkOR9O6wEZmtGSgiDfnlcN9hBg='
                encrypted: true
            nbr_description: 'description 2'
            strict_capability_match: true
            v6only: true
          - neighbor: Eth1/4
            remote_as:
              peer_as: 700
            peer_group: SPINE
            extended_link_bandwidth: false
          - neighbor: 192.168.1.4
      - bgp_as: 51
        vrf_name: VrfReg2
        peer_group:
          - name: SPINE
            remote_as:
              peer_as: "10.4"
            local_as:
              as: "200.5"
          - name: SPINE2
            remote_as:
              peer_as: 655366
            local_as:
              as: "200.7"
        neighbors:
          - neighbor: Eth1/3
            remote_as:
              peer_as: "20.4"
            local_as:
              as: "100.5"
          - neighbor: 192.168.1.4
            remote_as:
              peer_as: "20.6"
            local_as:
              as: 6553607
  existing_bgp_config:
    - path: "/data/openconfig-network-instance:network-instances/network-instance=default/protocols/protocol=BGP,bgp/bgp/global/config"
      response:
        code: 200
        value:
          openconfig-network-instance:config:
            as: 51
    - path: "/data/openconfig-network-instance:network-instances/network-instance=VrfReg1/protocols/protocol=BGP,bgp/bgp/global/config"
      response:
        code: 200
        value:
          openconfig-network-instance:config:
            as: 51
    - path: "/data/openconfig-network-instance:network-instances/network-instance=VrfReg2/protocols/protocol=BGP,bgp/bgp/global/config"
      response:
        code: 200
        value:
          openconfig-network-instance:config:
            as: 51
    - path: "/data/openconfig-network-instance:network-instances/network-instance=default/protocols/protocol=BGP,bgp/bgp/neighbors"
      response:
        code: 200
    - path: "/data/openconfig-network-instance:network-instances/network-instance=default/protocols/protocol=BGP,bgp/bgp/peer-groups"
      response:
        code: 200
    - path: "/data/openconfig-network-instance:network-instances/network-instance=VrfReg1/protocols/protocol=BGP,bgp/bgp/neighbors"
      response:
        code: 200
        value:
          openconfig-network-instance:neighbors:
            neighbor:
              - neighbor-address: Eth1/3
                config:
                  neighbor-address: Eth1/3
                  peer-group: SPINE
                  local-as: 51
                  peer-as: 65399
                transport:
                  config:
                    passive-mode: False
              - neighbor-address: Eth1/4
                config:
                  neighbor-address: Eth1/4
                  peer-group: SPINE
                  local-as: 51
                  extended-link-bandwidth: true
                  peer-type: INTERNAL
                transport:
                  config:
                    passive-mode: False
    - path: "/data/openconfig-network-instance:network-instances/network-instance=VrfReg1/protocols/protocol=BGP,bgp/bgp/peer-groups"
      response:
        code: 200
        value:
          openconfig-network-instance:peer-groups:
            peer-group:
              - config:
                  peer-group-name: SPINE
                  peer-type: INTERNAL
                transport:
                  config:
                    passive-mode: False
                timers:
                  config:
                    connect-retry: 30
                    minimum-advertisement-interval: 0
              - config:
                  peer-group-name: SPINE5
                  peer-as: 55
                transport:
                  config:
                    passive-mode: False
                timers:
                  config:
                    connect-retry: 40
                    minimum-advertisement-interval: 50
    - path: "/data/openconfig-network-instance:network-instances/network-instance=VrfReg2/protocols/protocol=BGP,bgp/bgp/neighbors"
      response:
        code: 200
        value:
          openconfig-network-instance:neighbors:
            neighbor:
              - neighbor-address: Eth1/3
                config:
                  neighbor-address: Eth1/3
                  local-as: 51
                  peer-as: 399
              - neighbor-address: 192.168.1.4
                config:
                  neighbor-address: 192.168.1.4
                  peer-as: 1310726
                  local-as: "100.7"
    - path: "/data/openconfig-network-instance:network-instances/network-instance=VrfReg2/protocols/protocol=BGP,bgp/bgp/peer-groups"
      response:
        code: 200
        value:
          openconfig-network-instance:peer-groups:
            peer-group:
              - peer-group-name: SPINE
                config:
                  peer-group-name: SPINE
                  local-as: 55
                  peer-as: "222.22"
                timers:
                  config:
                    connect-retry: 40
                    minimum-advertisement-interval: 50
              - peer-group-name: SPINE2
                config:
                  peer-group-name: SPINE2
                  peer-as: "10.6"
                  local-as: 13107207
                timers:
                  config:
                    connect-retry: 40
                    minimum-advertisement-interval: 50
    - path: "data/sonic-vrf:sonic-vrf/VRF/VRF_LIST"
      response:
        code: 200
        value:
          sonic-vrf:VRF_LIST:
            - vrf_name: default
            - vrf_name: VrfReg1
            - vrf_name: VrfReg2
  expected_config_requests:
    - path: "/data/openconfig-network-instance:network-instances/network-instance=VrfReg1/protocols/protocol=BGP,bgp/bgp/neighbors"
      method: "patch"
      data:
        openconfig-network-instance:neighbors:
          neighbor:
            - auth-password:
                config:
                  password: U2FsdGVkX199MZ7YOPkOR9O6wEZmtGSgiDfnlcN9hBg=
                  encrypted: True
              neighbor-address: Eth1/3
              enable-bfd:
                config:
                  enabled: True
                  check-control-plane-failure: True
                  bfd-profile: 'profile 1'
              timers:
                config:
                  hold-time: 15
                  keepalive-interval: 30
                  connect-retry: 25
                  minimum-advertisement-interval: 15
              config:
                neighbor-address: Eth1/3
                description: 'description 2'
                strict-capability-match: True
                openconfig-bgp-ext:v6only: True
                capability-dynamic: True
                capability-extended-nexthop: True
                peer-type: INTERNAL
            - neighbor-address: Eth1/4
              config:
                neighbor-address: Eth1/4
                peer-as: 700
                extended-link-bandwidth: false
            - neighbor-address: 192.168.1.4
              transport:
                config:
                  passive-mode: False
              config:
                neighbor-address: 192.168.1.4
    - path: "/data/openconfig-network-instance:network-instances/network-instance=VrfReg1/protocols/protocol=BGP,bgp/bgp/neighbors/neighbor=Eth1%2f3/config/peer-as"
      method: "delete"
      data:
    - path: "/data/openconfig-network-instance:network-instances/network-instance=VrfReg1/protocols/protocol=BGP,bgp/bgp/neighbors/neighbor=Eth1%2f4/config/peer-type"
      method: "delete"
      data:
    - path: "/data/openconfig-network-instance:network-instances/network-instance=VrfReg1/protocols/protocol=BGP,bgp/bgp/peer-groups"
      method: "patch"
      data:
        openconfig-network-instance:peer-groups:
          peer-group:
            - peer-group-name: SPINE
              auth-password:
                config:
                  password: U2FsdGVkX1/4sRsZ624wbAJfDmagPLq2LsGDOcW/47M=
                  encrypted: True
              enable-bfd:
                config:
                  enabled: True
                  check-control-plane-failure: True
                  bfd-profile: 'profile 1'
              ebgp-multihop:
                config:
                  enabled: True
                  multihop-ttl: 1
              transport:
                config:
                  local-address: Ethernet4
                  passive-mode: True
              config:
                peer-group-name: SPINE
                description: 'description 1'
                dont-negotiate-capability: True
                enforce-first-as: True
                enforce-multihop: True
                override-capability: True
                solo-peer: True
                local-as: 2
                local-as-no-prepend: True
                local-as-replace-as: True
                capability-dynamic: True
                capability-extended-nexthop: True
                peer-as: 4
            - peer-group-name: SPINE1
              timers:
                config:
                  hold-time: 15
                  keepalive-interval: 30
                  connect-retry: 25
              transport:
                config:
                  passive-mode: False
              afi-safis:
                afi-safi:
                  - afi-safi-name: openconfig-bgp-types:IPV4_UNICAST
                    config:
                      enabled: True
                    allow-own-as:
                      config:
                        origin: True
                        enabled: True
                  - afi-safi-name: openconfig-bgp-types:IPV6_UNICAST
                    config:
                      enabled: True
                    allow-own-as:
                      config:
                        as-count: 5
                        enabled: True
              config:
                peer-group-name: SPINE1
                disable-ebgp-connected-route-check: True
                shutdown-message: msg1
                strict-capability-match: True
                ttl-security-hops: 5
            - peer-group-name: SPINE5
              config:
                peer-group-name: SPINE5
                peer-type: INTERNAL
    - path: "/data/openconfig-network-instance:network-instances/network-instance=VrfReg1/protocols/protocol=BGP,bgp/bgp/peer-groups/peer-group=SPINE/config/peer-type"
      method: "delete"
      data:
    - path: "/data/openconfig-network-instance:network-instances/network-instance=VrfReg1/protocols/protocol=BGP,bgp/bgp/peer-groups/peer-group=SPINE5/config/peer-as"
      method: "delete"
      data:
    - path: "/data/openconfig-network-instance:network-instances/network-instance=VrfReg2/protocols/protocol=BGP,bgp/bgp/neighbors"
      method: "patch"
      data:
        openconfig-network-instance:neighbors:
          neighbor:
            - neighbor-address: Eth1/3
              config:
                neighbor-address: Eth1/3
                peer-as: "20.4"
                local-as: "100.5"
    - path: "/data/openconfig-network-instance:network-instances/network-instance=VrfReg2/protocols/protocol=BGP,bgp/bgp/peer-groups"
      method: "patch"
      data:
        openconfig-network-instance:peer-groups:
          peer-group:
            - peer-group-name: SPINE
              config:
                peer-group-name: SPINE
                peer-as: "10.4"
                local-as: "200.5"
    - path: "/data/openconfig-network-instance:network-instances/network-instance=default/protocols/protocol=BGP,bgp/bgp/neighbors"
      method: "patch"
      data:
        openconfig-network-instance:neighbors:
          neighbor:
            - auth-password:
                config:
                  password: pw123
                  encrypted: False
              neighbor-address: Eth1/2
              ebgp-multihop:
                config:
                  enabled: True
                  multihop-ttl: 1
              transport:
                config:
                  local-address: Ethernet4
                  passive-mode: True
              config:
                neighbor-address: Eth1/2
                description: 'description 1'
                dont-negotiate-capability: True
                enforce-first-as: True
                enforce-multihop: True
                override-capability: True
                peer-port: 3
                shutdown-message: msg1
                solo-peer: True
                local-as: 2
                local-as-no-prepend: True
                local-as-replace-as: True
            - neighbor-address: 1.1.1.1
              transport:
                config:
                  passive-mode: False
              config:
                neighbor-address: 1.1.1.1
                disable-ebgp-connected-route-check: True
                ttl-security-hops: 5

<<<<<<< HEAD
deleted_01:
  module_args:
    config:
    state: deleted
  existing_bgp_config:
    - path: "/data/openconfig-network-instance:network-instances/network-instance=default/protocols/protocol=BGP,bgp/bgp/global/config"
      response:
        code: 200
        value:
          openconfig-network-instance:config:
            as: 51
            router-id: "10.2.2.4"
    - path: "/data/openconfig-network-instance:network-instances/network-instance=VrfReg1/protocols/protocol=BGP,bgp/bgp/global/config"
      response:
        code: 200
        value:
          openconfig-network-instance:config:
            as: 51
            router-id: "10.2.2.4"
    - path: "data/sonic-vrf:sonic-vrf/VRF/VRF_LIST"
      response:
        code: 200
        value:
          sonic-vrf:VRF_LIST:
            - vrf_name: default
            - vrf_name: VrfReg1
    - path: "/data/openconfig-network-instance:network-instances/network-instance=VrfReg1/protocols/protocol=BGP,bgp/bgp/neighbors"
      response:
        code: 200
        value:
          openconfig-network-instance:neighbors:
            neighbor:
              - auth-password:
                  config:
                    password: U2FsdGVkX199MZ7YOPkOR9O6wEZmtGSgiDfnlcN9hBg=
                    encrypted: True
                neighbor-address: Eth1/3
                extended-link-bandwidth: false
                enable-bfd:
                  config:
                    enabled: True
                    check-control-plane-failure: True
                    bfd-profile: 'profile 1'
                timers:
                  config:
                    hold-time: 15
                    keepalive-interval: 30
                    connect-retry: 25
                    minimum-advertisement-interval: 15
                transport:
                  config:
                    passive-mode: False
                config:
                  neighbor-address: Eth1/3
                  peer-group: SPINE
                  description: 'description 2'
                  strict-capability-match: True
                  openconfig-bgp-ext:v6only: True
                  capability-dynamic: True
                  capability-extended-nexthop: True
                  peer-as: 10
              - neighbor-address: 192.168.1.4
                transport:
                  config:
                    passive-mode: False
                config:
                  neighbor-address: 192.168.1.4
    - path: "/data/openconfig-network-instance:network-instances/network-instance=default/protocols/protocol=BGP,bgp/bgp/neighbors"
      response:
        code: 200
        value:
          openconfig-network-instance:neighbors:
            neighbor:
              - auth-password:
                  config:
                    password: pw123
                    encrypted: False
                neighbor-address: Eth1/2
                ebgp-multihop:
                  config:
                    enabled: True
                    multihop-ttl: 1
                transport:
                  config:
                    local-address: Ethernet4
                    passive-mode: True
                config:
                  neighbor-address: Eth1/2
                  description: 'description 1'
                  dont-negotiate-capability: True
                  enforce-first-as: True
                  enforce-multihop: True
                  override-capability: True
                  peer-port: 3
                  shutdown-message: msg1
                  solo-peer: True
                  local-as: 2
                  local-as-no-prepend: True
                  local-as-replace-as: True
              - neighbor-address: 1.1.1.1
                transport:
                  config:
                    passive-mode: False
                config:
                  neighbor-address: 1.1.1.1
                  disable-ebgp-connected-route-check: True
                  ttl-security-hops: 5
    - path: "/data/openconfig-network-instance:network-instances/network-instance=default/protocols/protocol=BGP,bgp/bgp/peer-groups"
      response:
        code: 200
    - path: "/data/openconfig-network-instance:network-instances/network-instance=VrfReg1/protocols/protocol=BGP,bgp/bgp/peer-groups"
      response:
        code: 200
  expected_config_requests:
    - path: "/data/openconfig-network-instance:network-instances/network-instance=VrfReg1/protocols/protocol=BGP,bgp/bgp/neighbors/neighbor=192.168.1.4/"
      method: "delete"
      data:
    - path: "/data/openconfig-network-instance:network-instances/network-instance=VrfReg1/protocols/protocol=BGP,bgp/bgp/neighbors/neighbor=Eth1%2f3/"
      method: "delete"
      data:
    - path: "/data/openconfig-network-instance:network-instances/network-instance=default/protocols/protocol=BGP,bgp/bgp/neighbors/neighbor=1.1.1.1/"
      method: "delete"
      data:
    - path: "/data/openconfig-network-instance:network-instances/network-instance=default/protocols/protocol=BGP,bgp/bgp/neighbors/neighbor=Eth1%2f2/"
      method: "delete"
      data:

deleted_02:
=======
merged_03:
>>>>>>> 52e7f8d2
  module_args:
    config:
      - bgp_as: 51
        neighbors:
          - neighbor: Eth1/2
            auth_pwd:
              pwd: 'pw123'
              encrypted: false
            dont_negotiate_capability: true
            ebgp_multihop:
              enabled: true
              multihop_ttl: 1
            enforce_first_as: true
            enforce_multihop: true
            local_address: 'Ethernet4'
            local_as:
              as: 2
              no_prepend: true
              replace_as: true
            nbr_description: "description 1"
            override_capability: true
            passive: true
            port: 3
            shutdown_msg: 'msg1'
            solo: true
          - neighbor: 1.1.1.1
            disable_connected_check: true
            ttl_security: 5
      - bgp_as: 51
        vrf_name: VrfReg1
        peer_group:
          - name: SPINE
            bfd:
              check_failure: true
              enabled: true
              profile: 'profile 1'
            capability:
              dynamic: true
              extended_nexthop: true
            auth_pwd:
              pwd: 'U2FsdGVkX1/4sRsZ624wbAJfDmagPLq2LsGDOcW/47M='
              encrypted: true
            dont_negotiate_capability: true
            ebgp_multihop:
              enabled: true
              multihop_ttl: 1
            enforce_first_as: true
            enforce_multihop: true
            local_address: 'Ethernet4'
            local_as:
              as: 2
              no_prepend: true
              replace_as: true
            pg_description: 'description 1'
            override_capability: true
            passive: true
            solo: true
            remote_as:
              peer_as: 4
          - name: SPINE1
            disable_connected_check: true
            shutdown_msg: "msg1"
            strict_capability_match: true
            timers:
              keepalive: 30
              holdtime: 15
              connect_retry: 25
            ttl_security: 5
            address_family:
              afis:
                - afi: ipv4
                  safi: unicast
                  activate: true
                  allowas_in:
                    origin: true
                  prefix_limit:
                    max_prefixes: 30
                    prevent_teardown: false
                    warning_threshold: 36
                    discard_extra: true
                - afi: ipv6
                  safi: unicast
                  activate: true
                  allowas_in:
                    value: 5
        neighbors:
          - neighbor: Eth1/3
            remote_as:
              peer_type: internal
            peer_group: SPINE
            advertisement_interval: 15
            timers:
              keepalive: 30
              holdtime: 15
              connect_retry: 25
            bfd:
              check_failure: true
              enabled: true
              profile: 'profile 1'
            capability:
              dynamic: true
              extended_nexthop: true
            auth_pwd:
                pwd: 'U2FsdGVkX199MZ7YOPkOR9O6wEZmtGSgiDfnlcN9hBg='
                encrypted: true
            nbr_description: 'description 2'
            strict_capability_match: true
            v6only: true
          - neighbor: 192.168.1.4
      - bgp_as: 51
        vrf_name: VrfReg2
        peer_group:
          - name: SPINE
            remote_as:
              peer_as: "10.4"
            local_as:
              as: "200.5"
        neighbors:
          - neighbor: Eth1/3
            remote_as:
              peer_as: "20.4"
            local_as:
              as: "100.5"
<<<<<<< HEAD
            extended_link_bandwidth: true
    state: deleted
=======
>>>>>>> 52e7f8d2
  existing_bgp_config:
    - path: "/data/openconfig-network-instance:network-instances/network-instance=default/protocols/protocol=BGP,bgp/bgp/global/config"
      response:
        code: 200
        value:
          openconfig-network-instance:config:
            as: 51
    - path: "/data/openconfig-network-instance:network-instances/network-instance=VrfReg1/protocols/protocol=BGP,bgp/bgp/global/config"
      response:
        code: 200
        value:
          openconfig-network-instance:config:
            as: 51
    - path: "/data/openconfig-network-instance:network-instances/network-instance=VrfReg2/protocols/protocol=BGP,bgp/bgp/global/config"
      response:
        code: 200
        value:
          openconfig-network-instance:config:
            as: 51
    - path: "/data/openconfig-network-instance:network-instances/network-instance=default/protocols/protocol=BGP,bgp/bgp/neighbors"
      response:
        code: 200
    - path: "/data/openconfig-network-instance:network-instances/network-instance=default/protocols/protocol=BGP,bgp/bgp/peer-groups"
      response:
        code: 200
    - path: "/data/openconfig-network-instance:network-instances/network-instance=VrfReg1/protocols/protocol=BGP,bgp/bgp/neighbors"
      response:
        code: 200
    - path: "/data/openconfig-network-instance:network-instances/network-instance=VrfReg1/protocols/protocol=BGP,bgp/bgp/peer-groups"
      response:
        code: 200
    - path: "/data/openconfig-network-instance:network-instances/network-instance=VrfReg2/protocols/protocol=BGP,bgp/bgp/neighbors"
      response:
        code: 200
    - path: "/data/openconfig-network-instance:network-instances/network-instance=VrfReg2/protocols/protocol=BGP,bgp/bgp/peer-groups"
      response:
        code: 200
    - path: "data/sonic-vrf:sonic-vrf/VRF/VRF_LIST"
      response:
        code: 200
        value:
          sonic-vrf:VRF_LIST:
            - vrf_name: default
            - vrf_name: VrfReg1
            - vrf_name: VrfReg2
  expected_config_requests:
    - path: "/data/openconfig-network-instance:network-instances/network-instance=VrfReg1/protocols/protocol=BGP,bgp/bgp/neighbors"
      method: "patch"
      data:
        openconfig-network-instance:neighbors:
          neighbor:
            - auth-password:
                config:
                  password: U2FsdGVkX199MZ7YOPkOR9O6wEZmtGSgiDfnlcN9hBg=
                  encrypted: True
              neighbor-address: Eth1/3
              enable-bfd:
                config:
                  enabled: True
                  check-control-plane-failure: True
                  bfd-profile: 'profile 1'
              timers:
                config:
                  hold-time: 15
                  keepalive-interval: 30
                  connect-retry: 25
                  minimum-advertisement-interval: 15
              transport:
                config:
                  passive-mode: False
              config:
                neighbor-address: Eth1/3
                peer-group: SPINE
                description: 'description 2'
                strict-capability-match: True
                openconfig-bgp-ext:v6only: True
                capability-dynamic: True
                capability-extended-nexthop: True
                peer-type: INTERNAL
            - neighbor-address: 192.168.1.4
              transport:
                config:
                  passive-mode: False
              config:
                neighbor-address: 192.168.1.4
    - path: "/data/openconfig-network-instance:network-instances/network-instance=VrfReg1/protocols/protocol=BGP,bgp/bgp/peer-groups"
      method: "patch"
      data:
        openconfig-network-instance:peer-groups:
          peer-group:
            - peer-group-name: SPINE
              auth-password:
                config:
                  password: U2FsdGVkX1/4sRsZ624wbAJfDmagPLq2LsGDOcW/47M=
                  encrypted: True
              enable-bfd:
                config:
                  enabled: True
                  check-control-plane-failure: True
                  bfd-profile: 'profile 1'
              ebgp-multihop:
                config:
                  enabled: True
                  multihop-ttl: 1
              transport:
                config:
                  local-address: Ethernet4
                  passive-mode: True
              config:
                peer-group-name: SPINE
                description: 'description 1'
                dont-negotiate-capability: True
                enforce-first-as: True
                enforce-multihop: True
                override-capability: True
                solo-peer: True
                local-as: 2
                local-as-no-prepend: True
                local-as-replace-as: True
                capability-dynamic: True
                capability-extended-nexthop: True
                peer-as: 4
            - peer-group-name: SPINE1
              timers:
                config:
                  hold-time: 15
                  keepalive-interval: 30
                  connect-retry: 25
              transport:
                config:
                  passive-mode: False
              afi-safis:
                afi-safi:
                  - afi-safi-name: openconfig-bgp-types:IPV4_UNICAST
                    config:
                      enabled: True
                    ipv4-unicast:
                      prefix-limit:
                        config:
                          max-prefixes: 30
                          prevent-teardown: false
                          warning-threshold-pct: 36
                          discard-extra: true
                    allow-own-as:
                      config:
                        origin: True
                        enabled: True
                  - afi-safi-name: openconfig-bgp-types:IPV6_UNICAST
                    config:
                      enabled: True
                    allow-own-as:
                      config:
                        as-count: 5
                        enabled: True
              config:
                peer-group-name: SPINE1
                disable-ebgp-connected-route-check: True
                shutdown-message: msg1
                strict-capability-match: True
                ttl-security-hops: 5
    - path: "/data/openconfig-network-instance:network-instances/network-instance=VrfReg2/protocols/protocol=BGP,bgp/bgp/neighbors"
      method: "patch"
      data:
        openconfig-network-instance:neighbors:
          neighbor:
            - neighbor-address: Eth1/3
              transport:
                config:
                  passive-mode: False
              config:
                neighbor-address: Eth1/3
                peer-as: "20.4"
                local-as: "100.5"
    - path: "/data/openconfig-network-instance:network-instances/network-instance=VrfReg2/protocols/protocol=BGP,bgp/bgp/peer-groups"
      method: "patch"
      data:
        openconfig-network-instance:peer-groups:
          peer-group:
            - peer-group-name: SPINE
              transport:
                config:
                  passive-mode: False
              config:
                peer-group-name: SPINE
                peer-as: "10.4"
                local-as: "200.5"
    - path: "/data/openconfig-network-instance:network-instances/network-instance=default/protocols/protocol=BGP,bgp/bgp/neighbors"
      method: "patch"
      data:
        openconfig-network-instance:neighbors:
          neighbor:
            - auth-password:
                config:
                  password: pw123
                  encrypted: False
              neighbor-address: Eth1/2
              ebgp-multihop:
                config:
                  enabled: True
                  multihop-ttl: 1
              transport:
                config:
                  local-address: Ethernet4
                  passive-mode: True
              config:
                neighbor-address: Eth1/2
                description: 'description 1'
                dont-negotiate-capability: True
                enforce-first-as: True
                enforce-multihop: True
                override-capability: True
                peer-port: 3
                shutdown-message: msg1
                solo-peer: True
                local-as: 2
                local-as-no-prepend: True
                local-as-replace-as: True
            - neighbor-address: 1.1.1.1
              transport:
                config:
                  passive-mode: False
              config:
                neighbor-address: 1.1.1.1
                disable-ebgp-connected-route-check: True
                ttl-security-hops: 5

deleted_01:
  module_args:
    config:
    state: deleted
  existing_bgp_config:
    - path: "/data/openconfig-network-instance:network-instances/network-instance=default/protocols/protocol=BGP,bgp/bgp/global/config"
      response:
        code: 200
        value:
          openconfig-network-instance:config:
            as: 51
            router-id: "10.2.2.4"
    - path: "/data/openconfig-network-instance:network-instances/network-instance=VrfReg1/protocols/protocol=BGP,bgp/bgp/global/config"
      response:
        code: 200
        value:
          openconfig-network-instance:config:
            as: 51
            router-id: "10.2.2.4"
    - path: "data/sonic-vrf:sonic-vrf/VRF/VRF_LIST"
      response:
        code: 200
        value:
          sonic-vrf:VRF_LIST:
            - vrf_name: default
            - vrf_name: VrfReg1
    - path: "/data/openconfig-network-instance:network-instances/network-instance=VrfReg1/protocols/protocol=BGP,bgp/bgp/neighbors"
      response:
        code: 200
        value:
          openconfig-network-instance:neighbors:
            neighbor:
              - auth-password:
                  config:
                    password: U2FsdGVkX199MZ7YOPkOR9O6wEZmtGSgiDfnlcN9hBg=
                    encrypted: True
                neighbor-address: Eth1/3
                enable-bfd:
                  config:
                    enabled: True
                    check-control-plane-failure: True
                    bfd-profile: 'profile 1'
                timers:
                  config:
                    hold-time: 15
                    keepalive-interval: 30
                    connect-retry: 25
                    minimum-advertisement-interval: 15
                transport:
                  config:
                    passive-mode: False
                config:
                  neighbor-address: Eth1/3
                  peer-group: SPINE
                  description: 'description 2'
                  strict-capability-match: True
                  openconfig-bgp-ext:v6only: True
                  capability-dynamic: True
                  capability-extended-nexthop: True
                  peer-as: 10
              - neighbor-address: 192.168.1.4
                transport:
                  config:
                    passive-mode: False
                config:
                  neighbor-address: 192.168.1.4
    - path: "/data/openconfig-network-instance:network-instances/network-instance=default/protocols/protocol=BGP,bgp/bgp/neighbors"
      response:
        code: 200
        value:
          openconfig-network-instance:neighbors:
            neighbor:
              - auth-password:
                  config:
                    password: pw123
                    encrypted: False
                neighbor-address: Eth1/2
                ebgp-multihop:
                  config:
                    enabled: True
                    multihop-ttl: 1
                transport:
                  config:
                    local-address: Ethernet4
                    passive-mode: True
                config:
                  neighbor-address: Eth1/2
                  description: 'description 1'
                  dont-negotiate-capability: True
                  enforce-first-as: True
                  enforce-multihop: True
                  override-capability: True
                  peer-port: 3
                  shutdown-message: msg1
                  solo-peer: True
                  local-as: 2
                  local-as-no-prepend: True
                  local-as-replace-as: True
              - neighbor-address: 1.1.1.1
                transport:
                  config:
                    passive-mode: False
                config:
                  neighbor-address: 1.1.1.1
                  disable-ebgp-connected-route-check: True
                  ttl-security-hops: 5
    - path: "/data/openconfig-network-instance:network-instances/network-instance=default/protocols/protocol=BGP,bgp/bgp/peer-groups"
      response:
        code: 200
    - path: "/data/openconfig-network-instance:network-instances/network-instance=VrfReg1/protocols/protocol=BGP,bgp/bgp/peer-groups"
      response:
        code: 200
  expected_config_requests:
    - path: "/data/openconfig-network-instance:network-instances/network-instance=VrfReg1/protocols/protocol=BGP,bgp/bgp/neighbors/neighbor=192.168.1.4/"
      method: "delete"
      data:
    - path: "/data/openconfig-network-instance:network-instances/network-instance=VrfReg1/protocols/protocol=BGP,bgp/bgp/neighbors/neighbor=Eth1%2f3/"
      method: "delete"
      data:
    - path: "/data/openconfig-network-instance:network-instances/network-instance=default/protocols/protocol=BGP,bgp/bgp/neighbors/neighbor=1.1.1.1/"
      method: "delete"
      data:
    - path: "/data/openconfig-network-instance:network-instances/network-instance=default/protocols/protocol=BGP,bgp/bgp/neighbors/neighbor=Eth1%2f2/"
      method: "delete"
      data:

deleted_02:
  module_args:
    config:
      - bgp_as: 51
        vrf_name: VrfReg1
        neighbors:
          - neighbor: 192.168.1.4
          - neighbor: Eth1/3
        peer_group:
          - name: SPINETEST1
            capability:
              dynamic: true
              extended_nexthop: true
            remote_as:
              peer_as: 65399
            advertisement_interval: 15
            timers:
              keepalive: 77
              holdtime: 78
              connect_retry: 11
            bfd:
              enabled: true
              check_failure: true
              profile: 'bfd_profile'
            ebgp_multihop:
              enabled: true
              multihop_ttl: 22
            auth_pwd:
              encrypted: true
              pwd: 'U2FsdGVkX1+LHXncDf0uAxQrs4CN7H5yDKT5sht6Ga4='
            enforce_first_as: true
            enforce_multihop: true
            pg_description: 'pg_description'
            disable_connected_check: true
            dont_negotiate_capability: true
            local_as:
              as: 65299
              no_prepend: true
              replace_as: true
            override_capability: true
            shutdown_msg: pg_shutdown_msg
            passive: true
            local_address: 5.5.5.5
            solo: true
            address_family:
              afis:
                - afi: ipv4
                  safi: unicast
                  activate: true
                  allowas_in:
                    value: 8
                  ip_afi:
                    send_default_route: true
                - afi: ipv6
                  safi: unicast
                  activate: true
                  allowas_in:
                    origin: true
                  prefix_limit:
                    max_prefixes: 20
                    prevent_teardown: true
                    warning_threshold: 40
                    restart_timer: 60
                - afi: l2vpn
                  safi: evpn
                  prefix_list_in: p1
                  prefix_list_out: p2
      - bgp_as: 51
        neighbors:
          - neighbor: 1.1.1.1
          - neighbor: Eth1/2
      - bgp_as: 51
        vrf_name: VrfReg2
        peer_group:
          - name: SPINE
            remote_as:
              peer_as: "10.4"
            local_as:
              as: "200.5"
        neighbors:
          - neighbor: Eth1/3
            remote_as:
              peer_as: 1310724
            local_as:
              as: "100.5"
    state: deleted
  existing_bgp_config:
    - path: "/data/openconfig-network-instance:network-instances/network-instance=default/protocols/protocol=BGP,bgp/bgp/global/config"
      response:
        code: 200
        value:
          openconfig-network-instance:config:
            as: 51
            router-id: "10.2.2.4"
    - path: "/data/openconfig-network-instance:network-instances/network-instance=VrfReg1/protocols/protocol=BGP,bgp/bgp/global/config"
      response:
        code: 200
        value:
          openconfig-network-instance:config:
            as: 51
            router-id: "10.2.2.4"
    - path: "/data/openconfig-network-instance:network-instances/network-instance=VrfReg2/protocols/protocol=BGP,bgp/bgp/global/config"
      response:
        code: 200
        value:
          openconfig-network-instance:config:
            as: 51
            router-id: "10.2.2.5"
    - path: "/data/openconfig-network-instance:network-instances/network-instance=VrfReg2/protocols/protocol=BGP,bgp/bgp/neighbors"
      response:
        code: 200
        value:
            openconfig-network-instance:neighbors:
              neighbor:
                - neighbor-address: Eth1/3
                  config:
                    description: "nbr_asdot_description"
                    neighbor-address: Eth1/3
                    peer-as: "20.4"
                    local-as: 101
    - path: "/data/openconfig-network-instance:network-instances/network-instance=VrfReg2/protocols/protocol=BGP,bgp/bgp/peer-groups"
      response:
        code: 200
        value:
            openconfig-network-instance:peer-groups:
              peer-group:
                - peer-group-name: SPINE
                  timers:
                    config:
                      connect-retry: 30
                      minimum-advertisement-interval: 0
                  config:
                    description: "pg_asdot_description"
                    peer-group-name: SPINE
                    peer-as: "0.102"
                    local-as: 13107205
    - path: "data/sonic-vrf:sonic-vrf/VRF/VRF_LIST"
      response:
        code: 200
        value:
          sonic-vrf:VRF_LIST:
            - vrf_name: default
            - vrf_name: VrfReg1
            - vrf_name: VrfReg2
    - path: "/data/openconfig-network-instance:network-instances/network-instance=VrfReg1/protocols/protocol=BGP,bgp/bgp/peer-groups"
      response:
        code: 200
        value:
          openconfig-network-instance:peer-groups:
            peer-group:
              - config:
                  capability-dynamic: true
                  capability-extended-nexthop: true
                  enabled: true
                  peer-group-name: SPINETEST1
                  description: "pg_description"
                  disable-ebgp-connected-route-check: true
                  dont-negotiate-capability: true
                  enforce-first-as: true
                  enforce-multihop: true
                  local-as: 65299
                  shutdown-message: pg_shutdown_msg
                  local-as-no-prepend: true
                  local-as-replace-as: true
                  override-capability: true
                  peer-as: 65399
                  solo-peer: true
                peer-group-name: SPINETEST1
                enable-bfd:
                  config:
                    enabled: true
                    check-control-plane-failure: true
                    bfd-profile: 'bfd_profile'
                ebgp-multihop:
                  config:
                    enabled: true
                    multihop-ttl: 22
                auth-password:
                  config:
                    encrypted: true
                    password: 'U2FsdGVkX1+LHXncDf0uAxQrs4CN7H5yDKT5sht6Ga4='
                advertisement-interval: 15
                timers:
                  config:
                    keepalive-interval: 77
                    hold-time: 78
                    connect-retry: 11
                transport:
                  config:
                    passive-mode: true
                    local-address: 5.5.5.5
                afi-safis:
                  afi-safi:
                    - afi-safi-name: openconfig-bgp-types:IPV4_UNICAST
                      allow-own-as:
                        config:
                          as-count: 8
                      config:
                        afi-safi-name: openconfig-bgp-types:IPV4_UNICAST
                      ipv4-unicast:
                        config:
                          send-default-route: true
                    - afi-safi-name: openconfig-bgp-types:IPV6_UNICAST
                      ipv6-unicast:
                        prefix-limit:
                          config:
                            max-prefixes: 20
                            prevent-teardown: true
                            warning-threshold-pct: 40
                            restart-time: 60
                      allow-own-as:
                        config:
                          origin: True
                      config:
                        afi-safi-name: openconfig-bgp-types:IPV6_UNICAST
                        enabled: true
                    - afi-safi-name: openconfig-bgp-types:L2VPN_EVPN
                      config:
                        afi-safi-name: openconfig-bgp-types:L2VPN_EVPN
                      prefix-list:
                        config:
                          import-policy: p1
                          export-policy: p2
    - path: "/data/openconfig-network-instance:network-instances/network-instance=VrfReg1/protocols/protocol=BGP,bgp/bgp/neighbors"
      response:
        code: 200
        value:
          openconfig-network-instance:neighbors:
            neighbor:
              - auth-password:
                  config:
                    password: U2FsdGVkX199MZ7YOPkOR9O6wEZmtGSgiDfnlcN9hBg=
                    encrypted: True
                neighbor-address: Eth1/3
                enable-bfd:
                  config:
                    enabled: True
                    check-control-plane-failure: True
                    bfd-profile: 'profile 1'
                timers:
                  config:
                    hold-time: 15
                    keepalive-interval: 30
                    connect-retry: 25
                    minimum-advertisement-interval: 15
                transport:
                  config:
                    passive-mode: False
                config:
                  neighbor-address: Eth1/3
                  peer-group: SPINETEST1
                  description: 'description 2'
                  strict-capability-match: True
                  openconfig-bgp-ext:v6only: True
                  capability-dynamic: True
                  capability-extended-nexthop: True
                  peer-as: 10
              - neighbor-address: 192.168.1.4
                config:
                  neighbor-address: 192.168.1.4
                  capability-extended-nexthop: True
    - path: "/data/openconfig-network-instance:network-instances/network-instance=default/protocols/protocol=BGP,bgp/bgp/neighbors"
      response:
        code: 200
        value:
          openconfig-network-instance:neighbors:
            neighbor:
              - auth-password:
                  config:
                    password: pw123
                    encrypted: False
                neighbor-address: Eth1/2
                ebgp-multihop:
                  config:
                    enabled: True
                    multihop-ttl: 1
                transport:
                  config:
                    local-address: Ethernet4
                    passive-mode: False
                config:
                  neighbor-address: Eth1/2
                  description: 'description 1'
                  dont-negotiate-capability: True
                  enforce-first-as: True
                  enforce-multihop: True
                  override-capability: True
                  peer-port: 3
                  shutdown-message: msg1
                  solo-peer: True
                  local-as: 2
                  local-as-no-prepend: True
                  local-as-replace-as: True
                  capability-extended-nexthop: True
              - neighbor-address: 1.1.1.1
                transport:
                  config:
                    passive-mode: False
                config:
                  neighbor-address: 1.1.1.1
                  disable-ebgp-connected-route-check: True
                  ttl-security-hops: 5
                  capability-extended-nexthop: True
    - path: "/data/openconfig-network-instance:network-instances/network-instance=default/protocols/protocol=BGP,bgp/bgp/peer-groups"
      response:
        code: 200
  expected_config_requests:
    - path: "/data/openconfig-network-instance:network-instances/network-instance=VrfReg1/protocols/protocol=BGP,bgp/bgp/neighbors/neighbor=192.168.1.4/"
      method: "delete"
      data:
    - path: "/data/openconfig-network-instance:network-instances/network-instance=VrfReg1/protocols/protocol=BGP,bgp/bgp/neighbors/neighbor=Eth1%2f3/"
      method: "delete"
      data:
    - path: "/data/openconfig-network-instance:network-instances/network-instance=VrfReg1/protocols/protocol=BGP,bgp/bgp/peer-groups/peer-group=SPINETEST1/afi-safis/afi-safi=openconfig-bgp-types:IPV4_UNICAST/allow-own-as/config/as-count"
      method: "delete"
      data:
    - path: "/data/openconfig-network-instance:network-instances/network-instance=VrfReg1/protocols/protocol=BGP,bgp/bgp/peer-groups/peer-group=SPINETEST1/afi-safis/afi-safi=openconfig-bgp-types:IPV4_UNICAST/ipv4-unicast/config/send-default-route"
      method: "delete"
      data:
    - path: "/data/openconfig-network-instance:network-instances/network-instance=VrfReg1/protocols/protocol=BGP,bgp/bgp/peer-groups/peer-group=SPINETEST1/afi-safis/afi-safi=openconfig-bgp-types:IPV6_UNICAST/allow-own-as/config/origin"
      method: "delete"
      data:
    - path: "/data/openconfig-network-instance:network-instances/network-instance=VrfReg1/protocols/protocol=BGP,bgp/bgp/peer-groups/peer-group=SPINETEST1/afi-safis/afi-safi=openconfig-bgp-types:IPV6_UNICAST/config/enabled"
      method: "delete"
      data:
    - path: "/data/openconfig-network-instance:network-instances/network-instance=VrfReg1/protocols/protocol=BGP,bgp/bgp/peer-groups/peer-group=SPINETEST1/afi-safis/afi-safi=openconfig-bgp-types:IPV6_UNICAST/ipv6-unicast/prefix-limit/config/max-prefixes"
      method: "delete"
      data:
    - path: "/data/openconfig-network-instance:network-instances/network-instance=VrfReg1/protocols/protocol=BGP,bgp/bgp/peer-groups/peer-group=SPINETEST1/afi-safis/afi-safi=openconfig-bgp-types:IPV6_UNICAST/ipv6-unicast/prefix-limit/config/prevent-teardown"
      method: "delete"
      data:
    - path: "/data/openconfig-network-instance:network-instances/network-instance=VrfReg1/protocols/protocol=BGP,bgp/bgp/peer-groups/peer-group=SPINETEST1/afi-safis/afi-safi=openconfig-bgp-types:IPV6_UNICAST/ipv6-unicast/prefix-limit/config/warning-threshold-pct"
      method: "delete"
      data:
    - path: "/data/openconfig-network-instance:network-instances/network-instance=VrfReg1/protocols/protocol=BGP,bgp/bgp/peer-groups/peer-group=SPINETEST1/afi-safis/afi-safi=openconfig-bgp-types:L2VPN_EVPN/prefix-list/config/export-policy"
      method: "delete"
      data:
    - path: "/data/openconfig-network-instance:network-instances/network-instance=VrfReg1/protocols/protocol=BGP,bgp/bgp/peer-groups/peer-group=SPINETEST1/afi-safis/afi-safi=openconfig-bgp-types:L2VPN_EVPN/prefix-list/config/import-policy"
      method: "delete"
      data:
    - path: "/data/openconfig-network-instance:network-instances/network-instance=VrfReg1/protocols/protocol=BGP,bgp/bgp/peer-groups/peer-group=SPINETEST1/auth-password/config/encrypted"
      method: "delete"
      data:
    - path: "/data/openconfig-network-instance:network-instances/network-instance=VrfReg1/protocols/protocol=BGP,bgp/bgp/peer-groups/peer-group=SPINETEST1/auth-password/config/password"
      method: "delete"
      data:
    - path: "/data/openconfig-network-instance:network-instances/network-instance=VrfReg1/protocols/protocol=BGP,bgp/bgp/peer-groups/peer-group=SPINETEST1/config/capability-dynamic"
      method: "delete"
      data:
    - path: "/data/openconfig-network-instance:network-instances/network-instance=VrfReg1/protocols/protocol=BGP,bgp/bgp/peer-groups/peer-group=SPINETEST1/config/capability-extended-nexthop"
      method: "delete"
      data:
    - path: "/data/openconfig-network-instance:network-instances/network-instance=VrfReg1/protocols/protocol=BGP,bgp/bgp/peer-groups/peer-group=SPINETEST1/config/description"
      method: "delete"
      data:
    - path: "/data/openconfig-network-instance:network-instances/network-instance=VrfReg1/protocols/protocol=BGP,bgp/bgp/peer-groups/peer-group=SPINETEST1/config/disable-ebgp-connected-route-check"
      method: "delete"
      data:
    - path: "/data/openconfig-network-instance:network-instances/network-instance=VrfReg1/protocols/protocol=BGP,bgp/bgp/peer-groups/peer-group=SPINETEST1/config/dont-negotiate-capability"
      method: "delete"
      data:
    - path: "/data/openconfig-network-instance:network-instances/network-instance=VrfReg1/protocols/protocol=BGP,bgp/bgp/peer-groups/peer-group=SPINETEST1/config/enforce-first-as"
      method: "delete"
      data:
    - path: "/data/openconfig-network-instance:network-instances/network-instance=VrfReg1/protocols/protocol=BGP,bgp/bgp/peer-groups/peer-group=SPINETEST1/config/enforce-multihop"
      method: "delete"
      data:
    - path: "/data/openconfig-network-instance:network-instances/network-instance=VrfReg1/protocols/protocol=BGP,bgp/bgp/peer-groups/peer-group=SPINETEST1/config/local-as"
      method: "delete"
      data:
    - path: "/data/openconfig-network-instance:network-instances/network-instance=VrfReg1/protocols/protocol=BGP,bgp/bgp/peer-groups/peer-group=SPINETEST1/config/local-as-no-prepend"
      method: "delete"
      data:
    - path: "/data/openconfig-network-instance:network-instances/network-instance=VrfReg1/protocols/protocol=BGP,bgp/bgp/peer-groups/peer-group=SPINETEST1/config/local-as-replace-as"
      method: "delete"
      data:
    - path: "/data/openconfig-network-instance:network-instances/network-instance=VrfReg1/protocols/protocol=BGP,bgp/bgp/peer-groups/peer-group=SPINETEST1/config/override-capability"
      method: "delete"
      data:
    - path: "/data/openconfig-network-instance:network-instances/network-instance=VrfReg1/protocols/protocol=BGP,bgp/bgp/peer-groups/peer-group=SPINETEST1/config/peer-as"
      method: "delete"
      data:
    - path: "/data/openconfig-network-instance:network-instances/network-instance=VrfReg1/protocols/protocol=BGP,bgp/bgp/peer-groups/peer-group=SPINETEST1/config/shutdown-message"
      method: "delete"
      data:
    - path: "/data/openconfig-network-instance:network-instances/network-instance=VrfReg1/protocols/protocol=BGP,bgp/bgp/peer-groups/peer-group=SPINETEST1/config/solo-peer"
      method: "delete"
      data:
    - path: "/data/openconfig-network-instance:network-instances/network-instance=VrfReg1/protocols/protocol=BGP,bgp/bgp/peer-groups/peer-group=SPINETEST1/ebgp-multihop/config/enabled"
      method: "delete"
      data:
    - path: "/data/openconfig-network-instance:network-instances/network-instance=VrfReg1/protocols/protocol=BGP,bgp/bgp/peer-groups/peer-group=SPINETEST1/ebgp-multihop/config/multihop-ttl"
      method: "delete"
      data:
    - path: "/data/openconfig-network-instance:network-instances/network-instance=VrfReg1/protocols/protocol=BGP,bgp/bgp/peer-groups/peer-group=SPINETEST1/enable-bfd/config/bfd-profile"
      method: "delete"
      data:
    - path: "/data/openconfig-network-instance:network-instances/network-instance=VrfReg1/protocols/protocol=BGP,bgp/bgp/peer-groups/peer-group=SPINETEST1/enable-bfd/config/check-control-plane-failure"
      method: "delete"
      data:
    - path: "/data/openconfig-network-instance:network-instances/network-instance=VrfReg1/protocols/protocol=BGP,bgp/bgp/peer-groups/peer-group=SPINETEST1/enable-bfd/config/enabled"
      method: "delete"
      data:
    - path: "/data/openconfig-network-instance:network-instances/network-instance=VrfReg1/protocols/protocol=BGP,bgp/bgp/peer-groups/peer-group=SPINETEST1/timers/config/connect-retry"
      method: "delete"
      data:
    - path: "/data/openconfig-network-instance:network-instances/network-instance=VrfReg1/protocols/protocol=BGP,bgp/bgp/peer-groups/peer-group=SPINETEST1/timers/config/hold-time"
      method: "delete"
      data:
    - path: "/data/openconfig-network-instance:network-instances/network-instance=VrfReg1/protocols/protocol=BGP,bgp/bgp/peer-groups/peer-group=SPINETEST1/timers/config/keepalive-interval"
      method: "delete"
      data:
    - path: "/data/openconfig-network-instance:network-instances/network-instance=VrfReg1/protocols/protocol=BGP,bgp/bgp/peer-groups/peer-group=SPINETEST1/transport/config/local-address"
      method: "delete"
      data:
    - path: "/data/openconfig-network-instance:network-instances/network-instance=VrfReg1/protocols/protocol=BGP,bgp/bgp/peer-groups/peer-group=SPINETEST1/transport/config/passive-mode"
      method: "delete"
      data:
    - path: "/data/openconfig-network-instance:network-instances/network-instance=default/protocols/protocol=BGP,bgp/bgp/neighbors/neighbor=1.1.1.1/"
      method: "delete"
      data:
    - path: "/data/openconfig-network-instance:network-instances/network-instance=default/protocols/protocol=BGP,bgp/bgp/neighbors/neighbor=Eth1%2f2/"
      method: "delete"
      data:
    - path: "/data/openconfig-network-instance:network-instances/network-instance=VrfReg2/protocols/protocol=BGP,bgp/bgp/neighbors/neighbor=Eth1%2f3/config/peer-as"
      method: "delete"
      data:
    - path: "/data/openconfig-network-instance:network-instances/network-instance=VrfReg2/protocols/protocol=BGP,bgp/bgp/peer-groups/peer-group=SPINE/config/local-as"
      method: "delete"
      data:
    - path: "/data/openconfig-network-instance:network-instances/network-instance=VrfReg2/protocols/protocol=BGP,bgp/bgp/peer-groups/peer-group=SPINE/config/local-as-no-prepend"
      method: "delete"
      data:
    - path: "/data/openconfig-network-instance:network-instances/network-instance=VrfReg2/protocols/protocol=BGP,bgp/bgp/peer-groups/peer-group=SPINE/config/local-as-replace-as"
      method: "delete"
      data:

deleted_03:
  module_args:
    config:
      - bgp_as: 51
        vrf_name: VrfReg1
        neighbors:
          - neighbor: 192.168.1.4
          - neighbor: Eth1/3
        peer_group:
          - name: SPINETEST1
            capability:
              dynamic: true
              extended_nexthop: true
            remote_as:
              peer_as: 65399
            advertisement_interval: 15
            timers:
              keepalive: 77
              holdtime: 78
              connect_retry: 11
            bfd:
              enabled: true
              check_failure: true
              profile: 'bfd_profile'
            ebgp_multihop:
              enabled: true
              multihop_ttl: 22
            auth_pwd:
              encrypted: true
              pwd: 'U2FsdGVkX1+LHXncDf0uAxQrs4CN7H5yDKT5sht6Ga4='
            enforce_first_as: true
            enforce_multihop: true
            pg_description: 'pg_description'
            disable_connected_check: true
            dont_negotiate_capability: true
            local_as:
              as: 65299
              no_prepend: true
              replace_as: true
            override_capability: true
            shutdown_msg: pg_shutdown_msg
            passive: true
            local_address: 5.5.5.5
            solo: true
            address_family:
              afis:
                - afi: ipv4
                  safi: unicast
                  activate: true
                  allowas_in:
                    value: 8
                  ip_afi:
                    send_default_route: true
                - afi: ipv6
                  safi: unicast
                  activate: true
                  allowas_in:
                    origin: true
                  prefix_limit:
                    max_prefixes: 20
                    discard_extra: true
                    warning_threshold: 40
                - afi: l2vpn
                  safi: evpn
                  prefix_list_in: p1
                  prefix_list_out: p2
      - bgp_as: 51
        neighbors:
          - neighbor: 1.1.1.1
          - neighbor: Eth1/2
      - bgp_as: 51
        vrf_name: VrfReg2
        peer_group:
          - name: SPINE
            remote_as:
              peer_as: "10.4"
            local_as:
              as: "200.5"
        neighbors:
          - neighbor: Eth1/3
            remote_as:
              peer_as: 1310724
            local_as:
              as: "100.5"
    state: deleted
  existing_bgp_config:
    - path: "/data/openconfig-network-instance:network-instances/network-instance=default/protocols/protocol=BGP,bgp/bgp/global/config"
      response:
        code: 200
        value:
          openconfig-network-instance:config:
            as: 51
            router-id: "10.2.2.4"
    - path: "/data/openconfig-network-instance:network-instances/network-instance=VrfReg1/protocols/protocol=BGP,bgp/bgp/global/config"
      response:
        code: 200
        value:
          openconfig-network-instance:config:
            as: 51
            router-id: "10.2.2.4"
    - path: "/data/openconfig-network-instance:network-instances/network-instance=VrfReg2/protocols/protocol=BGP,bgp/bgp/global/config"
      response:
        code: 200
        value:
          openconfig-network-instance:config:
            as: 51
            router-id: "10.2.2.5"
    - path: "/data/openconfig-network-instance:network-instances/network-instance=VrfReg2/protocols/protocol=BGP,bgp/bgp/neighbors"
      response:
        code: 200
        value:
            openconfig-network-instance:neighbors:
              neighbor:
                - neighbor-address: Eth1/3
                  config:
                    description: "nbr_asdot_description"
                    neighbor-address: Eth1/3
                    peer-as: "20.4"
                    local-as: 101
    - path: "/data/openconfig-network-instance:network-instances/network-instance=VrfReg2/protocols/protocol=BGP,bgp/bgp/peer-groups"
      response:
        code: 200
        value:
            openconfig-network-instance:peer-groups:
              peer-group:
                - peer-group-name: SPINE
                  timers:
                    config:
                      connect-retry: 30
                      minimum-advertisement-interval: 0
                  config:
                    description: "pg_asdot_description"
                    peer-group-name: SPINE
                    peer-as: "0.102"
                    local-as: 13107205
    - path: "data/sonic-vrf:sonic-vrf/VRF/VRF_LIST"
      response:
        code: 200
        value:
          sonic-vrf:VRF_LIST:
            - vrf_name: default
            - vrf_name: VrfReg1
            - vrf_name: VrfReg2
    - path: "/data/openconfig-network-instance:network-instances/network-instance=VrfReg1/protocols/protocol=BGP,bgp/bgp/peer-groups"
      response:
        code: 200
        value:
          openconfig-network-instance:peer-groups:
            peer-group:
              - config:
                  capability-dynamic: true
                  capability-extended-nexthop: true
                  enabled: true
                  peer-group-name: SPINETEST1
                  description: "pg_description"
                  disable-ebgp-connected-route-check: true
                  dont-negotiate-capability: true
                  enforce-first-as: true
                  enforce-multihop: true
                  local-as: 65299
                  shutdown-message: pg_shutdown_msg
                  local-as-no-prepend: true
                  local-as-replace-as: true
                  override-capability: true
                  peer-as: 65399
                  solo-peer: true
                peer-group-name: SPINETEST1
                enable-bfd:
                  config:
                    enabled: true
                    check-control-plane-failure: true
                    bfd-profile: 'bfd_profile'
                ebgp-multihop:
                  config:
                    enabled: true
                    multihop-ttl: 22
                auth-password:
                  config:
                    encrypted: true
                    password: 'U2FsdGVkX1+LHXncDf0uAxQrs4CN7H5yDKT5sht6Ga4='
                advertisement-interval: 15
                timers:
                  config:
                    keepalive-interval: 77
                    hold-time: 78
                    connect-retry: 11
                transport:
                  config:
                    passive-mode: true
                    local-address: 5.5.5.5
                afi-safis:
                  afi-safi:
                    - afi-safi-name: openconfig-bgp-types:IPV4_UNICAST
                      allow-own-as:
                        config:
                          as-count: 8
                      config:
                        afi-safi-name: openconfig-bgp-types:IPV4_UNICAST
                      ipv4-unicast:
                        config:
                          send-default-route: true
                    - afi-safi-name: openconfig-bgp-types:IPV6_UNICAST
                      ipv6-unicast:
                        prefix-limit:
                          config:
                            max-prefixes: 20
                            openconfig-bgp-ext:discard-extra: True
                            warning-threshold-pct: 40
                      allow-own-as:
                        config:
                          origin: True
                      config:
                        afi-safi-name: openconfig-bgp-types:IPV6_UNICAST
                        enabled: true
                    - afi-safi-name: openconfig-bgp-types:L2VPN_EVPN
                      config:
                        afi-safi-name: openconfig-bgp-types:L2VPN_EVPN
                      prefix-list:
                        config:
                          import-policy: p1
                          export-policy: p2
    - path: "/data/openconfig-network-instance:network-instances/network-instance=VrfReg1/protocols/protocol=BGP,bgp/bgp/neighbors"
      response:
        code: 200
        value:
          openconfig-network-instance:neighbors:
            neighbor:
              - auth-password:
                  config:
                    password: U2FsdGVkX199MZ7YOPkOR9O6wEZmtGSgiDfnlcN9hBg=
                    encrypted: True
                neighbor-address: Eth1/3
                enable-bfd:
                  config:
                    enabled: True
                    check-control-plane-failure: True
                    bfd-profile: 'profile 1'
                timers:
                  config:
                    hold-time: 15
                    keepalive-interval: 30
                    connect-retry: 25
                    minimum-advertisement-interval: 15
                transport:
                  config:
                    passive-mode: False
                config:
                  neighbor-address: Eth1/3
                  peer-group: SPINETEST1
                  description: 'description 2'
                  strict-capability-match: True
                  openconfig-bgp-ext:v6only: True
                  capability-dynamic: True
                  capability-extended-nexthop: True
                  peer-as: 10
              - neighbor-address: 192.168.1.4
                config:
                  neighbor-address: 192.168.1.4
                  capability-extended-nexthop: True
    - path: "/data/openconfig-network-instance:network-instances/network-instance=default/protocols/protocol=BGP,bgp/bgp/neighbors"
      response:
        code: 200
        value:
          openconfig-network-instance:neighbors:
            neighbor:
              - auth-password:
                  config:
                    password: pw123
                    encrypted: False
                neighbor-address: Eth1/2
                ebgp-multihop:
                  config:
                    enabled: True
                    multihop-ttl: 1
                transport:
                  config:
                    local-address: Ethernet4
                    passive-mode: False
                config:
                  neighbor-address: Eth1/2
                  description: 'description 1'
                  dont-negotiate-capability: True
                  enforce-first-as: True
                  enforce-multihop: True
                  override-capability: True
                  peer-port: 3
                  shutdown-message: msg1
                  solo-peer: True
                  local-as: 2
                  local-as-no-prepend: True
                  local-as-replace-as: True
                  capability-extended-nexthop: True
              - neighbor-address: 1.1.1.1
                transport:
                  config:
<<<<<<< HEAD
                    description: "nbr_asdot_description"
                    neighbor-address: Eth1/3
                    peer-as: "20.4"
                    local-as: 101
                    extended-link-bandwidth: true
    - path: "/data/openconfig-network-instance:network-instances/network-instance=VrfReg2/protocols/protocol=BGP,bgp/bgp/peer-groups"
=======
                    passive-mode: False
                config:
                  neighbor-address: 1.1.1.1
                  disable-ebgp-connected-route-check: True
                  ttl-security-hops: 5
                  capability-extended-nexthop: True
    - path: "/data/openconfig-network-instance:network-instances/network-instance=default/protocols/protocol=BGP,bgp/bgp/peer-groups"
      response:
        code: 200
  expected_config_requests:
    - path: "/data/openconfig-network-instance:network-instances/network-instance=VrfReg1/protocols/protocol=BGP,bgp/bgp/neighbors/neighbor=192.168.1.4/"
      method: "delete"
      data:
    - path: "/data/openconfig-network-instance:network-instances/network-instance=VrfReg1/protocols/protocol=BGP,bgp/bgp/neighbors/neighbor=Eth1%2f3/"
      method: "delete"
      data:
    - path: "/data/openconfig-network-instance:network-instances/network-instance=VrfReg1/protocols/protocol=BGP,bgp/bgp/peer-groups/peer-group=SPINETEST1/afi-safis/afi-safi=openconfig-bgp-types:IPV4_UNICAST/allow-own-as/config/as-count"
      method: "delete"
      data:
    - path: "/data/openconfig-network-instance:network-instances/network-instance=VrfReg1/protocols/protocol=BGP,bgp/bgp/peer-groups/peer-group=SPINETEST1/afi-safis/afi-safi=openconfig-bgp-types:IPV4_UNICAST/ipv4-unicast/config/send-default-route"
      method: "delete"
      data:
    - path: "/data/openconfig-network-instance:network-instances/network-instance=VrfReg1/protocols/protocol=BGP,bgp/bgp/peer-groups/peer-group=SPINETEST1/afi-safis/afi-safi=openconfig-bgp-types:IPV6_UNICAST/allow-own-as/config/origin"
      method: "delete"
      data:
    - path: "/data/openconfig-network-instance:network-instances/network-instance=VrfReg1/protocols/protocol=BGP,bgp/bgp/peer-groups/peer-group=SPINETEST1/afi-safis/afi-safi=openconfig-bgp-types:IPV6_UNICAST/config/enabled"
      method: "delete"
      data:
    - path: "/data/openconfig-network-instance:network-instances/network-instance=VrfReg1/protocols/protocol=BGP,bgp/bgp/peer-groups/peer-group=SPINETEST1/afi-safis/afi-safi=openconfig-bgp-types:IPV6_UNICAST/ipv6-unicast/prefix-limit/config/max-prefixes"
      method: "delete"
      data:
    - path: "/data/openconfig-network-instance:network-instances/network-instance=VrfReg1/protocols/protocol=BGP,bgp/bgp/peer-groups/peer-group=SPINETEST1/afi-safis/afi-safi=openconfig-bgp-types:IPV6_UNICAST/ipv6-unicast/prefix-limit/config/warning-threshold-pct"
      method: "delete"
      data:
    - path: "/data/openconfig-network-instance:network-instances/network-instance=VrfReg1/protocols/protocol=BGP,bgp/bgp/peer-groups/peer-group=SPINETEST1/afi-safis/afi-safi=openconfig-bgp-types:IPV6_UNICAST/ipv6-unicast/prefix-limit/config/openconfig-bgp-ext:discard-extra"
      method: "delete"
      data:
    - path: "/data/openconfig-network-instance:network-instances/network-instance=VrfReg1/protocols/protocol=BGP,bgp/bgp/peer-groups/peer-group=SPINETEST1/afi-safis/afi-safi=openconfig-bgp-types:L2VPN_EVPN/prefix-list/config/export-policy"
      method: "delete"
      data:
    - path: "/data/openconfig-network-instance:network-instances/network-instance=VrfReg1/protocols/protocol=BGP,bgp/bgp/peer-groups/peer-group=SPINETEST1/afi-safis/afi-safi=openconfig-bgp-types:L2VPN_EVPN/prefix-list/config/import-policy"
      method: "delete"
      data:
    - path: "/data/openconfig-network-instance:network-instances/network-instance=VrfReg1/protocols/protocol=BGP,bgp/bgp/peer-groups/peer-group=SPINETEST1/auth-password/config/encrypted"
      method: "delete"
      data:
    - path: "/data/openconfig-network-instance:network-instances/network-instance=VrfReg1/protocols/protocol=BGP,bgp/bgp/peer-groups/peer-group=SPINETEST1/auth-password/config/password"
      method: "delete"
      data:
    - path: "/data/openconfig-network-instance:network-instances/network-instance=VrfReg1/protocols/protocol=BGP,bgp/bgp/peer-groups/peer-group=SPINETEST1/config/capability-dynamic"
      method: "delete"
      data:
    - path: "/data/openconfig-network-instance:network-instances/network-instance=VrfReg1/protocols/protocol=BGP,bgp/bgp/peer-groups/peer-group=SPINETEST1/config/capability-extended-nexthop"
      method: "delete"
      data:
    - path: "/data/openconfig-network-instance:network-instances/network-instance=VrfReg1/protocols/protocol=BGP,bgp/bgp/peer-groups/peer-group=SPINETEST1/config/description"
      method: "delete"
      data:
    - path: "/data/openconfig-network-instance:network-instances/network-instance=VrfReg1/protocols/protocol=BGP,bgp/bgp/peer-groups/peer-group=SPINETEST1/config/disable-ebgp-connected-route-check"
      method: "delete"
      data:
    - path: "/data/openconfig-network-instance:network-instances/network-instance=VrfReg1/protocols/protocol=BGP,bgp/bgp/peer-groups/peer-group=SPINETEST1/config/dont-negotiate-capability"
      method: "delete"
      data:
    - path: "/data/openconfig-network-instance:network-instances/network-instance=VrfReg1/protocols/protocol=BGP,bgp/bgp/peer-groups/peer-group=SPINETEST1/config/enforce-first-as"
      method: "delete"
      data:
    - path: "/data/openconfig-network-instance:network-instances/network-instance=VrfReg1/protocols/protocol=BGP,bgp/bgp/peer-groups/peer-group=SPINETEST1/config/enforce-multihop"
      method: "delete"
      data:
    - path: "/data/openconfig-network-instance:network-instances/network-instance=VrfReg1/protocols/protocol=BGP,bgp/bgp/peer-groups/peer-group=SPINETEST1/config/local-as"
      method: "delete"
      data:
    - path: "/data/openconfig-network-instance:network-instances/network-instance=VrfReg1/protocols/protocol=BGP,bgp/bgp/peer-groups/peer-group=SPINETEST1/config/local-as-no-prepend"
      method: "delete"
      data:
    - path: "/data/openconfig-network-instance:network-instances/network-instance=VrfReg1/protocols/protocol=BGP,bgp/bgp/peer-groups/peer-group=SPINETEST1/config/local-as-replace-as"
      method: "delete"
      data:
    - path: "/data/openconfig-network-instance:network-instances/network-instance=VrfReg1/protocols/protocol=BGP,bgp/bgp/peer-groups/peer-group=SPINETEST1/config/override-capability"
      method: "delete"
      data:
    - path: "/data/openconfig-network-instance:network-instances/network-instance=VrfReg1/protocols/protocol=BGP,bgp/bgp/peer-groups/peer-group=SPINETEST1/config/peer-as"
      method: "delete"
      data:
    - path: "/data/openconfig-network-instance:network-instances/network-instance=VrfReg1/protocols/protocol=BGP,bgp/bgp/peer-groups/peer-group=SPINETEST1/config/shutdown-message"
      method: "delete"
      data:
    - path: "/data/openconfig-network-instance:network-instances/network-instance=VrfReg1/protocols/protocol=BGP,bgp/bgp/peer-groups/peer-group=SPINETEST1/config/solo-peer"
      method: "delete"
      data:
    - path: "/data/openconfig-network-instance:network-instances/network-instance=VrfReg1/protocols/protocol=BGP,bgp/bgp/peer-groups/peer-group=SPINETEST1/ebgp-multihop/config/enabled"
      method: "delete"
      data:
    - path: "/data/openconfig-network-instance:network-instances/network-instance=VrfReg1/protocols/protocol=BGP,bgp/bgp/peer-groups/peer-group=SPINETEST1/ebgp-multihop/config/multihop-ttl"
      method: "delete"
      data:
    - path: "/data/openconfig-network-instance:network-instances/network-instance=VrfReg1/protocols/protocol=BGP,bgp/bgp/peer-groups/peer-group=SPINETEST1/enable-bfd/config/bfd-profile"
      method: "delete"
      data:
    - path: "/data/openconfig-network-instance:network-instances/network-instance=VrfReg1/protocols/protocol=BGP,bgp/bgp/peer-groups/peer-group=SPINETEST1/enable-bfd/config/check-control-plane-failure"
      method: "delete"
      data:
    - path: "/data/openconfig-network-instance:network-instances/network-instance=VrfReg1/protocols/protocol=BGP,bgp/bgp/peer-groups/peer-group=SPINETEST1/enable-bfd/config/enabled"
      method: "delete"
      data:
    - path: "/data/openconfig-network-instance:network-instances/network-instance=VrfReg1/protocols/protocol=BGP,bgp/bgp/peer-groups/peer-group=SPINETEST1/timers/config/connect-retry"
      method: "delete"
      data:
    - path: "/data/openconfig-network-instance:network-instances/network-instance=VrfReg1/protocols/protocol=BGP,bgp/bgp/peer-groups/peer-group=SPINETEST1/timers/config/hold-time"
      method: "delete"
      data:
    - path: "/data/openconfig-network-instance:network-instances/network-instance=VrfReg1/protocols/protocol=BGP,bgp/bgp/peer-groups/peer-group=SPINETEST1/timers/config/keepalive-interval"
      method: "delete"
      data:
    - path: "/data/openconfig-network-instance:network-instances/network-instance=VrfReg1/protocols/protocol=BGP,bgp/bgp/peer-groups/peer-group=SPINETEST1/transport/config/local-address"
      method: "delete"
      data:
    - path: "/data/openconfig-network-instance:network-instances/network-instance=VrfReg1/protocols/protocol=BGP,bgp/bgp/peer-groups/peer-group=SPINETEST1/transport/config/passive-mode"
      method: "delete"
      data:
    - path: "/data/openconfig-network-instance:network-instances/network-instance=default/protocols/protocol=BGP,bgp/bgp/neighbors/neighbor=1.1.1.1/"
      method: "delete"
      data:
    - path: "/data/openconfig-network-instance:network-instances/network-instance=default/protocols/protocol=BGP,bgp/bgp/neighbors/neighbor=Eth1%2f2/"
      method: "delete"
      data:
    - path: "/data/openconfig-network-instance:network-instances/network-instance=VrfReg2/protocols/protocol=BGP,bgp/bgp/neighbors/neighbor=Eth1%2f3/config/peer-as"
      method: "delete"
      data:
    - path: "/data/openconfig-network-instance:network-instances/network-instance=VrfReg2/protocols/protocol=BGP,bgp/bgp/peer-groups/peer-group=SPINE/config/local-as"
      method: "delete"
      data:
    - path: "/data/openconfig-network-instance:network-instances/network-instance=VrfReg2/protocols/protocol=BGP,bgp/bgp/peer-groups/peer-group=SPINE/config/local-as-no-prepend"
      method: "delete"
      data:
    - path: "/data/openconfig-network-instance:network-instances/network-instance=VrfReg2/protocols/protocol=BGP,bgp/bgp/peer-groups/peer-group=SPINE/config/local-as-replace-as"
      method: "delete"
      data:

replaced_01:
  module_args:
    config:
      - bgp_as: 51
        neighbors:
          - neighbor: "Eth1/3"
            advertisement_interval: 10
            remote_as:
              peer_as: 15
          - neighbor: "1.1.1.1"
            ttl_security: 5
            advertisement_interval: 20
            disable_connected_check: true
            passive: False
        peer_group:
          - name: "SPINE1"
            address_family:
              afis:
                - afi: "ipv4"
                  allowas_in:
                    origin: true
                  safi: "unicast"
            advertisement_interval: 20
      - bgp_as: 51
        vrf_name: "VrfReg1"
        neighbors:
          - neighbor: "Eth1/1"
            capability:
              dynamic: true
            bfd:
              check_failure: true
              enabled: true
              profile: "profile 2"
    state: replaced
  existing_bgp_config:
    - path: "/data/openconfig-network-instance:network-instances/network-instance=default/protocols/protocol=BGP,bgp/bgp/global/config"
>>>>>>> 52e7f8d2
      response:
        code: 200
        value:
          openconfig-network-instance:config:
            as: 51
            router-id: "10.2.2.4"
    - path: "/data/openconfig-network-instance:network-instances/network-instance=VrfReg1/protocols/protocol=BGP,bgp/bgp/global/config"
      response:
        code: 200
        value:
          openconfig-network-instance:config:
            as: 51
            router-id: "10.2.2.4"
    - path: "data/sonic-vrf:sonic-vrf/VRF/VRF_LIST"
      response:
        code: 200
        value:
          sonic-vrf:VRF_LIST:
            - vrf_name: default
            - vrf_name: VrfReg1
    - path: "/data/openconfig-network-instance:network-instances/network-instance=VrfReg1/protocols/protocol=BGP,bgp/bgp/peer-groups"
      response:
        code: 200
        value:
          openconfig-network-instance:peer-groups:
            peer-group:
              - config:
                  capability-dynamic: true
                  capability-extended-nexthop: true
                  enabled: true
                  peer-group-name: SPINETEST1
                  description: "pg_description"
                  disable-ebgp-connected-route-check: true
                  dont-negotiate-capability: true
                  enforce-first-as: true
                  enforce-multihop: true
                  local-as: 65299
                  shutdown-message: pg_shutdown_msg
                  local-as-no-prepend: true
                  local-as-replace-as: true
                  override-capability: true
                  peer-as: 65399
                  solo-peer: true
                peer-group-name: SPINETEST1
                enable-bfd:
                  config:
                    enabled: true
                    check-control-plane-failure: true
                    bfd-profile: 'bfd_profile'
                ebgp-multihop:
                  config:
                    enabled: true
                    multihop-ttl: 22
                auth-password:
                  config:
                    encrypted: true
                    password: 'U2FsdGVkX1+LHXncDf0uAxQrs4CN7H5yDKT5sht6Ga4='
                advertisement-interval: 15
                timers:
                  config:
                    keepalive-interval: 77
                    hold-time: 78
                    connect-retry: 11
                transport:
                  config:
                    passive-mode: true
                    local-address: 5.5.5.5
                afi-safis:
                  afi-safi:
                    - afi-safi-name: openconfig-bgp-types:IPV4_UNICAST
                      allow-own-as:
                        config:
                          as-count: 8
                      config:
                        afi-safi-name: openconfig-bgp-types:IPV4_UNICAST
                    - afi-safi-name: openconfig-bgp-types:IPV6_UNICAST
                      ipv6-unicast:
                        prefix-limit:
                          config:
                            max-prefixes: 20
                            prevent-teardown: true
                            warning-threshold-pct: 40
                            restart-time: 60
                      allow-own-as:
                        config:
                          origin: True
                      config:
                        afi-safi-name: openconfig-bgp-types:IPV6_UNICAST
                        enabled: true
                    - afi-safi-name: openconfig-bgp-types:L2VPN_EVPN
                      config:
                        afi-safi-name: openconfig-bgp-types:L2VPN_EVPN
                      prefix-list:
                        config:
                          import-policy: p1
                          export-policy: p2
    - path: "/data/openconfig-network-instance:network-instances/network-instance=VrfReg1/protocols/protocol=BGP,bgp/bgp/neighbors"
      response:
        code: 200
    - path: "/data/openconfig-network-instance:network-instances/network-instance=default/protocols/protocol=BGP,bgp/bgp/neighbors"
      response:
        code: 200
        value:
          openconfig-network-instance:neighbors:
            neighbor:
              - auth-password:
                  config:
                    password: pw123
                    encrypted: False
                neighbor-address: Eth1/2
                ebgp-multihop:
                  config:
                    enabled: True
                    multihop-ttl: 1
                transport:
                  config:
                    local-address: Ethernet4
                    passive-mode: False
                config:
                  neighbor-address: Eth1/2
                  description: 'description 1'
                  dont-negotiate-capability: True
                  enforce-first-as: True
                  enforce-multihop: True
                  override-capability: True
                  peer-port: 3
                  shutdown-message: msg1
                  solo-peer: True
                  local-as: 2
                  local-as-no-prepend: True
                  local-as-replace-as: True
                  capability-extended-nexthop: True
              - neighbor-address: 1.1.1.1
                transport:
                  config:
                    passive-mode: False
                config:
                  neighbor-address: 1.1.1.1
                  disable-ebgp-connected-route-check: True
                  ttl-security-hops: 5
                  capability-extended-nexthop: True
    - path: "/data/openconfig-network-instance:network-instances/network-instance=default/protocols/protocol=BGP,bgp/bgp/peer-groups"
      response:
        code: 200
  expected_config_requests:
    - path: "/data/openconfig-network-instance:network-instances/network-instance=default/protocols/protocol=BGP,bgp/bgp/neighbors/neighbor=1.1.1.1/config/capability-extended-nexthop"
      method: "delete"
    - path: "/data/openconfig-network-instance:network-instances/network-instance=default/protocols/protocol=BGP,bgp/bgp/peer-groups"
      method: "patch"
      data:
        openconfig-network-instance:peer-groups:
          peer-group:
            - afi-safis:
                afi-safi:
                  - afi-safi-name: openconfig-bgp-types:IPV4_UNICAST
                    allow-own-as:
                      config:
                        enabled: true
                        origin: true
                    config:
                      afi-safi-name: openconfig-bgp-types:IPV4_UNICAST
              config:
                peer-group-name: SPINE1
              peer-group-name: SPINE1
              timers:
                config:
                  minimum-advertisement-interval: 20
              transport:
                config:
                  passive-mode: false
    - path: "/data/openconfig-network-instance:network-instances/network-instance=default/protocols/protocol=BGP,bgp/bgp/neighbors"
      method: "patch"
      data:
        openconfig-network-instance:neighbors:
          neighbor:
            - config:
                neighbor-address: Eth1/3
                peer-as: 15
              neighbor-address: Eth1/3
              timers:
                config:
                  minimum-advertisement-interval: 10
              transport:
                config:
                  passive-mode: false
            - config:
                neighbor-address: '1.1.1.1'
              neighbor-address: '1.1.1.1'
              timers:
                config:
                  minimum-advertisement-interval: 20
    - path: "/data/openconfig-network-instance:network-instances/network-instance=VrfReg1/protocols/protocol=BGP,bgp/bgp/neighbors"
      method: "patch"
      data:
<<<<<<< HEAD
    - path: "/data/openconfig-network-instance:network-instances/network-instance=VrfReg2/protocols/protocol=BGP,bgp/bgp/neighbors/neighbor=Eth1%2f3/config/extended-link-bandwidth"
      method: "delete"
      data:
    - path: "/data/openconfig-network-instance:network-instances/network-instance=VrfReg2/protocols/protocol=BGP,bgp/bgp/peer-groups/peer-group=SPINE/config/local-as"
=======
        openconfig-network-instance:neighbors:
          neighbor:
            - config:
                capability-dynamic: true
                neighbor-address: Eth1/1
              enable-bfd:
                config:
                  bfd-profile: "profile 2"
                  check-control-plane-failure: true
                  enabled: true
              neighbor-address: Eth1/1
              transport:
                config:
                  passive-mode: false


replaced_02:
  module_args:
    config:
      - bgp_as: 51
        neighbors:
          - neighbor: "Eth1/3"
            advertisement_interval: 10
            remote_as:
              peer_as: 15
          - neighbor: "1.1.1.1"
            ttl_security: 5
            advertisement_interval: 20
            disable_connected_check: true
            passive: False
        peer_group:
          - name: "SPINE1"
            address_family:
              afis:
                - afi: "ipv4"
                  allowas_in:
                    origin: true
                  safi: "unicast"
            advertisement_interval: 20
      - bgp_as: 51
        vrf_name: "VrfReg1"
        neighbors:
          - neighbor: "Eth1/1"
            capability:
              dynamic: true
            bfd:
              check_failure: true
              enabled: true
              profile: "profile 2"
    state: replaced
  existing_bgp_config:
    - path: "/data/openconfig-network-instance:network-instances/network-instance=default/protocols/protocol=BGP,bgp/bgp/global/config"
      response:
        code: 200
        value:
          openconfig-network-instance:config:
            as: 51
            router-id: "10.2.2.4"
    - path: "/data/openconfig-network-instance:network-instances/network-instance=VrfReg1/protocols/protocol=BGP,bgp/bgp/global/config"
      response:
        code: 200
        value:
          openconfig-network-instance:config:
            as: 51
            router-id: "10.2.2.4"
    - path: "data/sonic-vrf:sonic-vrf/VRF/VRF_LIST"
      response:
        code: 200
        value:
          sonic-vrf:VRF_LIST:
            - vrf_name: default
            - vrf_name: VrfReg1
    - path: "/data/openconfig-network-instance:network-instances/network-instance=VrfReg1/protocols/protocol=BGP,bgp/bgp/peer-groups"
      response:
        code: 200
        value:
          openconfig-network-instance:peer-groups:
            peer-group:
              - config:
                  capability-dynamic: true
                  capability-extended-nexthop: true
                  enabled: true
                  peer-group-name: SPINETEST1
                  description: "pg_description"
                  disable-ebgp-connected-route-check: true
                  dont-negotiate-capability: true
                  enforce-first-as: true
                  enforce-multihop: true
                  local-as: 65299
                  shutdown-message: pg_shutdown_msg
                  local-as-no-prepend: true
                  local-as-replace-as: true
                  override-capability: true
                  peer-as: 65399
                  solo-peer: true
                peer-group-name: SPINETEST1
                enable-bfd:
                  config:
                    enabled: true
                    check-control-plane-failure: true
                    bfd-profile: 'bfd_profile'
                ebgp-multihop:
                  config:
                    enabled: true
                    multihop-ttl: 22
                auth-password:
                  config:
                    encrypted: true
                    password: 'U2FsdGVkX1+LHXncDf0uAxQrs4CN7H5yDKT5sht6Ga4='
                advertisement-interval: 15
                timers:
                  config:
                    keepalive-interval: 77
                    hold-time: 78
                    connect-retry: 11
                transport:
                  config:
                    passive-mode: true
                    local-address: 5.5.5.5
                afi-safis:
                  afi-safi:
                    - afi-safi-name: openconfig-bgp-types:IPV4_UNICAST
                      allow-own-as:
                        config:
                          as-count: 8
                      config:
                        afi-safi-name: openconfig-bgp-types:IPV4_UNICAST
                    - afi-safi-name: openconfig-bgp-types:IPV6_UNICAST
                      ipv6-unicast:
                        prefix-limit:
                          config:
                            max-prefixes: 20
                            prevent-teardown: false
                            discard-extra: true
                            warning-threshold-pct: 40
                      allow-own-as:
                        config:
                          origin: True
                      config:
                        afi-safi-name: openconfig-bgp-types:IPV6_UNICAST
                        enabled: true
                    - afi-safi-name: openconfig-bgp-types:L2VPN_EVPN
                      config:
                        afi-safi-name: openconfig-bgp-types:L2VPN_EVPN
                      prefix-list:
                        config:
                          import-policy: p1
                          export-policy: p2
    - path: "/data/openconfig-network-instance:network-instances/network-instance=VrfReg1/protocols/protocol=BGP,bgp/bgp/neighbors"
      response:
        code: 200
    - path: "/data/openconfig-network-instance:network-instances/network-instance=default/protocols/protocol=BGP,bgp/bgp/neighbors"
      response:
        code: 200
        value:
          openconfig-network-instance:neighbors:
            neighbor:
              - auth-password:
                  config:
                    password: pw123
                    encrypted: False
                neighbor-address: Eth1/2
                ebgp-multihop:
                  config:
                    enabled: True
                    multihop-ttl: 1
                transport:
                  config:
                    local-address: Ethernet4
                    passive-mode: False
                config:
                  neighbor-address: Eth1/2
                  description: 'description 1'
                  dont-negotiate-capability: True
                  enforce-first-as: True
                  enforce-multihop: True
                  override-capability: True
                  peer-port: 3
                  shutdown-message: msg1
                  solo-peer: True
                  local-as: 2
                  local-as-no-prepend: True
                  local-as-replace-as: True
                  capability-extended-nexthop: True
              - neighbor-address: 1.1.1.1
                transport:
                  config:
                    passive-mode: False
                config:
                  neighbor-address: 1.1.1.1
                  disable-ebgp-connected-route-check: True
                  ttl-security-hops: 5
                  capability-extended-nexthop: True
    - path: "/data/openconfig-network-instance:network-instances/network-instance=default/protocols/protocol=BGP,bgp/bgp/peer-groups"
      response:
        code: 200
  expected_config_requests:
    - path: "/data/openconfig-network-instance:network-instances/network-instance=default/protocols/protocol=BGP,bgp/bgp/neighbors/neighbor=1.1.1.1/config/capability-extended-nexthop"
>>>>>>> 52e7f8d2
      method: "delete"
    - path: "/data/openconfig-network-instance:network-instances/network-instance=default/protocols/protocol=BGP,bgp/bgp/peer-groups"
      method: "patch"
      data:
        openconfig-network-instance:peer-groups:
          peer-group:
            - afi-safis:
                afi-safi:
                  - afi-safi-name: openconfig-bgp-types:IPV4_UNICAST
                    allow-own-as:
                      config:
                        enabled: true
                        origin: true
                    config:
                      afi-safi-name: openconfig-bgp-types:IPV4_UNICAST
              config:
                peer-group-name: SPINE1
              peer-group-name: SPINE1
              timers:
                config:
                  minimum-advertisement-interval: 20
              transport:
                config:
                  passive-mode: false
    - path: "/data/openconfig-network-instance:network-instances/network-instance=default/protocols/protocol=BGP,bgp/bgp/neighbors"
      method: "patch"
      data:
        openconfig-network-instance:neighbors:
          neighbor:
            - config:
                neighbor-address: Eth1/3
                peer-as: 15
              neighbor-address: Eth1/3
              timers:
                config:
                  minimum-advertisement-interval: 10
              transport:
                config:
                  passive-mode: false
            - config:
                neighbor-address: '1.1.1.1'
              neighbor-address: '1.1.1.1'
              timers:
                config:
                  minimum-advertisement-interval: 20
    - path: "/data/openconfig-network-instance:network-instances/network-instance=VrfReg1/protocols/protocol=BGP,bgp/bgp/neighbors"
      method: "patch"
      data:
        openconfig-network-instance:neighbors:
          neighbor:
            - config:
                capability-dynamic: true
                neighbor-address: Eth1/1
              enable-bfd:
                config:
                  bfd-profile: "profile 2"
                  check-control-plane-failure: true
                  enabled: true
              neighbor-address: Eth1/1
              transport:
                config:
                  passive-mode: false


overridden_01:
  module_args:
    config:
      - bgp_as: 51
        neighbors:
          - neighbor: "Eth1/3"
            advertisement_interval: 10
            remote_as:
              peer_as: 15
            extended_link_bandwidth: true
          - neighbor: "1.1.1.1"
            ttl_security: 5
            advertisement_interval: 20
            disable_connected_check: true
            passive: False
        peer_group:
          - name: "SPINE1"
            address_family:
              afis:
                - afi: "ipv4"
                  allowas_in:
                    origin: true
                  safi: "unicast"
            advertisement_interval: 20
      - bgp_as: 51
        vrf_name: "VrfReg2"
        neighbors:
          - neighbor: "Eth1/1"
            capability:
              dynamic: true
            bfd:
              check_failure: true
              enabled: true
              profile: "profile 2"
<<<<<<< HEAD
            extended_link_bandwidth: false
    state: replaced
=======
    state: overridden
>>>>>>> 52e7f8d2
  existing_bgp_config:
    - path: "/data/openconfig-network-instance:network-instances/network-instance=default/protocols/protocol=BGP,bgp/bgp/global/config"
      response:
        code: 200
        value:
          openconfig-network-instance:config:
            as: 51
            router-id: "10.2.2.4"
            extended-link-bandwidth: true
    - path: "/data/openconfig-network-instance:network-instances/network-instance=VrfReg1/protocols/protocol=BGP,bgp/bgp/global/config"
      response:
        code: 200
        value:
          openconfig-network-instance:config:
            as: 51
            router-id: "10.2.2.4"
    - path: "/data/openconfig-network-instance:network-instances/network-instance=VrfReg2/protocols/protocol=BGP,bgp/bgp/global/config"
      response:
        code: 200
        value:
          openconfig-network-instance:config:
            as: 51
            router-id: "10.2.2.4"
    - path: "/data/openconfig-network-instance:network-instances/network-instance=VrfReg3/protocols/protocol=BGP,bgp/bgp/global/config"
      response:
        code: 200
        value:
          openconfig-network-instance:config:
            as: 51
            router-id: "10.2.2.4"
    - path: "data/sonic-vrf:sonic-vrf/VRF/VRF_LIST"
      response:
        code: 200
        value:
          sonic-vrf:VRF_LIST:
            - vrf_name: default
            - vrf_name: VrfReg1
            - vrf_name: VrfReg2
            - vrf_name: VrfReg3
    - path: "/data/openconfig-network-instance:network-instances/network-instance=VrfReg1/protocols/protocol=BGP,bgp/bgp/peer-groups"
      response:
        code: 200
        value:
          openconfig-network-instance:peer-groups:
            peer-group:
              - config:
                  capability-dynamic: true
                  capability-extended-nexthop: true
                  enabled: true
                  peer-group-name: SPINETEST1
                  description: "pg_description"
                  disable-ebgp-connected-route-check: true
                  dont-negotiate-capability: true
                  enforce-first-as: true
                  enforce-multihop: true
                  local-as: 65299
                  shutdown-message: pg_shutdown_msg
                  local-as-no-prepend: true
                  local-as-replace-as: true
                  override-capability: true
                  peer-as: 65399
                  solo-peer: true
                peer-group-name: SPINETEST1
                enable-bfd:
                  config:
                    enabled: true
                    check-control-plane-failure: true
                    bfd-profile: 'bfd_profile'
                ebgp-multihop:
                  config:
                    enabled: true
                    multihop-ttl: 22
                auth-password:
                  config:
                    encrypted: true
                    password: 'U2FsdGVkX1+LHXncDf0uAxQrs4CN7H5yDKT5sht6Ga4='
                advertisement-interval: 15
                timers:
                  config:
                    keepalive-interval: 77
                    hold-time: 78
                    connect-retry: 11
                transport:
                  config:
                    passive-mode: true
                    local-address: 5.5.5.5
                afi-safis:
                  afi-safi:
                    - afi-safi-name: openconfig-bgp-types:IPV4_UNICAST
                      allow-own-as:
                        config:
                          as-count: 8
                      config:
                        afi-safi-name: openconfig-bgp-types:IPV4_UNICAST
                    - afi-safi-name: openconfig-bgp-types:IPV6_UNICAST
                      ipv6-unicast:
                        prefix-limit:
                          config:
                            max-prefixes: 20
                            prevent-teardown: true
                            warning-threshold-pct: 40
                            restart-time: 60
                      allow-own-as:
                        config:
                          origin: True
                      config:
                        afi-safi-name: openconfig-bgp-types:IPV6_UNICAST
                        enabled: true
                    - afi-safi-name: openconfig-bgp-types:L2VPN_EVPN
                      config:
                        afi-safi-name: openconfig-bgp-types:L2VPN_EVPN
                      prefix-list:
                        config:
                          import-policy: p1
                          export-policy: p2
    - path: "/data/openconfig-network-instance:network-instances/network-instance=VrfReg2/protocols/protocol=BGP,bgp/bgp/peer-groups"
      response:
        code: 200
    - path: "/data/openconfig-network-instance:network-instances/network-instance=VrfReg3/protocols/protocol=BGP,bgp/bgp/peer-groups"
      response:
        code: 200
    - path: "/data/openconfig-network-instance:network-instances/network-instance=VrfReg1/protocols/protocol=BGP,bgp/bgp/neighbors"
      response:
        code: 200
    - path: "/data/openconfig-network-instance:network-instances/network-instance=VrfReg2/protocols/protocol=BGP,bgp/bgp/neighbors"
      response:
        code: 200
    - path: "/data/openconfig-network-instance:network-instances/network-instance=VrfReg3/protocols/protocol=BGP,bgp/bgp/neighbors"
      response:
        code: 200
        value:
          openconfig-network-instance:neighbors:
            neighbor:
              - auth-password:
                  config:
                    password: pw123
                    encrypted: False
                neighbor-address: Eth1/2
                ebgp-multihop:
                  config:
                    enabled: True
                    multihop-ttl: 1
                transport:
                  config:
                    local-address: Ethernet4
                    passive-mode: False
                config:
                  neighbor-address: Eth1/2
                  description: 'description 1'
                  dont-negotiate-capability: True
                  enforce-first-as: True
                  enforce-multihop: True
                  override-capability: True
                  peer-port: 3
                  shutdown-message: msg1
                  solo-peer: True
                  local-as: 2
                  local-as-no-prepend: True
                  local-as-replace-as: True
                  capability-extended-nexthop: True
              - neighbor-address: 1.1.1.1
                transport:
                  config:
                    passive-mode: False
                config:
                  neighbor-address: 1.1.1.1
                  disable-ebgp-connected-route-check: True
                  ttl-security-hops: 5
                  capability-extended-nexthop: True
    - path: "/data/openconfig-network-instance:network-instances/network-instance=default/protocols/protocol=BGP,bgp/bgp/neighbors"
      response:
        code: 200
        value:
          openconfig-network-instance:neighbors:
            neighbor:
              - auth-password:
                  config:
                    password: pw123
                    encrypted: False
                neighbor-address: Eth1/2
                ebgp-multihop:
                  config:
                    enabled: True
                    multihop-ttl: 1
                transport:
                  config:
                    local-address: Ethernet4
                    passive-mode: False
                config:
                  neighbor-address: Eth1/2
                  description: 'description 1'
                  dont-negotiate-capability: True
                  enforce-first-as: True
                  enforce-multihop: True
                  override-capability: True
                  peer-port: 3
                  shutdown-message: msg1
                  solo-peer: True
                  local-as: 2
                  local-as-no-prepend: True
                  local-as-replace-as: True
                  capability-extended-nexthop: True
                  extended-link-bandwidth: false
              - neighbor-address: 1.1.1.1
                transport:
                  config:
                    passive-mode: False
                config:
                  neighbor-address: 1.1.1.1
                  disable-ebgp-connected-route-check: True
                  ttl-security-hops: 5
                  capability-extended-nexthop: True
                  extended-link-bandwidth: true
    - path: "/data/openconfig-network-instance:network-instances/network-instance=default/protocols/protocol=BGP,bgp/bgp/peer-groups"
      response:
        code: 200
  expected_config_requests:
    - path: "/data/openconfig-network-instance:network-instances/network-instance=default/protocols/protocol=BGP,bgp/bgp/neighbors/neighbor=1.1.1.1/config/capability-extended-nexthop"
      method: "delete"
      data:
<<<<<<< HEAD
    - path: "/data/openconfig-network-instance:network-instances/network-instance=default/protocols/protocol=BGP,bgp/bgp/neighbors/neighbor=1.1.1.1/config/extended-link-bandwidth"
=======
    - path: "/data/openconfig-network-instance:network-instances/network-instance=default/protocols/protocol=BGP,bgp/bgp/neighbors/neighbor=Eth1%2f2/"
      method: "delete"
      data:
    - path: "/data/openconfig-network-instance:network-instances/network-instance=VrfReg1/protocols/protocol=BGP,bgp/bgp/peer-groups/peer-group=SPINETEST1"
      method: "delete"
      data:
    - path: "/data/openconfig-network-instance:network-instances/network-instance=VrfReg3/protocols/protocol=BGP,bgp/bgp/neighbors/neighbor=Eth1%2f2/"
      method: "delete"
      data:
    - path: "/data/openconfig-network-instance:network-instances/network-instance=VrfReg3/protocols/protocol=BGP,bgp/bgp/neighbors/neighbor=1.1.1.1/"
>>>>>>> 52e7f8d2
      method: "delete"
      data:
    - path: "/data/openconfig-network-instance:network-instances/network-instance=default/protocols/protocol=BGP,bgp/bgp/peer-groups"
      method: "patch"
      data:
        openconfig-network-instance:peer-groups:
          peer-group:
            - afi-safis:
                afi-safi:
                  - afi-safi-name: openconfig-bgp-types:IPV4_UNICAST
                    allow-own-as:
                      config:
                        enabled: true
                        origin: true
                    config:
                      afi-safi-name: openconfig-bgp-types:IPV4_UNICAST
              config:
                peer-group-name: SPINE1
              peer-group-name: SPINE1
              timers:
                config:
                  minimum-advertisement-interval: 20
              transport:
                config:
                  passive-mode: false
    - path: "/data/openconfig-network-instance:network-instances/network-instance=default/protocols/protocol=BGP,bgp/bgp/neighbors"
      method: "patch"
      data:
        openconfig-network-instance:neighbors:
          neighbor:
            - config:
                neighbor-address: Eth1/3
                peer-as: 15
                extended-link-bandwidth: true
              neighbor-address: Eth1/3
              timers:
                config:
                  minimum-advertisement-interval: 10
              transport:
                config:
                  passive-mode: false
            - config:
                neighbor-address: '1.1.1.1'
              neighbor-address: '1.1.1.1'
              timers:
                config:
                  minimum-advertisement-interval: 20
    - path: "/data/openconfig-network-instance:network-instances/network-instance=VrfReg2/protocols/protocol=BGP,bgp/bgp/neighbors"
      method: "patch"
      data:
        openconfig-network-instance:neighbors:
          neighbor:
            - config:
                capability-dynamic: true
                neighbor-address: Eth1/1
                extended-link-bandwidth: false
              enable-bfd:
                config:
                  bfd-profile: "profile 2"
                  check-control-plane-failure: true
                  enabled: true
              neighbor-address: Eth1/1
              transport:
                config:
                  passive-mode: false

<<<<<<< HEAD
overridden_01:
=======
overridden_02:
>>>>>>> 52e7f8d2
  module_args:
    config:
      - bgp_as: 51
        neighbors:
          - neighbor: "Eth1/3"
            advertisement_interval: 10
            remote_as:
              peer_as: 15
            extended_link_bandwidth: false
          - neighbor: "1.1.1.1"
            ttl_security: 5
            advertisement_interval: 20
            disable_connected_check: true
            passive: False
        peer_group:
          - name: "SPINE1"
            address_family:
              afis:
                - afi: "ipv4"
                  allowas_in:
                    origin: true
                  safi: "unicast"
            advertisement_interval: 20
      - bgp_as: 51
        vrf_name: "VrfReg2"
        neighbors:
          - neighbor: "Eth1/1"
            capability:
              dynamic: true
            bfd:
              check_failure: true
              enabled: true
              profile: "profile 2"
    state: overridden
  existing_bgp_config:
    - path: "/data/openconfig-network-instance:network-instances/network-instance=default/protocols/protocol=BGP,bgp/bgp/global/config"
      response:
        code: 200
        value:
          openconfig-network-instance:config:
            as: 51
            router-id: "10.2.2.4"
    - path: "/data/openconfig-network-instance:network-instances/network-instance=VrfReg1/protocols/protocol=BGP,bgp/bgp/global/config"
      response:
        code: 200
        value:
          openconfig-network-instance:config:
            as: 51
            router-id: "10.2.2.4"
    - path: "/data/openconfig-network-instance:network-instances/network-instance=VrfReg2/protocols/protocol=BGP,bgp/bgp/global/config"
      response:
        code: 200
        value:
          openconfig-network-instance:config:
            as: 51
            router-id: "10.2.2.4"
    - path: "/data/openconfig-network-instance:network-instances/network-instance=VrfReg3/protocols/protocol=BGP,bgp/bgp/global/config"
      response:
        code: 200
        value:
          openconfig-network-instance:config:
            as: 51
            router-id: "10.2.2.4"
    - path: "data/sonic-vrf:sonic-vrf/VRF/VRF_LIST"
      response:
        code: 200
        value:
          sonic-vrf:VRF_LIST:
            - vrf_name: default
            - vrf_name: VrfReg1
            - vrf_name: VrfReg2
            - vrf_name: VrfReg3
    - path: "/data/openconfig-network-instance:network-instances/network-instance=VrfReg1/protocols/protocol=BGP,bgp/bgp/peer-groups"
      response:
        code: 200
        value:
          openconfig-network-instance:peer-groups:
            peer-group:
              - config:
                  capability-dynamic: true
                  capability-extended-nexthop: true
                  enabled: true
                  peer-group-name: SPINETEST1
                  description: "pg_description"
                  disable-ebgp-connected-route-check: true
                  dont-negotiate-capability: true
                  enforce-first-as: true
                  enforce-multihop: true
                  local-as: 65299
                  shutdown-message: pg_shutdown_msg
                  local-as-no-prepend: true
                  local-as-replace-as: true
                  override-capability: true
                  peer-as: 65399
                  solo-peer: true
                peer-group-name: SPINETEST1
                enable-bfd:
                  config:
                    enabled: true
                    check-control-plane-failure: true
                    bfd-profile: 'bfd_profile'
                ebgp-multihop:
                  config:
                    enabled: true
                    multihop-ttl: 22
                auth-password:
                  config:
                    encrypted: true
                    password: 'U2FsdGVkX1+LHXncDf0uAxQrs4CN7H5yDKT5sht6Ga4='
                advertisement-interval: 15
                timers:
                  config:
                    keepalive-interval: 77
                    hold-time: 78
                    connect-retry: 11
                transport:
                  config:
                    passive-mode: true
                    local-address: 5.5.5.5
                afi-safis:
                  afi-safi:
                    - afi-safi-name: openconfig-bgp-types:IPV4_UNICAST
                      allow-own-as:
                        config:
                          as-count: 8
                      config:
                        afi-safi-name: openconfig-bgp-types:IPV4_UNICAST
                    - afi-safi-name: openconfig-bgp-types:IPV6_UNICAST
                      ipv6-unicast:
                        prefix-limit:
                          config:
                            max-prefixes: 20
                            prevent-teardown: false
                            discard-extra: true
                            warning-threshold-pct: 40
                      allow-own-as:
                        config:
                          origin: True
                      config:
                        afi-safi-name: openconfig-bgp-types:IPV6_UNICAST
                        enabled: true
                    - afi-safi-name: openconfig-bgp-types:L2VPN_EVPN
                      config:
                        afi-safi-name: openconfig-bgp-types:L2VPN_EVPN
                      prefix-list:
                        config:
                          import-policy: p1
                          export-policy: p2
    - path: "/data/openconfig-network-instance:network-instances/network-instance=VrfReg2/protocols/protocol=BGP,bgp/bgp/peer-groups"
      response:
        code: 200
    - path: "/data/openconfig-network-instance:network-instances/network-instance=VrfReg3/protocols/protocol=BGP,bgp/bgp/peer-groups"
      response:
        code: 200
    - path: "/data/openconfig-network-instance:network-instances/network-instance=VrfReg1/protocols/protocol=BGP,bgp/bgp/neighbors"
      response:
        code: 200
    - path: "/data/openconfig-network-instance:network-instances/network-instance=VrfReg2/protocols/protocol=BGP,bgp/bgp/neighbors"
      response:
        code: 200
    - path: "/data/openconfig-network-instance:network-instances/network-instance=VrfReg3/protocols/protocol=BGP,bgp/bgp/neighbors"
      response:
        code: 200
        value:
          openconfig-network-instance:neighbors:
            neighbor:
              - auth-password:
                  config:
                    password: pw123
                    encrypted: False
                neighbor-address: Eth1/2
                ebgp-multihop:
                  config:
                    enabled: True
                    multihop-ttl: 1
                transport:
                  config:
                    local-address: Ethernet4
                    passive-mode: False
                config:
                  neighbor-address: Eth1/2
                  description: 'description 1'
                  dont-negotiate-capability: True
                  enforce-first-as: True
                  enforce-multihop: True
                  override-capability: True
                  peer-port: 3
                  shutdown-message: msg1
                  solo-peer: True
                  local-as: 2
                  local-as-no-prepend: True
                  local-as-replace-as: True
                  capability-extended-nexthop: True
              - neighbor-address: 1.1.1.1
                transport:
                  config:
                    passive-mode: False
                config:
                  neighbor-address: 1.1.1.1
                  disable-ebgp-connected-route-check: True
                  ttl-security-hops: 5
                  capability-extended-nexthop: True
    - path: "/data/openconfig-network-instance:network-instances/network-instance=default/protocols/protocol=BGP,bgp/bgp/neighbors"
      response:
        code: 200
        value:
          openconfig-network-instance:neighbors:
            neighbor:
              - auth-password:
                  config:
                    password: pw123
                    encrypted: False
                neighbor-address: Eth1/2
                ebgp-multihop:
                  config:
                    enabled: True
                    multihop-ttl: 1
                transport:
                  config:
                    local-address: Ethernet4
                    passive-mode: False
                config:
                  neighbor-address: Eth1/2
                  description: 'description 1'
                  dont-negotiate-capability: True
                  enforce-first-as: True
                  enforce-multihop: True
                  override-capability: True
                  peer-port: 3
                  shutdown-message: msg1
                  solo-peer: True
                  local-as: 2
                  local-as-no-prepend: True
                  local-as-replace-as: True
                  capability-extended-nexthop: True
              - neighbor-address: 1.1.1.1
                transport:
                  config:
                    passive-mode: False
                config:
                  neighbor-address: 1.1.1.1
                  disable-ebgp-connected-route-check: True
                  ttl-security-hops: 5
                  capability-extended-nexthop: True
                  extended-link-bandwidth: true
    - path: "/data/openconfig-network-instance:network-instances/network-instance=default/protocols/protocol=BGP,bgp/bgp/peer-groups"
      response:
        code: 200
  expected_config_requests:
    - path: "/data/openconfig-network-instance:network-instances/network-instance=default/protocols/protocol=BGP,bgp/bgp/neighbors/neighbor=1.1.1.1/config/capability-extended-nexthop"
      method: "delete"
      data:
    - path: "/data/openconfig-network-instance:network-instances/network-instance=default/protocols/protocol=BGP,bgp/bgp/neighbors/neighbor=1.1.1.1/config/extended-link-bandwidth"
      method: "delete"
      data:
    - path: "/data/openconfig-network-instance:network-instances/network-instance=default/protocols/protocol=BGP,bgp/bgp/neighbors/neighbor=Eth1%2f2/"
      method: "delete"
      data:
    - path: "/data/openconfig-network-instance:network-instances/network-instance=VrfReg1/protocols/protocol=BGP,bgp/bgp/peer-groups/peer-group=SPINETEST1"
      method: "delete"
      data:
    - path: "/data/openconfig-network-instance:network-instances/network-instance=VrfReg3/protocols/protocol=BGP,bgp/bgp/neighbors/neighbor=Eth1%2f2/"
      method: "delete"
      data:
    - path: "/data/openconfig-network-instance:network-instances/network-instance=VrfReg3/protocols/protocol=BGP,bgp/bgp/neighbors/neighbor=1.1.1.1/"
      method: "delete"
      data:
    - path: "/data/openconfig-network-instance:network-instances/network-instance=default/protocols/protocol=BGP,bgp/bgp/peer-groups"
      method: "patch"
      data:
        openconfig-network-instance:peer-groups:
          peer-group:
            - afi-safis:
                afi-safi:
                  - afi-safi-name: openconfig-bgp-types:IPV4_UNICAST
                    allow-own-as:
                      config:
                        enabled: true
                        origin: true
                    config:
                      afi-safi-name: openconfig-bgp-types:IPV4_UNICAST
              config:
                peer-group-name: SPINE1
              peer-group-name: SPINE1
              timers:
                config:
                  minimum-advertisement-interval: 20
              transport:
                config:
                  passive-mode: false
    - path: "/data/openconfig-network-instance:network-instances/network-instance=default/protocols/protocol=BGP,bgp/bgp/neighbors"
      method: "patch"
      data:
        openconfig-network-instance:neighbors:
          neighbor:
            - config:
                neighbor-address: Eth1/3
                peer-as: 15
                extended-link-bandwidth: false
              neighbor-address: Eth1/3
              timers:
                config:
                  minimum-advertisement-interval: 10
              transport:
                config:
                  passive-mode: false
            - config:
                neighbor-address: '1.1.1.1'
              neighbor-address: '1.1.1.1'
              timers:
                config:
                  minimum-advertisement-interval: 20
    - path: "/data/openconfig-network-instance:network-instances/network-instance=VrfReg2/protocols/protocol=BGP,bgp/bgp/neighbors"
      method: "patch"
      data:
        openconfig-network-instance:neighbors:
          neighbor:
            - config:
                capability-dynamic: true
                neighbor-address: Eth1/1
              enable-bfd:
                config:
                  bfd-profile: "profile 2"
                  check-control-plane-failure: true
                  enabled: true
              neighbor-address: Eth1/1
              transport:
                config:
                  passive-mode: false<|MERGE_RESOLUTION|>--- conflicted
+++ resolved
@@ -789,138 +789,7 @@
                 disable-ebgp-connected-route-check: True
                 ttl-security-hops: 5
 
-<<<<<<< HEAD
-deleted_01:
-  module_args:
-    config:
-    state: deleted
-  existing_bgp_config:
-    - path: "/data/openconfig-network-instance:network-instances/network-instance=default/protocols/protocol=BGP,bgp/bgp/global/config"
-      response:
-        code: 200
-        value:
-          openconfig-network-instance:config:
-            as: 51
-            router-id: "10.2.2.4"
-    - path: "/data/openconfig-network-instance:network-instances/network-instance=VrfReg1/protocols/protocol=BGP,bgp/bgp/global/config"
-      response:
-        code: 200
-        value:
-          openconfig-network-instance:config:
-            as: 51
-            router-id: "10.2.2.4"
-    - path: "data/sonic-vrf:sonic-vrf/VRF/VRF_LIST"
-      response:
-        code: 200
-        value:
-          sonic-vrf:VRF_LIST:
-            - vrf_name: default
-            - vrf_name: VrfReg1
-    - path: "/data/openconfig-network-instance:network-instances/network-instance=VrfReg1/protocols/protocol=BGP,bgp/bgp/neighbors"
-      response:
-        code: 200
-        value:
-          openconfig-network-instance:neighbors:
-            neighbor:
-              - auth-password:
-                  config:
-                    password: U2FsdGVkX199MZ7YOPkOR9O6wEZmtGSgiDfnlcN9hBg=
-                    encrypted: True
-                neighbor-address: Eth1/3
-                extended-link-bandwidth: false
-                enable-bfd:
-                  config:
-                    enabled: True
-                    check-control-plane-failure: True
-                    bfd-profile: 'profile 1'
-                timers:
-                  config:
-                    hold-time: 15
-                    keepalive-interval: 30
-                    connect-retry: 25
-                    minimum-advertisement-interval: 15
-                transport:
-                  config:
-                    passive-mode: False
-                config:
-                  neighbor-address: Eth1/3
-                  peer-group: SPINE
-                  description: 'description 2'
-                  strict-capability-match: True
-                  openconfig-bgp-ext:v6only: True
-                  capability-dynamic: True
-                  capability-extended-nexthop: True
-                  peer-as: 10
-              - neighbor-address: 192.168.1.4
-                transport:
-                  config:
-                    passive-mode: False
-                config:
-                  neighbor-address: 192.168.1.4
-    - path: "/data/openconfig-network-instance:network-instances/network-instance=default/protocols/protocol=BGP,bgp/bgp/neighbors"
-      response:
-        code: 200
-        value:
-          openconfig-network-instance:neighbors:
-            neighbor:
-              - auth-password:
-                  config:
-                    password: pw123
-                    encrypted: False
-                neighbor-address: Eth1/2
-                ebgp-multihop:
-                  config:
-                    enabled: True
-                    multihop-ttl: 1
-                transport:
-                  config:
-                    local-address: Ethernet4
-                    passive-mode: True
-                config:
-                  neighbor-address: Eth1/2
-                  description: 'description 1'
-                  dont-negotiate-capability: True
-                  enforce-first-as: True
-                  enforce-multihop: True
-                  override-capability: True
-                  peer-port: 3
-                  shutdown-message: msg1
-                  solo-peer: True
-                  local-as: 2
-                  local-as-no-prepend: True
-                  local-as-replace-as: True
-              - neighbor-address: 1.1.1.1
-                transport:
-                  config:
-                    passive-mode: False
-                config:
-                  neighbor-address: 1.1.1.1
-                  disable-ebgp-connected-route-check: True
-                  ttl-security-hops: 5
-    - path: "/data/openconfig-network-instance:network-instances/network-instance=default/protocols/protocol=BGP,bgp/bgp/peer-groups"
-      response:
-        code: 200
-    - path: "/data/openconfig-network-instance:network-instances/network-instance=VrfReg1/protocols/protocol=BGP,bgp/bgp/peer-groups"
-      response:
-        code: 200
-  expected_config_requests:
-    - path: "/data/openconfig-network-instance:network-instances/network-instance=VrfReg1/protocols/protocol=BGP,bgp/bgp/neighbors/neighbor=192.168.1.4/"
-      method: "delete"
-      data:
-    - path: "/data/openconfig-network-instance:network-instances/network-instance=VrfReg1/protocols/protocol=BGP,bgp/bgp/neighbors/neighbor=Eth1%2f3/"
-      method: "delete"
-      data:
-    - path: "/data/openconfig-network-instance:network-instances/network-instance=default/protocols/protocol=BGP,bgp/bgp/neighbors/neighbor=1.1.1.1/"
-      method: "delete"
-      data:
-    - path: "/data/openconfig-network-instance:network-instances/network-instance=default/protocols/protocol=BGP,bgp/bgp/neighbors/neighbor=Eth1%2f2/"
-      method: "delete"
-      data:
-
-deleted_02:
-=======
 merged_03:
->>>>>>> 52e7f8d2
   module_args:
     config:
       - bgp_as: 51
@@ -1044,11 +913,6 @@
               peer_as: "20.4"
             local_as:
               as: "100.5"
-<<<<<<< HEAD
-            extended_link_bandwidth: true
-    state: deleted
-=======
->>>>>>> 52e7f8d2
   existing_bgp_config:
     - path: "/data/openconfig-network-instance:network-instances/network-instance=default/protocols/protocol=BGP,bgp/bgp/global/config"
       response:
@@ -1312,6 +1176,7 @@
                     password: U2FsdGVkX199MZ7YOPkOR9O6wEZmtGSgiDfnlcN9hBg=
                     encrypted: True
                 neighbor-address: Eth1/3
+                extended-link-bandwidth: false
                 enable-bfd:
                   config:
                     enabled: True
@@ -1486,6 +1351,7 @@
               peer_as: 1310724
             local_as:
               as: "100.5"
+            extended_link_bandwidth: true
     state: deleted
   existing_bgp_config:
     - path: "/data/openconfig-network-instance:network-instances/network-instance=default/protocols/protocol=BGP,bgp/bgp/global/config"
@@ -1521,6 +1387,7 @@
                     neighbor-address: Eth1/3
                     peer-as: "20.4"
                     local-as: 101
+                    extended-link-bandwidth: true
     - path: "/data/openconfig-network-instance:network-instances/network-instance=VrfReg2/protocols/protocol=BGP,bgp/bgp/peer-groups"
       response:
         code: 200
@@ -1826,6 +1693,9 @@
       method: "delete"
       data:
     - path: "/data/openconfig-network-instance:network-instances/network-instance=VrfReg2/protocols/protocol=BGP,bgp/bgp/neighbors/neighbor=Eth1%2f3/config/peer-as"
+      method: "delete"
+      data:
+    - path: "/data/openconfig-network-instance:network-instances/network-instance=VrfReg2/protocols/protocol=BGP,bgp/bgp/neighbors/neighbor=Eth1%2f3/config/extended-link-bandwidth"
       method: "delete"
       data:
     - path: "/data/openconfig-network-instance:network-instances/network-instance=VrfReg2/protocols/protocol=BGP,bgp/bgp/peer-groups/peer-group=SPINE/config/local-as"
@@ -2133,14 +2003,444 @@
               - neighbor-address: 1.1.1.1
                 transport:
                   config:
-<<<<<<< HEAD
+                    passive-mode: False
+                config:
+                  neighbor-address: 1.1.1.1
+                  disable-ebgp-connected-route-check: True
+                  ttl-security-hops: 5
+                  capability-extended-nexthop: True
+    - path: "/data/openconfig-network-instance:network-instances/network-instance=default/protocols/protocol=BGP,bgp/bgp/peer-groups"
+      response:
+        code: 200
+  expected_config_requests:
+    - path: "/data/openconfig-network-instance:network-instances/network-instance=VrfReg1/protocols/protocol=BGP,bgp/bgp/neighbors/neighbor=192.168.1.4/"
+      method: "delete"
+      data:
+    - path: "/data/openconfig-network-instance:network-instances/network-instance=VrfReg1/protocols/protocol=BGP,bgp/bgp/neighbors/neighbor=Eth1%2f3/"
+      method: "delete"
+      data:
+    - path: "/data/openconfig-network-instance:network-instances/network-instance=VrfReg1/protocols/protocol=BGP,bgp/bgp/peer-groups/peer-group=SPINETEST1/afi-safis/afi-safi=openconfig-bgp-types:IPV4_UNICAST/allow-own-as/config/as-count"
+      method: "delete"
+      data:
+    - path: "/data/openconfig-network-instance:network-instances/network-instance=VrfReg1/protocols/protocol=BGP,bgp/bgp/peer-groups/peer-group=SPINETEST1/afi-safis/afi-safi=openconfig-bgp-types:IPV4_UNICAST/ipv4-unicast/config/send-default-route"
+      method: "delete"
+      data:
+    - path: "/data/openconfig-network-instance:network-instances/network-instance=VrfReg1/protocols/protocol=BGP,bgp/bgp/peer-groups/peer-group=SPINETEST1/afi-safis/afi-safi=openconfig-bgp-types:IPV6_UNICAST/allow-own-as/config/origin"
+      method: "delete"
+      data:
+    - path: "/data/openconfig-network-instance:network-instances/network-instance=VrfReg1/protocols/protocol=BGP,bgp/bgp/peer-groups/peer-group=SPINETEST1/afi-safis/afi-safi=openconfig-bgp-types:IPV6_UNICAST/config/enabled"
+      method: "delete"
+      data:
+    - path: "/data/openconfig-network-instance:network-instances/network-instance=VrfReg1/protocols/protocol=BGP,bgp/bgp/peer-groups/peer-group=SPINETEST1/afi-safis/afi-safi=openconfig-bgp-types:IPV6_UNICAST/ipv6-unicast/prefix-limit/config/max-prefixes"
+      method: "delete"
+      data:
+    - path: "/data/openconfig-network-instance:network-instances/network-instance=VrfReg1/protocols/protocol=BGP,bgp/bgp/peer-groups/peer-group=SPINETEST1/afi-safis/afi-safi=openconfig-bgp-types:IPV6_UNICAST/ipv6-unicast/prefix-limit/config/warning-threshold-pct"
+      method: "delete"
+      data:
+    - path: "/data/openconfig-network-instance:network-instances/network-instance=VrfReg1/protocols/protocol=BGP,bgp/bgp/peer-groups/peer-group=SPINETEST1/afi-safis/afi-safi=openconfig-bgp-types:IPV6_UNICAST/ipv6-unicast/prefix-limit/config/openconfig-bgp-ext:discard-extra"
+      method: "delete"
+      data:
+    - path: "/data/openconfig-network-instance:network-instances/network-instance=VrfReg1/protocols/protocol=BGP,bgp/bgp/peer-groups/peer-group=SPINETEST1/afi-safis/afi-safi=openconfig-bgp-types:L2VPN_EVPN/prefix-list/config/export-policy"
+      method: "delete"
+      data:
+    - path: "/data/openconfig-network-instance:network-instances/network-instance=VrfReg1/protocols/protocol=BGP,bgp/bgp/peer-groups/peer-group=SPINETEST1/afi-safis/afi-safi=openconfig-bgp-types:L2VPN_EVPN/prefix-list/config/import-policy"
+      method: "delete"
+      data:
+    - path: "/data/openconfig-network-instance:network-instances/network-instance=VrfReg1/protocols/protocol=BGP,bgp/bgp/peer-groups/peer-group=SPINETEST1/auth-password/config/encrypted"
+      method: "delete"
+      data:
+    - path: "/data/openconfig-network-instance:network-instances/network-instance=VrfReg1/protocols/protocol=BGP,bgp/bgp/peer-groups/peer-group=SPINETEST1/auth-password/config/password"
+      method: "delete"
+      data:
+    - path: "/data/openconfig-network-instance:network-instances/network-instance=VrfReg1/protocols/protocol=BGP,bgp/bgp/peer-groups/peer-group=SPINETEST1/config/capability-dynamic"
+      method: "delete"
+      data:
+    - path: "/data/openconfig-network-instance:network-instances/network-instance=VrfReg1/protocols/protocol=BGP,bgp/bgp/peer-groups/peer-group=SPINETEST1/config/capability-extended-nexthop"
+      method: "delete"
+      data:
+    - path: "/data/openconfig-network-instance:network-instances/network-instance=VrfReg1/protocols/protocol=BGP,bgp/bgp/peer-groups/peer-group=SPINETEST1/config/description"
+      method: "delete"
+      data:
+    - path: "/data/openconfig-network-instance:network-instances/network-instance=VrfReg1/protocols/protocol=BGP,bgp/bgp/peer-groups/peer-group=SPINETEST1/config/disable-ebgp-connected-route-check"
+      method: "delete"
+      data:
+    - path: "/data/openconfig-network-instance:network-instances/network-instance=VrfReg1/protocols/protocol=BGP,bgp/bgp/peer-groups/peer-group=SPINETEST1/config/dont-negotiate-capability"
+      method: "delete"
+      data:
+    - path: "/data/openconfig-network-instance:network-instances/network-instance=VrfReg1/protocols/protocol=BGP,bgp/bgp/peer-groups/peer-group=SPINETEST1/config/enforce-first-as"
+      method: "delete"
+      data:
+    - path: "/data/openconfig-network-instance:network-instances/network-instance=VrfReg1/protocols/protocol=BGP,bgp/bgp/peer-groups/peer-group=SPINETEST1/config/enforce-multihop"
+      method: "delete"
+      data:
+    - path: "/data/openconfig-network-instance:network-instances/network-instance=VrfReg1/protocols/protocol=BGP,bgp/bgp/peer-groups/peer-group=SPINETEST1/config/local-as"
+      method: "delete"
+      data:
+    - path: "/data/openconfig-network-instance:network-instances/network-instance=VrfReg1/protocols/protocol=BGP,bgp/bgp/peer-groups/peer-group=SPINETEST1/config/local-as-no-prepend"
+      method: "delete"
+      data:
+    - path: "/data/openconfig-network-instance:network-instances/network-instance=VrfReg1/protocols/protocol=BGP,bgp/bgp/peer-groups/peer-group=SPINETEST1/config/local-as-replace-as"
+      method: "delete"
+      data:
+    - path: "/data/openconfig-network-instance:network-instances/network-instance=VrfReg1/protocols/protocol=BGP,bgp/bgp/peer-groups/peer-group=SPINETEST1/config/override-capability"
+      method: "delete"
+      data:
+    - path: "/data/openconfig-network-instance:network-instances/network-instance=VrfReg1/protocols/protocol=BGP,bgp/bgp/peer-groups/peer-group=SPINETEST1/config/peer-as"
+      method: "delete"
+      data:
+    - path: "/data/openconfig-network-instance:network-instances/network-instance=VrfReg1/protocols/protocol=BGP,bgp/bgp/peer-groups/peer-group=SPINETEST1/config/shutdown-message"
+      method: "delete"
+      data:
+    - path: "/data/openconfig-network-instance:network-instances/network-instance=VrfReg1/protocols/protocol=BGP,bgp/bgp/peer-groups/peer-group=SPINETEST1/config/solo-peer"
+      method: "delete"
+      data:
+    - path: "/data/openconfig-network-instance:network-instances/network-instance=VrfReg1/protocols/protocol=BGP,bgp/bgp/peer-groups/peer-group=SPINETEST1/ebgp-multihop/config/enabled"
+      method: "delete"
+      data:
+    - path: "/data/openconfig-network-instance:network-instances/network-instance=VrfReg1/protocols/protocol=BGP,bgp/bgp/peer-groups/peer-group=SPINETEST1/ebgp-multihop/config/multihop-ttl"
+      method: "delete"
+      data:
+    - path: "/data/openconfig-network-instance:network-instances/network-instance=VrfReg1/protocols/protocol=BGP,bgp/bgp/peer-groups/peer-group=SPINETEST1/enable-bfd/config/bfd-profile"
+      method: "delete"
+      data:
+    - path: "/data/openconfig-network-instance:network-instances/network-instance=VrfReg1/protocols/protocol=BGP,bgp/bgp/peer-groups/peer-group=SPINETEST1/enable-bfd/config/check-control-plane-failure"
+      method: "delete"
+      data:
+    - path: "/data/openconfig-network-instance:network-instances/network-instance=VrfReg1/protocols/protocol=BGP,bgp/bgp/peer-groups/peer-group=SPINETEST1/enable-bfd/config/enabled"
+      method: "delete"
+      data:
+    - path: "/data/openconfig-network-instance:network-instances/network-instance=VrfReg1/protocols/protocol=BGP,bgp/bgp/peer-groups/peer-group=SPINETEST1/timers/config/connect-retry"
+      method: "delete"
+      data:
+    - path: "/data/openconfig-network-instance:network-instances/network-instance=VrfReg1/protocols/protocol=BGP,bgp/bgp/peer-groups/peer-group=SPINETEST1/timers/config/hold-time"
+      method: "delete"
+      data:
+    - path: "/data/openconfig-network-instance:network-instances/network-instance=VrfReg1/protocols/protocol=BGP,bgp/bgp/peer-groups/peer-group=SPINETEST1/timers/config/keepalive-interval"
+      method: "delete"
+      data:
+    - path: "/data/openconfig-network-instance:network-instances/network-instance=VrfReg1/protocols/protocol=BGP,bgp/bgp/peer-groups/peer-group=SPINETEST1/transport/config/local-address"
+      method: "delete"
+      data:
+    - path: "/data/openconfig-network-instance:network-instances/network-instance=VrfReg1/protocols/protocol=BGP,bgp/bgp/peer-groups/peer-group=SPINETEST1/transport/config/passive-mode"
+      method: "delete"
+      data:
+    - path: "/data/openconfig-network-instance:network-instances/network-instance=default/protocols/protocol=BGP,bgp/bgp/neighbors/neighbor=1.1.1.1/"
+      method: "delete"
+      data:
+    - path: "/data/openconfig-network-instance:network-instances/network-instance=default/protocols/protocol=BGP,bgp/bgp/neighbors/neighbor=Eth1%2f2/"
+      method: "delete"
+      data:
+    - path: "/data/openconfig-network-instance:network-instances/network-instance=VrfReg2/protocols/protocol=BGP,bgp/bgp/neighbors/neighbor=Eth1%2f3/config/peer-as"
+      method: "delete"
+      data:
+    - path: "/data/openconfig-network-instance:network-instances/network-instance=VrfReg2/protocols/protocol=BGP,bgp/bgp/neighbors/neighbor=Eth1%2f3/config/extended-link-bandwidth"
+      method: "delete"
+      data:
+    - path: "/data/openconfig-network-instance:network-instances/network-instance=VrfReg2/protocols/protocol=BGP,bgp/bgp/peer-groups/peer-group=SPINE/config/local-as"
+      method: "delete"
+      data:
+    - path: "/data/openconfig-network-instance:network-instances/network-instance=VrfReg2/protocols/protocol=BGP,bgp/bgp/peer-groups/peer-group=SPINE/config/local-as-no-prepend"
+      method: "delete"
+      data:
+    - path: "/data/openconfig-network-instance:network-instances/network-instance=VrfReg2/protocols/protocol=BGP,bgp/bgp/peer-groups/peer-group=SPINE/config/local-as-replace-as"
+      method: "delete"
+      data:
+
+deleted_03:
+  module_args:
+    config:
+      - bgp_as: 51
+        vrf_name: VrfReg1
+        neighbors:
+          - neighbor: 192.168.1.4
+          - neighbor: Eth1/3
+        peer_group:
+          - name: SPINETEST1
+            capability:
+              dynamic: true
+              extended_nexthop: true
+            remote_as:
+              peer_as: 65399
+            advertisement_interval: 15
+            timers:
+              keepalive: 77
+              holdtime: 78
+              connect_retry: 11
+            bfd:
+              enabled: true
+              check_failure: true
+              profile: 'bfd_profile'
+            ebgp_multihop:
+              enabled: true
+              multihop_ttl: 22
+            auth_pwd:
+              encrypted: true
+              pwd: 'U2FsdGVkX1+LHXncDf0uAxQrs4CN7H5yDKT5sht6Ga4='
+            enforce_first_as: true
+            enforce_multihop: true
+            pg_description: 'pg_description'
+            disable_connected_check: true
+            dont_negotiate_capability: true
+            local_as:
+              as: 65299
+              no_prepend: true
+              replace_as: true
+            override_capability: true
+            shutdown_msg: pg_shutdown_msg
+            passive: true
+            local_address: 5.5.5.5
+            solo: true
+            address_family:
+              afis:
+                - afi: ipv4
+                  safi: unicast
+                  activate: true
+                  allowas_in:
+                    value: 8
+                  ip_afi:
+                    send_default_route: true
+                - afi: ipv6
+                  safi: unicast
+                  activate: true
+                  allowas_in:
+                    origin: true
+                  prefix_limit:
+                    max_prefixes: 20
+                    discard_extra: true
+                    warning_threshold: 40
+                - afi: l2vpn
+                  safi: evpn
+                  prefix_list_in: p1
+                  prefix_list_out: p2
+      - bgp_as: 51
+        neighbors:
+          - neighbor: 1.1.1.1
+          - neighbor: Eth1/2
+      - bgp_as: 51
+        vrf_name: VrfReg2
+        peer_group:
+          - name: SPINE
+            remote_as:
+              peer_as: "10.4"
+            local_as:
+              as: "200.5"
+        neighbors:
+          - neighbor: Eth1/3
+            remote_as:
+              peer_as: 1310724
+            local_as:
+              as: "100.5"
+    state: deleted
+  existing_bgp_config:
+    - path: "/data/openconfig-network-instance:network-instances/network-instance=default/protocols/protocol=BGP,bgp/bgp/global/config"
+      response:
+        code: 200
+        value:
+          openconfig-network-instance:config:
+            as: 51
+            router-id: "10.2.2.4"
+    - path: "/data/openconfig-network-instance:network-instances/network-instance=VrfReg1/protocols/protocol=BGP,bgp/bgp/global/config"
+      response:
+        code: 200
+        value:
+          openconfig-network-instance:config:
+            as: 51
+            router-id: "10.2.2.4"
+    - path: "/data/openconfig-network-instance:network-instances/network-instance=VrfReg2/protocols/protocol=BGP,bgp/bgp/global/config"
+      response:
+        code: 200
+        value:
+          openconfig-network-instance:config:
+            as: 51
+            router-id: "10.2.2.5"
+    - path: "/data/openconfig-network-instance:network-instances/network-instance=VrfReg2/protocols/protocol=BGP,bgp/bgp/neighbors"
+      response:
+        code: 200
+        value:
+            openconfig-network-instance:neighbors:
+              neighbor:
+                - neighbor-address: Eth1/3
+                  config:
                     description: "nbr_asdot_description"
                     neighbor-address: Eth1/3
                     peer-as: "20.4"
                     local-as: 101
-                    extended-link-bandwidth: true
     - path: "/data/openconfig-network-instance:network-instances/network-instance=VrfReg2/protocols/protocol=BGP,bgp/bgp/peer-groups"
-=======
+      response:
+        code: 200
+        value:
+            openconfig-network-instance:peer-groups:
+              peer-group:
+                - peer-group-name: SPINE
+                  timers:
+                    config:
+                      connect-retry: 30
+                      minimum-advertisement-interval: 0
+                  config:
+                    description: "pg_asdot_description"
+                    peer-group-name: SPINE
+                    peer-as: "0.102"
+                    local-as: 13107205
+    - path: "data/sonic-vrf:sonic-vrf/VRF/VRF_LIST"
+      response:
+        code: 200
+        value:
+          sonic-vrf:VRF_LIST:
+            - vrf_name: default
+            - vrf_name: VrfReg1
+            - vrf_name: VrfReg2
+    - path: "/data/openconfig-network-instance:network-instances/network-instance=VrfReg1/protocols/protocol=BGP,bgp/bgp/peer-groups"
+      response:
+        code: 200
+        value:
+          openconfig-network-instance:peer-groups:
+            peer-group:
+              - config:
+                  capability-dynamic: true
+                  capability-extended-nexthop: true
+                  enabled: true
+                  peer-group-name: SPINETEST1
+                  description: "pg_description"
+                  disable-ebgp-connected-route-check: true
+                  dont-negotiate-capability: true
+                  enforce-first-as: true
+                  enforce-multihop: true
+                  local-as: 65299
+                  shutdown-message: pg_shutdown_msg
+                  local-as-no-prepend: true
+                  local-as-replace-as: true
+                  override-capability: true
+                  peer-as: 65399
+                  solo-peer: true
+                peer-group-name: SPINETEST1
+                enable-bfd:
+                  config:
+                    enabled: true
+                    check-control-plane-failure: true
+                    bfd-profile: 'bfd_profile'
+                ebgp-multihop:
+                  config:
+                    enabled: true
+                    multihop-ttl: 22
+                auth-password:
+                  config:
+                    encrypted: true
+                    password: 'U2FsdGVkX1+LHXncDf0uAxQrs4CN7H5yDKT5sht6Ga4='
+                advertisement-interval: 15
+                timers:
+                  config:
+                    keepalive-interval: 77
+                    hold-time: 78
+                    connect-retry: 11
+                transport:
+                  config:
+                    passive-mode: true
+                    local-address: 5.5.5.5
+                afi-safis:
+                  afi-safi:
+                    - afi-safi-name: openconfig-bgp-types:IPV4_UNICAST
+                      allow-own-as:
+                        config:
+                          as-count: 8
+                      config:
+                        afi-safi-name: openconfig-bgp-types:IPV4_UNICAST
+                      ipv4-unicast:
+                        config:
+                          send-default-route: true
+                    - afi-safi-name: openconfig-bgp-types:IPV6_UNICAST
+                      ipv6-unicast:
+                        prefix-limit:
+                          config:
+                            max-prefixes: 20
+                            openconfig-bgp-ext:discard-extra: True
+                            warning-threshold-pct: 40
+                      allow-own-as:
+                        config:
+                          origin: True
+                      config:
+                        afi-safi-name: openconfig-bgp-types:IPV6_UNICAST
+                        enabled: true
+                    - afi-safi-name: openconfig-bgp-types:L2VPN_EVPN
+                      config:
+                        afi-safi-name: openconfig-bgp-types:L2VPN_EVPN
+                      prefix-list:
+                        config:
+                          import-policy: p1
+                          export-policy: p2
+    - path: "/data/openconfig-network-instance:network-instances/network-instance=VrfReg1/protocols/protocol=BGP,bgp/bgp/neighbors"
+      response:
+        code: 200
+        value:
+          openconfig-network-instance:neighbors:
+            neighbor:
+              - auth-password:
+                  config:
+                    password: U2FsdGVkX199MZ7YOPkOR9O6wEZmtGSgiDfnlcN9hBg=
+                    encrypted: True
+                neighbor-address: Eth1/3
+                enable-bfd:
+                  config:
+                    enabled: True
+                    check-control-plane-failure: True
+                    bfd-profile: 'profile 1'
+                timers:
+                  config:
+                    hold-time: 15
+                    keepalive-interval: 30
+                    connect-retry: 25
+                    minimum-advertisement-interval: 15
+                transport:
+                  config:
+                    passive-mode: False
+                config:
+                  neighbor-address: Eth1/3
+                  peer-group: SPINETEST1
+                  description: 'description 2'
+                  strict-capability-match: True
+                  openconfig-bgp-ext:v6only: True
+                  capability-dynamic: True
+                  capability-extended-nexthop: True
+                  peer-as: 10
+              - neighbor-address: 192.168.1.4
+                config:
+                  neighbor-address: 192.168.1.4
+                  capability-extended-nexthop: True
+    - path: "/data/openconfig-network-instance:network-instances/network-instance=default/protocols/protocol=BGP,bgp/bgp/neighbors"
+      response:
+        code: 200
+        value:
+          openconfig-network-instance:neighbors:
+            neighbor:
+              - auth-password:
+                  config:
+                    password: pw123
+                    encrypted: False
+                neighbor-address: Eth1/2
+                ebgp-multihop:
+                  config:
+                    enabled: True
+                    multihop-ttl: 1
+                transport:
+                  config:
+                    local-address: Ethernet4
+                    passive-mode: False
+                config:
+                  neighbor-address: Eth1/2
+                  description: 'description 1'
+                  dont-negotiate-capability: True
+                  enforce-first-as: True
+                  enforce-multihop: True
+                  override-capability: True
+                  peer-port: 3
+                  shutdown-message: msg1
+                  solo-peer: True
+                  local-as: 2
+                  local-as-no-prepend: True
+                  local-as-replace-as: True
+                  capability-extended-nexthop: True
+              - neighbor-address: 1.1.1.1
+                transport:
+                  config:
                     passive-mode: False
                 config:
                   neighbor-address: 1.1.1.1
@@ -2290,6 +2590,7 @@
             advertisement_interval: 10
             remote_as:
               peer_as: 15
+            extended_link_bandwidth: true
           - neighbor: "1.1.1.1"
             ttl_security: 5
             advertisement_interval: 20
@@ -2314,16 +2615,17 @@
               check_failure: true
               enabled: true
               profile: "profile 2"
+            extended_link_bandwidth: false
     state: replaced
   existing_bgp_config:
     - path: "/data/openconfig-network-instance:network-instances/network-instance=default/protocols/protocol=BGP,bgp/bgp/global/config"
->>>>>>> 52e7f8d2
       response:
         code: 200
         value:
           openconfig-network-instance:config:
             as: 51
             router-id: "10.2.2.4"
+            extended-link-bandwidth: true
     - path: "/data/openconfig-network-instance:network-instances/network-instance=VrfReg1/protocols/protocol=BGP,bgp/bgp/global/config"
       response:
         code: 200
@@ -2450,6 +2752,7 @@
                   local-as-no-prepend: True
                   local-as-replace-as: True
                   capability-extended-nexthop: True
+                  extended-link-bandwidth: false
               - neighbor-address: 1.1.1.1
                 transport:
                   config:
@@ -2459,12 +2762,17 @@
                   disable-ebgp-connected-route-check: True
                   ttl-security-hops: 5
                   capability-extended-nexthop: True
+                  extended-link-bandwidth: true
     - path: "/data/openconfig-network-instance:network-instances/network-instance=default/protocols/protocol=BGP,bgp/bgp/peer-groups"
       response:
         code: 200
   expected_config_requests:
     - path: "/data/openconfig-network-instance:network-instances/network-instance=default/protocols/protocol=BGP,bgp/bgp/neighbors/neighbor=1.1.1.1/config/capability-extended-nexthop"
       method: "delete"
+      data:
+    - path: "/data/openconfig-network-instance:network-instances/network-instance=default/protocols/protocol=BGP,bgp/bgp/neighbors/neighbor=1.1.1.1/config/extended-link-bandwidth"
+      method: "delete"
+      data:
     - path: "/data/openconfig-network-instance:network-instances/network-instance=default/protocols/protocol=BGP,bgp/bgp/peer-groups"
       method: "patch"
       data:
@@ -2496,6 +2804,7 @@
             - config:
                 neighbor-address: Eth1/3
                 peer-as: 15
+                extended-link-bandwidth: true
               neighbor-address: Eth1/3
               timers:
                 config:
@@ -2512,17 +2821,12 @@
     - path: "/data/openconfig-network-instance:network-instances/network-instance=VrfReg1/protocols/protocol=BGP,bgp/bgp/neighbors"
       method: "patch"
       data:
-<<<<<<< HEAD
-    - path: "/data/openconfig-network-instance:network-instances/network-instance=VrfReg2/protocols/protocol=BGP,bgp/bgp/neighbors/neighbor=Eth1%2f3/config/extended-link-bandwidth"
-      method: "delete"
-      data:
-    - path: "/data/openconfig-network-instance:network-instances/network-instance=VrfReg2/protocols/protocol=BGP,bgp/bgp/peer-groups/peer-group=SPINE/config/local-as"
-=======
         openconfig-network-instance:neighbors:
           neighbor:
             - config:
                 capability-dynamic: true
                 neighbor-address: Eth1/1
+                extended-link-bandwidth: false
               enable-bfd:
                 config:
                   bfd-profile: "profile 2"
@@ -2716,7 +3020,6 @@
         code: 200
   expected_config_requests:
     - path: "/data/openconfig-network-instance:network-instances/network-instance=default/protocols/protocol=BGP,bgp/bgp/neighbors/neighbor=1.1.1.1/config/capability-extended-nexthop"
->>>>>>> 52e7f8d2
       method: "delete"
     - path: "/data/openconfig-network-instance:network-instances/network-instance=default/protocols/protocol=BGP,bgp/bgp/peer-groups"
       method: "patch"
@@ -2782,350 +3085,6 @@
 
 
 overridden_01:
-  module_args:
-    config:
-      - bgp_as: 51
-        neighbors:
-          - neighbor: "Eth1/3"
-            advertisement_interval: 10
-            remote_as:
-              peer_as: 15
-            extended_link_bandwidth: true
-          - neighbor: "1.1.1.1"
-            ttl_security: 5
-            advertisement_interval: 20
-            disable_connected_check: true
-            passive: False
-        peer_group:
-          - name: "SPINE1"
-            address_family:
-              afis:
-                - afi: "ipv4"
-                  allowas_in:
-                    origin: true
-                  safi: "unicast"
-            advertisement_interval: 20
-      - bgp_as: 51
-        vrf_name: "VrfReg2"
-        neighbors:
-          - neighbor: "Eth1/1"
-            capability:
-              dynamic: true
-            bfd:
-              check_failure: true
-              enabled: true
-              profile: "profile 2"
-<<<<<<< HEAD
-            extended_link_bandwidth: false
-    state: replaced
-=======
-    state: overridden
->>>>>>> 52e7f8d2
-  existing_bgp_config:
-    - path: "/data/openconfig-network-instance:network-instances/network-instance=default/protocols/protocol=BGP,bgp/bgp/global/config"
-      response:
-        code: 200
-        value:
-          openconfig-network-instance:config:
-            as: 51
-            router-id: "10.2.2.4"
-            extended-link-bandwidth: true
-    - path: "/data/openconfig-network-instance:network-instances/network-instance=VrfReg1/protocols/protocol=BGP,bgp/bgp/global/config"
-      response:
-        code: 200
-        value:
-          openconfig-network-instance:config:
-            as: 51
-            router-id: "10.2.2.4"
-    - path: "/data/openconfig-network-instance:network-instances/network-instance=VrfReg2/protocols/protocol=BGP,bgp/bgp/global/config"
-      response:
-        code: 200
-        value:
-          openconfig-network-instance:config:
-            as: 51
-            router-id: "10.2.2.4"
-    - path: "/data/openconfig-network-instance:network-instances/network-instance=VrfReg3/protocols/protocol=BGP,bgp/bgp/global/config"
-      response:
-        code: 200
-        value:
-          openconfig-network-instance:config:
-            as: 51
-            router-id: "10.2.2.4"
-    - path: "data/sonic-vrf:sonic-vrf/VRF/VRF_LIST"
-      response:
-        code: 200
-        value:
-          sonic-vrf:VRF_LIST:
-            - vrf_name: default
-            - vrf_name: VrfReg1
-            - vrf_name: VrfReg2
-            - vrf_name: VrfReg3
-    - path: "/data/openconfig-network-instance:network-instances/network-instance=VrfReg1/protocols/protocol=BGP,bgp/bgp/peer-groups"
-      response:
-        code: 200
-        value:
-          openconfig-network-instance:peer-groups:
-            peer-group:
-              - config:
-                  capability-dynamic: true
-                  capability-extended-nexthop: true
-                  enabled: true
-                  peer-group-name: SPINETEST1
-                  description: "pg_description"
-                  disable-ebgp-connected-route-check: true
-                  dont-negotiate-capability: true
-                  enforce-first-as: true
-                  enforce-multihop: true
-                  local-as: 65299
-                  shutdown-message: pg_shutdown_msg
-                  local-as-no-prepend: true
-                  local-as-replace-as: true
-                  override-capability: true
-                  peer-as: 65399
-                  solo-peer: true
-                peer-group-name: SPINETEST1
-                enable-bfd:
-                  config:
-                    enabled: true
-                    check-control-plane-failure: true
-                    bfd-profile: 'bfd_profile'
-                ebgp-multihop:
-                  config:
-                    enabled: true
-                    multihop-ttl: 22
-                auth-password:
-                  config:
-                    encrypted: true
-                    password: 'U2FsdGVkX1+LHXncDf0uAxQrs4CN7H5yDKT5sht6Ga4='
-                advertisement-interval: 15
-                timers:
-                  config:
-                    keepalive-interval: 77
-                    hold-time: 78
-                    connect-retry: 11
-                transport:
-                  config:
-                    passive-mode: true
-                    local-address: 5.5.5.5
-                afi-safis:
-                  afi-safi:
-                    - afi-safi-name: openconfig-bgp-types:IPV4_UNICAST
-                      allow-own-as:
-                        config:
-                          as-count: 8
-                      config:
-                        afi-safi-name: openconfig-bgp-types:IPV4_UNICAST
-                    - afi-safi-name: openconfig-bgp-types:IPV6_UNICAST
-                      ipv6-unicast:
-                        prefix-limit:
-                          config:
-                            max-prefixes: 20
-                            prevent-teardown: true
-                            warning-threshold-pct: 40
-                            restart-time: 60
-                      allow-own-as:
-                        config:
-                          origin: True
-                      config:
-                        afi-safi-name: openconfig-bgp-types:IPV6_UNICAST
-                        enabled: true
-                    - afi-safi-name: openconfig-bgp-types:L2VPN_EVPN
-                      config:
-                        afi-safi-name: openconfig-bgp-types:L2VPN_EVPN
-                      prefix-list:
-                        config:
-                          import-policy: p1
-                          export-policy: p2
-    - path: "/data/openconfig-network-instance:network-instances/network-instance=VrfReg2/protocols/protocol=BGP,bgp/bgp/peer-groups"
-      response:
-        code: 200
-    - path: "/data/openconfig-network-instance:network-instances/network-instance=VrfReg3/protocols/protocol=BGP,bgp/bgp/peer-groups"
-      response:
-        code: 200
-    - path: "/data/openconfig-network-instance:network-instances/network-instance=VrfReg1/protocols/protocol=BGP,bgp/bgp/neighbors"
-      response:
-        code: 200
-    - path: "/data/openconfig-network-instance:network-instances/network-instance=VrfReg2/protocols/protocol=BGP,bgp/bgp/neighbors"
-      response:
-        code: 200
-    - path: "/data/openconfig-network-instance:network-instances/network-instance=VrfReg3/protocols/protocol=BGP,bgp/bgp/neighbors"
-      response:
-        code: 200
-        value:
-          openconfig-network-instance:neighbors:
-            neighbor:
-              - auth-password:
-                  config:
-                    password: pw123
-                    encrypted: False
-                neighbor-address: Eth1/2
-                ebgp-multihop:
-                  config:
-                    enabled: True
-                    multihop-ttl: 1
-                transport:
-                  config:
-                    local-address: Ethernet4
-                    passive-mode: False
-                config:
-                  neighbor-address: Eth1/2
-                  description: 'description 1'
-                  dont-negotiate-capability: True
-                  enforce-first-as: True
-                  enforce-multihop: True
-                  override-capability: True
-                  peer-port: 3
-                  shutdown-message: msg1
-                  solo-peer: True
-                  local-as: 2
-                  local-as-no-prepend: True
-                  local-as-replace-as: True
-                  capability-extended-nexthop: True
-              - neighbor-address: 1.1.1.1
-                transport:
-                  config:
-                    passive-mode: False
-                config:
-                  neighbor-address: 1.1.1.1
-                  disable-ebgp-connected-route-check: True
-                  ttl-security-hops: 5
-                  capability-extended-nexthop: True
-    - path: "/data/openconfig-network-instance:network-instances/network-instance=default/protocols/protocol=BGP,bgp/bgp/neighbors"
-      response:
-        code: 200
-        value:
-          openconfig-network-instance:neighbors:
-            neighbor:
-              - auth-password:
-                  config:
-                    password: pw123
-                    encrypted: False
-                neighbor-address: Eth1/2
-                ebgp-multihop:
-                  config:
-                    enabled: True
-                    multihop-ttl: 1
-                transport:
-                  config:
-                    local-address: Ethernet4
-                    passive-mode: False
-                config:
-                  neighbor-address: Eth1/2
-                  description: 'description 1'
-                  dont-negotiate-capability: True
-                  enforce-first-as: True
-                  enforce-multihop: True
-                  override-capability: True
-                  peer-port: 3
-                  shutdown-message: msg1
-                  solo-peer: True
-                  local-as: 2
-                  local-as-no-prepend: True
-                  local-as-replace-as: True
-                  capability-extended-nexthop: True
-                  extended-link-bandwidth: false
-              - neighbor-address: 1.1.1.1
-                transport:
-                  config:
-                    passive-mode: False
-                config:
-                  neighbor-address: 1.1.1.1
-                  disable-ebgp-connected-route-check: True
-                  ttl-security-hops: 5
-                  capability-extended-nexthop: True
-                  extended-link-bandwidth: true
-    - path: "/data/openconfig-network-instance:network-instances/network-instance=default/protocols/protocol=BGP,bgp/bgp/peer-groups"
-      response:
-        code: 200
-  expected_config_requests:
-    - path: "/data/openconfig-network-instance:network-instances/network-instance=default/protocols/protocol=BGP,bgp/bgp/neighbors/neighbor=1.1.1.1/config/capability-extended-nexthop"
-      method: "delete"
-      data:
-<<<<<<< HEAD
-    - path: "/data/openconfig-network-instance:network-instances/network-instance=default/protocols/protocol=BGP,bgp/bgp/neighbors/neighbor=1.1.1.1/config/extended-link-bandwidth"
-=======
-    - path: "/data/openconfig-network-instance:network-instances/network-instance=default/protocols/protocol=BGP,bgp/bgp/neighbors/neighbor=Eth1%2f2/"
-      method: "delete"
-      data:
-    - path: "/data/openconfig-network-instance:network-instances/network-instance=VrfReg1/protocols/protocol=BGP,bgp/bgp/peer-groups/peer-group=SPINETEST1"
-      method: "delete"
-      data:
-    - path: "/data/openconfig-network-instance:network-instances/network-instance=VrfReg3/protocols/protocol=BGP,bgp/bgp/neighbors/neighbor=Eth1%2f2/"
-      method: "delete"
-      data:
-    - path: "/data/openconfig-network-instance:network-instances/network-instance=VrfReg3/protocols/protocol=BGP,bgp/bgp/neighbors/neighbor=1.1.1.1/"
->>>>>>> 52e7f8d2
-      method: "delete"
-      data:
-    - path: "/data/openconfig-network-instance:network-instances/network-instance=default/protocols/protocol=BGP,bgp/bgp/peer-groups"
-      method: "patch"
-      data:
-        openconfig-network-instance:peer-groups:
-          peer-group:
-            - afi-safis:
-                afi-safi:
-                  - afi-safi-name: openconfig-bgp-types:IPV4_UNICAST
-                    allow-own-as:
-                      config:
-                        enabled: true
-                        origin: true
-                    config:
-                      afi-safi-name: openconfig-bgp-types:IPV4_UNICAST
-              config:
-                peer-group-name: SPINE1
-              peer-group-name: SPINE1
-              timers:
-                config:
-                  minimum-advertisement-interval: 20
-              transport:
-                config:
-                  passive-mode: false
-    - path: "/data/openconfig-network-instance:network-instances/network-instance=default/protocols/protocol=BGP,bgp/bgp/neighbors"
-      method: "patch"
-      data:
-        openconfig-network-instance:neighbors:
-          neighbor:
-            - config:
-                neighbor-address: Eth1/3
-                peer-as: 15
-                extended-link-bandwidth: true
-              neighbor-address: Eth1/3
-              timers:
-                config:
-                  minimum-advertisement-interval: 10
-              transport:
-                config:
-                  passive-mode: false
-            - config:
-                neighbor-address: '1.1.1.1'
-              neighbor-address: '1.1.1.1'
-              timers:
-                config:
-                  minimum-advertisement-interval: 20
-    - path: "/data/openconfig-network-instance:network-instances/network-instance=VrfReg2/protocols/protocol=BGP,bgp/bgp/neighbors"
-      method: "patch"
-      data:
-        openconfig-network-instance:neighbors:
-          neighbor:
-            - config:
-                capability-dynamic: true
-                neighbor-address: Eth1/1
-                extended-link-bandwidth: false
-              enable-bfd:
-                config:
-                  bfd-profile: "profile 2"
-                  check-control-plane-failure: true
-                  enabled: true
-              neighbor-address: Eth1/1
-              transport:
-                config:
-                  passive-mode: false
-
-<<<<<<< HEAD
-overridden_01:
-=======
-overridden_02:
->>>>>>> 52e7f8d2
   module_args:
     config:
       - bgp_as: 51
@@ -3258,6 +3217,331 @@
                         prefix-limit:
                           config:
                             max-prefixes: 20
+                            prevent-teardown: true
+                            warning-threshold-pct: 40
+                            restart-time: 60
+                      allow-own-as:
+                        config:
+                          origin: True
+                      config:
+                        afi-safi-name: openconfig-bgp-types:IPV6_UNICAST
+                        enabled: true
+                    - afi-safi-name: openconfig-bgp-types:L2VPN_EVPN
+                      config:
+                        afi-safi-name: openconfig-bgp-types:L2VPN_EVPN
+                      prefix-list:
+                        config:
+                          import-policy: p1
+                          export-policy: p2
+    - path: "/data/openconfig-network-instance:network-instances/network-instance=VrfReg2/protocols/protocol=BGP,bgp/bgp/peer-groups"
+      response:
+        code: 200
+    - path: "/data/openconfig-network-instance:network-instances/network-instance=VrfReg3/protocols/protocol=BGP,bgp/bgp/peer-groups"
+      response:
+        code: 200
+    - path: "/data/openconfig-network-instance:network-instances/network-instance=VrfReg1/protocols/protocol=BGP,bgp/bgp/neighbors"
+      response:
+        code: 200
+    - path: "/data/openconfig-network-instance:network-instances/network-instance=VrfReg2/protocols/protocol=BGP,bgp/bgp/neighbors"
+      response:
+        code: 200
+    - path: "/data/openconfig-network-instance:network-instances/network-instance=VrfReg3/protocols/protocol=BGP,bgp/bgp/neighbors"
+      response:
+        code: 200
+        value:
+          openconfig-network-instance:neighbors:
+            neighbor:
+              - auth-password:
+                  config:
+                    password: pw123
+                    encrypted: False
+                neighbor-address: Eth1/2
+                ebgp-multihop:
+                  config:
+                    enabled: True
+                    multihop-ttl: 1
+                transport:
+                  config:
+                    local-address: Ethernet4
+                    passive-mode: False
+                config:
+                  neighbor-address: Eth1/2
+                  description: 'description 1'
+                  dont-negotiate-capability: True
+                  enforce-first-as: True
+                  enforce-multihop: True
+                  override-capability: True
+                  peer-port: 3
+                  shutdown-message: msg1
+                  solo-peer: True
+                  local-as: 2
+                  local-as-no-prepend: True
+                  local-as-replace-as: True
+                  capability-extended-nexthop: True
+              - neighbor-address: 1.1.1.1
+                transport:
+                  config:
+                    passive-mode: False
+                config:
+                  neighbor-address: 1.1.1.1
+                  disable-ebgp-connected-route-check: True
+                  ttl-security-hops: 5
+                  capability-extended-nexthop: True
+    - path: "/data/openconfig-network-instance:network-instances/network-instance=default/protocols/protocol=BGP,bgp/bgp/neighbors"
+      response:
+        code: 200
+        value:
+          openconfig-network-instance:neighbors:
+            neighbor:
+              - auth-password:
+                  config:
+                    password: pw123
+                    encrypted: False
+                neighbor-address: Eth1/2
+                ebgp-multihop:
+                  config:
+                    enabled: True
+                    multihop-ttl: 1
+                transport:
+                  config:
+                    local-address: Ethernet4
+                    passive-mode: False
+                config:
+                  neighbor-address: Eth1/2
+                  description: 'description 1'
+                  dont-negotiate-capability: True
+                  enforce-first-as: True
+                  enforce-multihop: True
+                  override-capability: True
+                  peer-port: 3
+                  shutdown-message: msg1
+                  solo-peer: True
+                  local-as: 2
+                  local-as-no-prepend: True
+                  local-as-replace-as: True
+                  capability-extended-nexthop: True
+              - neighbor-address: 1.1.1.1
+                transport:
+                  config:
+                    passive-mode: False
+                config:
+                  neighbor-address: 1.1.1.1
+                  disable-ebgp-connected-route-check: True
+                  ttl-security-hops: 5
+                  capability-extended-nexthop: True
+    - path: "/data/openconfig-network-instance:network-instances/network-instance=default/protocols/protocol=BGP,bgp/bgp/peer-groups"
+      response:
+        code: 200
+  expected_config_requests:
+    - path: "/data/openconfig-network-instance:network-instances/network-instance=default/protocols/protocol=BGP,bgp/bgp/neighbors/neighbor=1.1.1.1/config/capability-extended-nexthop"
+      method: "delete"
+      data:
+    - path: "/data/openconfig-network-instance:network-instances/network-instance=default/protocols/protocol=BGP,bgp/bgp/neighbors/neighbor=Eth1%2f2/"
+      method: "delete"
+      data:
+    - path: "/data/openconfig-network-instance:network-instances/network-instance=VrfReg1/protocols/protocol=BGP,bgp/bgp/peer-groups/peer-group=SPINETEST1"
+      method: "delete"
+      data:
+    - path: "/data/openconfig-network-instance:network-instances/network-instance=VrfReg3/protocols/protocol=BGP,bgp/bgp/neighbors/neighbor=Eth1%2f2/"
+      method: "delete"
+      data:
+    - path: "/data/openconfig-network-instance:network-instances/network-instance=VrfReg3/protocols/protocol=BGP,bgp/bgp/neighbors/neighbor=1.1.1.1/"
+      method: "delete"
+      data:
+    - path: "/data/openconfig-network-instance:network-instances/network-instance=default/protocols/protocol=BGP,bgp/bgp/peer-groups"
+      method: "patch"
+      data:
+        openconfig-network-instance:peer-groups:
+          peer-group:
+            - afi-safis:
+                afi-safi:
+                  - afi-safi-name: openconfig-bgp-types:IPV4_UNICAST
+                    allow-own-as:
+                      config:
+                        enabled: true
+                        origin: true
+                    config:
+                      afi-safi-name: openconfig-bgp-types:IPV4_UNICAST
+              config:
+                peer-group-name: SPINE1
+              peer-group-name: SPINE1
+              timers:
+                config:
+                  minimum-advertisement-interval: 20
+              transport:
+                config:
+                  passive-mode: false
+    - path: "/data/openconfig-network-instance:network-instances/network-instance=default/protocols/protocol=BGP,bgp/bgp/neighbors"
+      method: "patch"
+      data:
+        openconfig-network-instance:neighbors:
+          neighbor:
+            - config:
+                neighbor-address: Eth1/3
+                peer-as: 15
+              neighbor-address: Eth1/3
+              timers:
+                config:
+                  minimum-advertisement-interval: 10
+              transport:
+                config:
+                  passive-mode: false
+            - config:
+                neighbor-address: '1.1.1.1'
+              neighbor-address: '1.1.1.1'
+              timers:
+                config:
+                  minimum-advertisement-interval: 20
+    - path: "/data/openconfig-network-instance:network-instances/network-instance=VrfReg2/protocols/protocol=BGP,bgp/bgp/neighbors"
+      method: "patch"
+      data:
+        openconfig-network-instance:neighbors:
+          neighbor:
+            - config:
+                capability-dynamic: true
+                neighbor-address: Eth1/1
+              enable-bfd:
+                config:
+                  bfd-profile: "profile 2"
+                  check-control-plane-failure: true
+                  enabled: true
+              neighbor-address: Eth1/1
+              transport:
+                config:
+                  passive-mode: false
+
+overridden_02:
+  module_args:
+    config:
+      - bgp_as: 51
+        neighbors:
+          - neighbor: "Eth1/3"
+            advertisement_interval: 10
+            remote_as:
+              peer_as: 15
+          - neighbor: "1.1.1.1"
+            ttl_security: 5
+            advertisement_interval: 20
+            disable_connected_check: true
+            passive: False
+        peer_group:
+          - name: "SPINE1"
+            address_family:
+              afis:
+                - afi: "ipv4"
+                  allowas_in:
+                    origin: true
+                  safi: "unicast"
+            advertisement_interval: 20
+      - bgp_as: 51
+        vrf_name: "VrfReg2"
+        neighbors:
+          - neighbor: "Eth1/1"
+            capability:
+              dynamic: true
+            bfd:
+              check_failure: true
+              enabled: true
+              profile: "profile 2"
+    state: overridden
+  existing_bgp_config:
+    - path: "/data/openconfig-network-instance:network-instances/network-instance=default/protocols/protocol=BGP,bgp/bgp/global/config"
+      response:
+        code: 200
+        value:
+          openconfig-network-instance:config:
+            as: 51
+            router-id: "10.2.2.4"
+    - path: "/data/openconfig-network-instance:network-instances/network-instance=VrfReg1/protocols/protocol=BGP,bgp/bgp/global/config"
+      response:
+        code: 200
+        value:
+          openconfig-network-instance:config:
+            as: 51
+            router-id: "10.2.2.4"
+    - path: "/data/openconfig-network-instance:network-instances/network-instance=VrfReg2/protocols/protocol=BGP,bgp/bgp/global/config"
+      response:
+        code: 200
+        value:
+          openconfig-network-instance:config:
+            as: 51
+            router-id: "10.2.2.4"
+    - path: "/data/openconfig-network-instance:network-instances/network-instance=VrfReg3/protocols/protocol=BGP,bgp/bgp/global/config"
+      response:
+        code: 200
+        value:
+          openconfig-network-instance:config:
+            as: 51
+            router-id: "10.2.2.4"
+    - path: "data/sonic-vrf:sonic-vrf/VRF/VRF_LIST"
+      response:
+        code: 200
+        value:
+          sonic-vrf:VRF_LIST:
+            - vrf_name: default
+            - vrf_name: VrfReg1
+            - vrf_name: VrfReg2
+            - vrf_name: VrfReg3
+    - path: "/data/openconfig-network-instance:network-instances/network-instance=VrfReg1/protocols/protocol=BGP,bgp/bgp/peer-groups"
+      response:
+        code: 200
+        value:
+          openconfig-network-instance:peer-groups:
+            peer-group:
+              - config:
+                  capability-dynamic: true
+                  capability-extended-nexthop: true
+                  enabled: true
+                  peer-group-name: SPINETEST1
+                  description: "pg_description"
+                  disable-ebgp-connected-route-check: true
+                  dont-negotiate-capability: true
+                  enforce-first-as: true
+                  enforce-multihop: true
+                  local-as: 65299
+                  shutdown-message: pg_shutdown_msg
+                  local-as-no-prepend: true
+                  local-as-replace-as: true
+                  override-capability: true
+                  peer-as: 65399
+                  solo-peer: true
+                peer-group-name: SPINETEST1
+                enable-bfd:
+                  config:
+                    enabled: true
+                    check-control-plane-failure: true
+                    bfd-profile: 'bfd_profile'
+                ebgp-multihop:
+                  config:
+                    enabled: true
+                    multihop-ttl: 22
+                auth-password:
+                  config:
+                    encrypted: true
+                    password: 'U2FsdGVkX1+LHXncDf0uAxQrs4CN7H5yDKT5sht6Ga4='
+                advertisement-interval: 15
+                timers:
+                  config:
+                    keepalive-interval: 77
+                    hold-time: 78
+                    connect-retry: 11
+                transport:
+                  config:
+                    passive-mode: true
+                    local-address: 5.5.5.5
+                afi-safis:
+                  afi-safi:
+                    - afi-safi-name: openconfig-bgp-types:IPV4_UNICAST
+                      allow-own-as:
+                        config:
+                          as-count: 8
+                      config:
+                        afi-safi-name: openconfig-bgp-types:IPV4_UNICAST
+                    - afi-safi-name: openconfig-bgp-types:IPV6_UNICAST
+                      ipv6-unicast:
+                        prefix-limit:
+                          config:
+                            max-prefixes: 20
                             prevent-teardown: false
                             discard-extra: true
                             warning-threshold-pct: 40
@@ -3454,4 +3738,334 @@
               neighbor-address: Eth1/1
               transport:
                 config:
+                  passive-mode: false
+
+overridden_02:
+  module_args:
+    config:
+      - bgp_as: 51
+        neighbors:
+          - neighbor: "Eth1/3"
+            advertisement_interval: 10
+            remote_as:
+              peer_as: 15
+          - neighbor: "1.1.1.1"
+            ttl_security: 5
+            advertisement_interval: 20
+            disable_connected_check: true
+            passive: False
+        peer_group:
+          - name: "SPINE1"
+            address_family:
+              afis:
+                - afi: "ipv4"
+                  allowas_in:
+                    origin: true
+                  safi: "unicast"
+            advertisement_interval: 20
+      - bgp_as: 51
+        vrf_name: "VrfReg2"
+        neighbors:
+          - neighbor: "Eth1/1"
+            capability:
+              dynamic: true
+            bfd:
+              check_failure: true
+              enabled: true
+              profile: "profile 2"
+    state: overridden
+  existing_bgp_config:
+    - path: "/data/openconfig-network-instance:network-instances/network-instance=default/protocols/protocol=BGP,bgp/bgp/global/config"
+      response:
+        code: 200
+        value:
+          openconfig-network-instance:config:
+            as: 51
+            router-id: "10.2.2.4"
+    - path: "/data/openconfig-network-instance:network-instances/network-instance=VrfReg1/protocols/protocol=BGP,bgp/bgp/global/config"
+      response:
+        code: 200
+        value:
+          openconfig-network-instance:config:
+            as: 51
+            router-id: "10.2.2.4"
+    - path: "/data/openconfig-network-instance:network-instances/network-instance=VrfReg2/protocols/protocol=BGP,bgp/bgp/global/config"
+      response:
+        code: 200
+        value:
+          openconfig-network-instance:config:
+            as: 51
+            router-id: "10.2.2.4"
+    - path: "/data/openconfig-network-instance:network-instances/network-instance=VrfReg3/protocols/protocol=BGP,bgp/bgp/global/config"
+      response:
+        code: 200
+        value:
+          openconfig-network-instance:config:
+            as: 51
+            router-id: "10.2.2.4"
+    - path: "data/sonic-vrf:sonic-vrf/VRF/VRF_LIST"
+      response:
+        code: 200
+        value:
+          sonic-vrf:VRF_LIST:
+            - vrf_name: default
+            - vrf_name: VrfReg1
+            - vrf_name: VrfReg2
+            - vrf_name: VrfReg3
+    - path: "/data/openconfig-network-instance:network-instances/network-instance=VrfReg1/protocols/protocol=BGP,bgp/bgp/peer-groups"
+      response:
+        code: 200
+        value:
+          openconfig-network-instance:peer-groups:
+            peer-group:
+              - config:
+                  capability-dynamic: true
+                  capability-extended-nexthop: true
+                  enabled: true
+                  peer-group-name: SPINETEST1
+                  description: "pg_description"
+                  disable-ebgp-connected-route-check: true
+                  dont-negotiate-capability: true
+                  enforce-first-as: true
+                  enforce-multihop: true
+                  local-as: 65299
+                  shutdown-message: pg_shutdown_msg
+                  local-as-no-prepend: true
+                  local-as-replace-as: true
+                  override-capability: true
+                  peer-as: 65399
+                  solo-peer: true
+                peer-group-name: SPINETEST1
+                enable-bfd:
+                  config:
+                    enabled: true
+                    check-control-plane-failure: true
+                    bfd-profile: 'bfd_profile'
+                ebgp-multihop:
+                  config:
+                    enabled: true
+                    multihop-ttl: 22
+                auth-password:
+                  config:
+                    encrypted: true
+                    password: 'U2FsdGVkX1+LHXncDf0uAxQrs4CN7H5yDKT5sht6Ga4='
+                advertisement-interval: 15
+                timers:
+                  config:
+                    keepalive-interval: 77
+                    hold-time: 78
+                    connect-retry: 11
+                transport:
+                  config:
+                    passive-mode: true
+                    local-address: 5.5.5.5
+                afi-safis:
+                  afi-safi:
+                    - afi-safi-name: openconfig-bgp-types:IPV4_UNICAST
+                      allow-own-as:
+                        config:
+                          as-count: 8
+                      config:
+                        afi-safi-name: openconfig-bgp-types:IPV4_UNICAST
+                    - afi-safi-name: openconfig-bgp-types:IPV6_UNICAST
+                      ipv6-unicast:
+                        prefix-limit:
+                          config:
+                            max-prefixes: 20
+                            prevent-teardown: false
+                            discard-extra: true
+                            warning-threshold-pct: 40
+                      allow-own-as:
+                        config:
+                          origin: True
+                      config:
+                        afi-safi-name: openconfig-bgp-types:IPV6_UNICAST
+                        enabled: true
+                    - afi-safi-name: openconfig-bgp-types:L2VPN_EVPN
+                      config:
+                        afi-safi-name: openconfig-bgp-types:L2VPN_EVPN
+                      prefix-list:
+                        config:
+                          import-policy: p1
+                          export-policy: p2
+    - path: "/data/openconfig-network-instance:network-instances/network-instance=VrfReg2/protocols/protocol=BGP,bgp/bgp/peer-groups"
+      response:
+        code: 200
+    - path: "/data/openconfig-network-instance:network-instances/network-instance=VrfReg3/protocols/protocol=BGP,bgp/bgp/peer-groups"
+      response:
+        code: 200
+    - path: "/data/openconfig-network-instance:network-instances/network-instance=VrfReg1/protocols/protocol=BGP,bgp/bgp/neighbors"
+      response:
+        code: 200
+    - path: "/data/openconfig-network-instance:network-instances/network-instance=VrfReg2/protocols/protocol=BGP,bgp/bgp/neighbors"
+      response:
+        code: 200
+    - path: "/data/openconfig-network-instance:network-instances/network-instance=VrfReg3/protocols/protocol=BGP,bgp/bgp/neighbors"
+      response:
+        code: 200
+        value:
+          openconfig-network-instance:neighbors:
+            neighbor:
+              - auth-password:
+                  config:
+                    password: pw123
+                    encrypted: False
+                neighbor-address: Eth1/2
+                ebgp-multihop:
+                  config:
+                    enabled: True
+                    multihop-ttl: 1
+                transport:
+                  config:
+                    local-address: Ethernet4
+                    passive-mode: False
+                config:
+                  neighbor-address: Eth1/2
+                  description: 'description 1'
+                  dont-negotiate-capability: True
+                  enforce-first-as: True
+                  enforce-multihop: True
+                  override-capability: True
+                  peer-port: 3
+                  shutdown-message: msg1
+                  solo-peer: True
+                  local-as: 2
+                  local-as-no-prepend: True
+                  local-as-replace-as: True
+                  capability-extended-nexthop: True
+              - neighbor-address: 1.1.1.1
+                transport:
+                  config:
+                    passive-mode: False
+                config:
+                  neighbor-address: 1.1.1.1
+                  disable-ebgp-connected-route-check: True
+                  ttl-security-hops: 5
+                  capability-extended-nexthop: True
+    - path: "/data/openconfig-network-instance:network-instances/network-instance=default/protocols/protocol=BGP,bgp/bgp/neighbors"
+      response:
+        code: 200
+        value:
+          openconfig-network-instance:neighbors:
+            neighbor:
+              - auth-password:
+                  config:
+                    password: pw123
+                    encrypted: False
+                neighbor-address: Eth1/2
+                ebgp-multihop:
+                  config:
+                    enabled: True
+                    multihop-ttl: 1
+                transport:
+                  config:
+                    local-address: Ethernet4
+                    passive-mode: False
+                config:
+                  neighbor-address: Eth1/2
+                  description: 'description 1'
+                  dont-negotiate-capability: True
+                  enforce-first-as: True
+                  enforce-multihop: True
+                  override-capability: True
+                  peer-port: 3
+                  shutdown-message: msg1
+                  solo-peer: True
+                  local-as: 2
+                  local-as-no-prepend: True
+                  local-as-replace-as: True
+                  capability-extended-nexthop: True
+              - neighbor-address: 1.1.1.1
+                transport:
+                  config:
+                    passive-mode: False
+                config:
+                  neighbor-address: 1.1.1.1
+                  disable-ebgp-connected-route-check: True
+                  ttl-security-hops: 5
+                  capability-extended-nexthop: True
+                  extended-link-bandwidth: true
+    - path: "/data/openconfig-network-instance:network-instances/network-instance=default/protocols/protocol=BGP,bgp/bgp/peer-groups"
+      response:
+        code: 200
+  expected_config_requests:
+    - path: "/data/openconfig-network-instance:network-instances/network-instance=default/protocols/protocol=BGP,bgp/bgp/neighbors/neighbor=1.1.1.1/config/capability-extended-nexthop"
+      method: "delete"
+      data:
+    - path: "/data/openconfig-network-instance:network-instances/network-instance=default/protocols/protocol=BGP,bgp/bgp/neighbors/neighbor=1.1.1.1/config/extended-link-bandwidth"
+      method: "delete"
+      data:
+    - path: "/data/openconfig-network-instance:network-instances/network-instance=default/protocols/protocol=BGP,bgp/bgp/neighbors/neighbor=Eth1%2f2/"
+      method: "delete"
+      data:
+    - path: "/data/openconfig-network-instance:network-instances/network-instance=VrfReg1/protocols/protocol=BGP,bgp/bgp/peer-groups/peer-group=SPINETEST1"
+      method: "delete"
+      data:
+    - path: "/data/openconfig-network-instance:network-instances/network-instance=VrfReg3/protocols/protocol=BGP,bgp/bgp/neighbors/neighbor=Eth1%2f2/"
+      method: "delete"
+      data:
+    - path: "/data/openconfig-network-instance:network-instances/network-instance=VrfReg3/protocols/protocol=BGP,bgp/bgp/neighbors/neighbor=1.1.1.1/"
+      method: "delete"
+      data:
+    - path: "/data/openconfig-network-instance:network-instances/network-instance=default/protocols/protocol=BGP,bgp/bgp/peer-groups"
+      method: "patch"
+      data:
+        openconfig-network-instance:peer-groups:
+          peer-group:
+            - afi-safis:
+                afi-safi:
+                  - afi-safi-name: openconfig-bgp-types:IPV4_UNICAST
+                    allow-own-as:
+                      config:
+                        enabled: true
+                        origin: true
+                    config:
+                      afi-safi-name: openconfig-bgp-types:IPV4_UNICAST
+              config:
+                peer-group-name: SPINE1
+              peer-group-name: SPINE1
+              timers:
+                config:
+                  minimum-advertisement-interval: 20
+              transport:
+                config:
+                  passive-mode: false
+    - path: "/data/openconfig-network-instance:network-instances/network-instance=default/protocols/protocol=BGP,bgp/bgp/neighbors"
+      method: "patch"
+      data:
+        openconfig-network-instance:neighbors:
+          neighbor:
+            - config:
+                neighbor-address: Eth1/3
+                peer-as: 15
+                extended-link-bandwidth: false
+              neighbor-address: Eth1/3
+              timers:
+                config:
+                  minimum-advertisement-interval: 10
+              transport:
+                config:
+                  passive-mode: false
+            - config:
+                neighbor-address: '1.1.1.1'
+              neighbor-address: '1.1.1.1'
+              timers:
+                config:
+                  minimum-advertisement-interval: 20
+    - path: "/data/openconfig-network-instance:network-instances/network-instance=VrfReg2/protocols/protocol=BGP,bgp/bgp/neighbors"
+      method: "patch"
+      data:
+        openconfig-network-instance:neighbors:
+          neighbor:
+            - config:
+                capability-dynamic: true
+                neighbor-address: Eth1/1
+              enable-bfd:
+                config:
+                  bfd-profile: "profile 2"
+                  check-control-plane-failure: true
+                  enabled: true
+              neighbor-address: Eth1/1
+              transport:
+                config:
                   passive-mode: false