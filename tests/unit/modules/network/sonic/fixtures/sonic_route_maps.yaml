---
merged_01:
  module_args:
    config:
      - map_name: rm1
        action: permit
        sequence_num: 80
        match:
          as_path: bgp_as1
          community: bgp_comm_list1
          evpn:
            default_route: true
            vni: 735
          ext_comm: bgp_ext_comm1
          interface: Ethernet4
          ip:
            address: ip_pfx_list1
          ipv6:
            address: ipv6_pfx_list1
          local_preference: 8000
          metric: 400
          origin: egp
          peer:
            ip: 10.20.30.40
          source_protocol: bgp
          source_vrf: Vrf1
          tag: 7284
  existing_route_maps_config:
    - path: "data/openconfig-routing-policy:routing-policy/policy-definitions"
      response:
        code: 200
  expected_config_requests:
    - path: "data/openconfig-routing-policy:routing-policy/policy-definitions"
      method: patch
      data:
        openconfig-routing-policy:policy-definitions:
          policy-definition:
            - name: rm1
              config:
                name: rm1
              statements:
                statement:
                  - name: "80"
                    config:
                      name: "80"
                    actions:
                      config:
                        policy-result: ACCEPT_ROUTE
                    conditions:
                      openconfig-bgp-policy:bgp-conditions:
                        match-as-path-set:
                          config:
                            as-path-set: bgp_as1
                            match-set-options: ANY
                        openconfig-policy-ext:match-evpn-set:
                          config:
                            default-type5-route: true
                            vni-number: 735
                        config:
                          local-pref-eq: 8000
                          med-eq: 400
                          origin-eq: EGP
                          community-set: bgp_comm_list1
                          ext-community-set: bgp_ext_comm1
                      match-interface:
                        config:
                          interface: Ethernet4
                      match-prefix-set:
                        config:
                          prefix-set: ip_pfx_list1
                          match-set-options: ANY
                          openconfig-routing-policy-ext:ipv6-prefix-set: ipv6_pfx_list1
                      match-neighbor-set:
                        config:
                          openconfig-routing-policy-ext:address:
                            - 10.20.30.40
                      config:
                        install-protocol-eq: openconfig-policy-types:BGP
                      openconfig-routing-policy-ext:match-src-network-instance:
                        config:
                          name: Vrf1
                      match-tag-set:
                        config:
                          openconfig-routing-policy-ext:tag-value:
                            - 7284

merged_02:
  module_args:
    config:
      - map_name: rm1
        action: permit
        sequence_num: 80
        set:
          ars_object: obj1
          as_path_prepend: 200,315,7135
          comm_list_delete: bgp_comm_list2
          community:
            community_number:
              - "35:58"
              - "79:150"
              - "308:650"
            community_attributes:
              - local_as
              - no_advertise
              - no_export
              - no_peer
              - additive
          extcommunity:
            rt:
              - "30:40"
            soo:
              - "10.73.14.9:78"
<<<<<<< HEAD
            bandwidth:
              bandwidth_value: "num-multipaths"
              transitive_value: true
          ip_next_hop: 
=======
          ip_next_hop:
>>>>>>> b0ee5703
            address: 10.48.16.18
          ipv6_next_hop:
            global_addr: 30::30
            prefer_global: true
          local_preference: 635
          metric:
            value: 870
          origin: egp
          weight: 93471
          tag: 65
      - map_name: rm6
        action: permit
        sequence_num: 80
        set:
          as_path_prepend: 0.200,315,7135,10.4
          extcommunity:
            rt:
              - "30:40"
              - "10.3:41"
            soo:
              - "10.73.14.9:78"
              - "200.4:79"
  existing_route_maps_config:
    - path: "data/openconfig-routing-policy:routing-policy/policy-definitions"
      response:
        code: 200
        value:
          openconfig-routing-policy:policy-definitions:
            policy-definition:
              - name: rm1
                config:
                  name: rm1
                statements:
                  statement:
                    - name: "80"
                      config:
                        name: "80"
                      actions:
                        config:
                          policy-result: ACCEPT_ROUTE
                      conditions:
                        openconfig-bgp-policy:bgp-conditions:
                          match-as-path-set:
                            config:
                              as-path-set: bgp_as1
                              match-set-options: ANY
                          openconfig-policy-ext:match-evpn-set:
                            config:
                              default-type5-route: true
                              vni-number: 735
                          config:
                            local-pref-eq: 8000
                            med-eq: 400
                            origin-eq: EGP
                            community-set: bgp_comm_list1
                            ext-community-set: bgp_ext_comm1
                        match-interface:
                          config:
                            interface: Ethernet4
                        match-prefix-set:
                          config:
                            prefix-set: ip_pfx_list1
                            match-set-options: ANY
                            openconfig-routing-policy-ext:ipv6-prefix-set: ipv6_pfx_list1
                        match-neighbor-set:
                          config:
                            openconfig-routing-policy-ext:address:
                              - 10.20.30.40
                        config:
                          install-protocol-eq: openconfig-policy-types:BGP
                        openconfig-routing-policy-ext:match-src-network-instance:
                          config:
                            name: Vrf1
                        match-tag-set:
                          config:
                            openconfig-routing-policy-ext:tag-value:
                              - 7284
  expected_config_requests:
    - path: "data/openconfig-routing-policy:routing-policy/policy-definitions"
      method: patch
      data:
        openconfig-routing-policy:policy-definitions:
          policy-definition:
            - name: rm1
              config:
                name: rm1
              statements:
                statement:
                  - name: "80"
                    config:
                      name: "80"
                    actions:
                      config:
                        policy-result: ACCEPT_ROUTE
                      openconfig-bgp-policy:bgp-actions:
                        openconfig-routing-policy-ext:ars-object:
                          config:
                            set-ars-object: obj1
                        set-as-path-prepend:
                          config:
                            openconfig-routing-policy-ext:asn-list: "200,315,7135"
                        set-community-delete:
                          config:
                            community-set-delete: bgp_comm_list2
                        set-community:
                          config:
                            method: INLINE
                            options: ADD
                          inline:
                            config:
                              communities:
                                - "35:58"
                                - "79:150"
                                - "308:650"
                                - openconfig-bgp-types:NO_EXPORT_SUBCONFED
                                - openconfig-bgp-types:NO_ADVERTISE
                                - openconfig-bgp-types:NO_EXPORT
                                - openconfig-bgp-types:NOPEER
                                - openconfig-routing-policy-ext:ADDITIVE
                        set-ext-community:
                          config:
                            method: INLINE
                            options: ADD
                          inline:
                            config:
                              communities:
                                - route-target:30:40
                                - route-origin:10.73.14.9:78
                                - link-bandwidth:num-multipaths:transitive
                        config:
                          set-next-hop: 10.48.16.18
                          set-ipv6-next-hop-global: 30::30
                          set-ipv6-next-hop-prefer-global: true
                          set-local-pref: 635
                          set-med: 870
                          set-route-origin: EGP
                          set-weight: 93471
                          set-tag: 65
                      metric-action:
                        config:
                          metric: 870
                          action: openconfig-routing-policy:METRIC_SET_VALUE
            - name: rm6
              config:
                name: rm6
              statements:
                statement:
                  - name: "80"
                    config:
                      name: "80"
                    actions:
                      config:
                        policy-result: ACCEPT_ROUTE
                      openconfig-bgp-policy:bgp-actions:
                        set-as-path-prepend:
                          config:
                            openconfig-routing-policy-ext:asn-list: "0.200,315,7135,10.4"
                        set-ext-community:
                          config:
                            method: INLINE
                            options: ADD
                          inline:
                            config:
                              communities:
                                - route-target:30:40
                                - route-target:10.3:41
                                - route-origin:10.73.14.9:78
                                - route-origin:200.4:79

merged_03:
  module_args:
    config:
      - map_name: rm1
        action: deny
        sequence_num: 3047
        match:
          evpn:
            route_type: multicast
          origin: incomplete
          peer:
            interface: Ethernet4
          source_protocol: ospf
        set:
          community:
            community_attributes:
              - no_advertise
          metric:
            rtt_action: subtract
          origin: incomplete
      - map_name: rm3
        action: deny
        sequence_num: 285
        match:
          evpn:
            route_type: macip
          origin: igp
          peer:
            ipv6: 87:95:15::53
          source_protocol: connected
        set:
          community:
            community_attributes:
              - none
          metric:
            rtt_action: set
          origin: igp
        call: rm1
      - map_name: rm4
        action: permit
        sequence_num: 480
        match:
          evpn:
            route_type: prefix
          source_protocol: static
        set:
          metric:
            rtt_action: subtract
  existing_route_maps_config:
    - path: "data/openconfig-routing-policy:routing-policy/policy-definitions"
      response:
        code: 200
        value:
          openconfig-routing-policy:policy-definitions:
            policy-definition:
              - config:
                  name: rm1
                name: rm1
                statements:
                  statement:
                    - actions:
                        openconfig-bgp-policy:bgp-actions:
                          config:
                            set-ipv6-next-hop-global: 30::30
                            set-ipv6-next-hop-prefer-global: true
                            set-local-pref: 635
                            set-med: "870"
                            set-next-hop: 10.48.16.18
                            set-route-origin: EGP
                            set-weight: 93471
                            set-tag: 65
                          set-as-path-prepend:
                            config:
                              openconfig-routing-policy-ext:asn-list: "200,315,7135"
                          set-community:
                            config:
                              method: INLINE
                              options: ADD
                            inline:
                              config:
                                communities:
                                  - "35:58"
                                  - "79:150"
                                  - "308:650"
                                  - openconfig-bgp-types:NO_EXPORT_SUBCONFED
                                  - openconfig-bgp-types:NO_ADVERTISE
                                  - openconfig-bgp-types:NO_EXPORT
                                  - openconfig-bgp-types:NOPEER
                                  - openconfig-routing-policy-ext:ADDITIVE
                          set-community-delete:
                            config:
                              community-set-delete: bgp_comm_list2
                          set-ext-community:
                            config:
                              method: INLINE
                              options: ADD
                            inline:
                              config:
                                communities:
                                  - route-target:30:40
                                  - route-origin:10.73.14.9:78
                        config:
                          policy-result: ACCEPT_ROUTE
                        metric-action:
                          config:
                            action: openconfig-routing-policy:METRIC_SET_VALUE
                            metric: 870
                      conditions:
                        openconfig-bgp-policy:bgp-conditions:
                          config:
                            community-set: bgp_comm_list1
                            ext-community-set: bgp_ext_comm1
                            local-pref-eq: 8000
                            med-eq: 400
                            origin-eq: EGP
                          match-as-path-set:
                            config:
                              as-path-set: bgp_as1
                              match-set-options: ANY
                          openconfig-bgp-policy-ext:match-evpn-set:
                            config:
                              default-type5-route: true
                              vni-number: 735
                        config:
                          install-protocol-eq: openconfig-policy-types:BGP
                        match-interface:
                          config:
                            interface: Ethernet4
                        match-neighbor-set:
                          config:
                            openconfig-routing-policy-ext:address:
                              - 10.20.30.40
                        match-prefix-set:
                          config:
                            openconfig-routing-policy-ext:ipv6-prefix-set: ipv6_pfx_list1
                            match-set-options: ANY
                            prefix-set: ip_pfx_list1
                        openconfig-routing-policy-ext:match-src-network-instance:
                          config:
                            name: Vrf1
                        match-tag-set:
                          config:
                            openconfig-routing-policy-ext:tag-value:
                              - 7284
                      config:
                        name: "80"
                      name: "80"
  expected_config_requests:
    - path: "data/openconfig-routing-policy:routing-policy/policy-definitions"
      method: patch
      data:
        openconfig-routing-policy:policy-definitions:
          policy-definition:
            - name: rm1
              config:
                name: rm1
              statements:
                statement:
                  - name: "3047"
                    config:
                      name: "3047"
                    actions:
                      config:
                        policy-result: REJECT_ROUTE
                      openconfig-bgp-policy:bgp-actions:
                        set-community:
                          config:
                            method: INLINE
                            options: ADD
                          inline:
                            config:
                              communities:
                                - openconfig-bgp-types:NO_ADVERTISE
                        config:
                          set-route-origin: INCOMPLETE
                      metric-action:
                        config:
                          action: openconfig-routing-policy:METRIC_SUBTRACT_RTT
                    conditions:
                      openconfig-bgp-policy:bgp-conditions:
                        openconfig-policy-ext:match-evpn-set:
                          config:
                            route-type: openconfig-bgp-policy-ext:MULTICAST
                        config:
                          origin-eq: INCOMPLETE
                      match-neighbor-set:
                        config:
                          openconfig-routing-policy-ext:address:
                            - Ethernet4
                      config:
                        install-protocol-eq: openconfig-policy-types:OSPF
            - name: rm3
              config:
                name: rm3
              statements:
                statement:
                  - name: "285"
                    config:
                      name: "285"
                    actions:
                      config:
                        policy-result: REJECT_ROUTE
                      openconfig-bgp-policy:bgp-actions:
                        set-community:
                          config:
                            method: INLINE
                            options: ADD
                          inline:
                            config:
                              communities:
                                - openconfig-bgp-types:NONE
                        config:
                          set-route-origin: IGP
                      metric-action:
                        config:
                          action: openconfig-routing-policy:METRIC_SET_RTT
                    conditions:
                      openconfig-bgp-policy:bgp-conditions:
                        openconfig-policy-ext:match-evpn-set:
                          config:
                            route-type: openconfig-bgp-policy-ext:MACIP
                        config:
                          origin-eq: IGP
                      match-neighbor-set:
                        config:
                          openconfig-routing-policy-ext:address:
                            - 87:95:15::53
                      config:
                        install-protocol-eq: openconfig-policy-types:DIRECTLY_CONNECTED
                        call-policy: rm1
            - name: rm4
              config:
                name: rm4
              statements:
                statement:
                  - name: "480"
                    config:
                      name: "480"
                    actions:
                      config:
                        policy-result: ACCEPT_ROUTE
                      openconfig-bgp-policy:bgp-actions:
                        config: {}
                      metric-action:
                        config:
                          action: openconfig-routing-policy:METRIC_SUBTRACT_RTT
                    conditions:
                      openconfig-bgp-policy:bgp-conditions:
                        openconfig-policy-ext:match-evpn-set:
                          config:
                            route-type: openconfig-bgp-policy-ext:PREFIX
                      config:
                        install-protocol-eq: openconfig-policy-types:STATIC

merged_04:
  module_args:
    config:
      - map_name: rm1
        action: permit
        sequence_num: 80
        match:
          as_path: bgp_as2
          community: bgp_comm_list3
          evpn:
            route_type: prefix
            vni: 850
          interface: Vlan7
          ip:
            address: ip_pfx_list2
            next_hop: ip_pfx_list3
          peer:
            interface: PortChannel14
  existing_route_maps_config:
    - path: "data/openconfig-routing-policy:routing-policy/policy-definitions"
      response:
        code: 200
        value:
          openconfig-routing-policy:policy-definitions:
            policy-definition:
              - config:
                  name: rm1
                name: rm1
                statements:
                  statement:
                    - actions:
                        openconfig-bgp-policy:bgp-actions:
                          config:
                            set-ipv6-next-hop-global: 30::30
                            set-ipv6-next-hop-prefer-global: true
                            set-local-pref: 635
                            set-med: "870"
                            set-next-hop: 10.48.16.18
                            set-route-origin: EGP
                            set-weight: 93471
                            set-tag: 65
                          set-as-path-prepend:
                            config:
                              openconfig-routing-policy-ext:asn-list: "200,315,7135"
                          set-community:
                            config:
                              method: INLINE
                              options: ADD
                            inline:
                              config:
                                communities:
                                  - "35:58"
                                  - "79:150"
                                  - "308:650"
                                  - openconfig-bgp-types:NO_EXPORT_SUBCONFED
                                  - openconfig-bgp-types:NO_ADVERTISE
                                  - openconfig-bgp-types:NO_EXPORT
                                  - openconfig-bgp-types:NOPEER
                                  - openconfig-routing-policy-ext:ADDITIVE
                          set-community-delete:
                            config:
                              community-set-delete: bgp_comm_list2
                          set-ext-community:
                            config:
                              method: INLINE
                              options: ADD
                            inline:
                              config:
                                communities:
                                  - route-target:30:40
                                  - route-origin:10.73.14.9:78
                        config:
                          policy-result: ACCEPT_ROUTE
                        metric-action:
                          config:
                            action: openconfig-routing-policy:METRIC_SET_VALUE
                            metric: 870
                      conditions:
                        openconfig-bgp-policy:bgp-conditions:
                          config:
                            community-set: bgp_comm_list1
                            ext-community-set: bgp_ext_comm1
                            local-pref-eq: 8000
                            med-eq: 400
                            origin-eq: EGP
                          match-as-path-set:
                            config:
                              as-path-set: bgp_as1
                              match-set-options: ANY
                          openconfig-bgp-policy-ext:match-evpn-set:
                            config:
                              default-type5-route: true
                              vni-number: 735
                        config:
                          install-protocol-eq: openconfig-policy-types:BGP
                        match-interface:
                          config:
                            interface: Ethernet4
                        match-neighbor-set:
                          config:
                            openconfig-routing-policy-ext:address:
                              - 10.20.30.40
                        match-prefix-set:
                          config:
                            openconfig-routing-policy-ext:ipv6-prefix-set: ipv6_pfx_list1
                            match-set-options: ANY
                            prefix-set: ip_pfx_list1
                        openconfig-routing-policy-ext:match-src-network-instance:
                          config:
                            name: Vrf1
                        match-tag-set:
                          config:
                            openconfig-routing-policy-ext:tag-value:
                              - 7284
                      config:
                        name: "80"
                      name: "80"
                    - actions:
                        openconfig-bgp-policy:bgp-actions:
                          config:
                            set-route-origin: INCOMPLETE
                          set-community:
                            config:
                              method: INLINE
                              options: ADD
                            inline:
                              config:
                                communities:
                                  - openconfig-bgp-types:NO_ADVERTISE
                        config:
                          policy-result: REJECT_ROUTE
                        metric-action:
                          config:
                            action: openconfig-routing-policy:METRIC_SUBTRACT_RTT
                      conditions:
                        openconfig-bgp-policy:bgp-conditions:
                          config:
                            origin-eq: INCOMPLETE
                          match-as-path-set:
                            config:
                              match-set-options: ANY
                          openconfig-bgp-policy-ext:match-evpn-set:
                            config:
                              route-type: openconfig-bgp-policy-ext:MULTICAST
                        config:
                          install-protocol-eq: openconfig-policy-types:OSPF
                        match-neighbor-set:
                          config:
                            openconfig-routing-policy-ext:address:
                              - Ethernet8
                        match-prefix-set:
                          config:
                            match-set-options: ANY
                      config:
                        name: "3047"
                      name: "3047"
              - config:
                  name: rm3
                name: rm3
                statements:
                  statement:
                    - actions:
                        openconfig-bgp-policy:bgp-actions:
                          config:
                            set-route-origin: IGP
                          set-community:
                            config:
                              method: INLINE
                              options: ADD
                            inline:
                              config:
                                communities:
                                  - openconfig-bgp-types:NONE
                        config:
                          policy-result: REJECT_ROUTE
                        metric-action:
                          config:
                            action: openconfig-routing-policy:METRIC_SET_RTT
                      conditions:
                        openconfig-bgp-policy:bgp-conditions:
                          config:
                            origin-eq: IGP
                          match-as-path-set:
                            config:
                              match-set-options: ANY
                          openconfig-bgp-policy-ext:match-evpn-set:
                            config:
                              route-type: openconfig-bgp-policy-ext:MACIP
                        config:
                          call-policy: rm1
                          install-protocol-eq: openconfig-policy-types:DIRECTLY_CONNECTED
                        match-neighbor-set:
                          config:
                            openconfig-routing-policy-ext:address:
                              - 87:95:15::53
                        match-prefix-set:
                          config:
                            match-set-options: ANY
                      config:
                        name: "285"
                      name: "285"
              - config:
                  name: rm4
                name: rm4
                statements:
                  statement:
                    - actions:
                        config:
                          policy-result: ACCEPT_ROUTE
                        metric-action:
                          config:
                            action: openconfig-routing-policy:METRIC_SUBTRACT_RTT
                      conditions:
                        openconfig-bgp-policy:bgp-conditions:
                          match-as-path-set:
                            config:
                              match-set-options: ANY
                          openconfig-bgp-policy-ext:match-evpn-set:
                            config:
                              route-type: openconfig-bgp-policy-ext:PREFIX
                        config:
                          install-protocol-eq: openconfig-policy-types:STATIC
                        match-prefix-set:
                          config:
                            match-set-options: ANY
                      config:
                        name: "480"
                      name: "480"
  expected_config_requests:
    - path: "data/openconfig-routing-policy:routing-policy/policy-definitions"
      method: patch
      data:
        openconfig-routing-policy:policy-definitions:
          policy-definition:
            - name: rm1
              config:
                name: rm1
              statements:
                statement:
                  - name: "80"
                    config:
                      name: "80"
                    actions:
                      config:
                        policy-result: ACCEPT_ROUTE
                    conditions:
                      openconfig-bgp-policy:bgp-conditions:
                        match-as-path-set:
                          config:
                            as-path-set: bgp_as2
                            match-set-options: ANY
                        openconfig-policy-ext:match-evpn-set:
                          config:
                            route-type: openconfig-bgp-policy-ext:PREFIX
                            vni-number: 850
                        config:
                          community-set: bgp_comm_list3
                          openconfig-bgp-policy-ext:next-hop-set: ip_pfx_list3
                      match-interface:
                        config:
                          interface: Vlan7
                      match-prefix-set:
                        config:
                          prefix-set: ip_pfx_list2
                          match-set-options: ANY
                      match-neighbor-set:
                        config:
                          openconfig-routing-policy-ext:address:
                            - PortChannel14
    - path: "data/openconfig-routing-policy:routing-policy/policy-definitions/policy-definition=rm1/statements/statement=80/conditions/match-neighbor-set/\
             config/openconfig-routing-policy-ext:address=10.20.30.40"
      method: "delete"
      data:

merged_05:
  module_args:
    config:
      - map_name: rm1
        action: permit
        sequence_num: 80
        set:
          as_path_prepend: 188,257
          community:
            community_number:
              - 45:736
          ipv6_next_hop:
            prefer_global: false
          metric:
            rtt_action: add
      - map_name: rm6
        action: permit
        sequence_num: 100
        set:
          as_path_prepend: 0.200,315,7135,10.4
          extcommunity:
            rt:
              - "30:40"
              - "10.3:41"
            soo:
              - "10.73.14.9:78"
              - "200.4:79"
            bandwidth:
              bandwidth_value: "4200"
              transitive_value: false
  existing_route_maps_config:
    - path: "data/openconfig-routing-policy:routing-policy/policy-definitions"
      response:
        code: 200
        value:
          openconfig-routing-policy:policy-definitions:
            policy-definition:
              - config:
                  name: rm1
                name: rm1
                statements:
                  statement:
                    - actions:
                        openconfig-bgp-policy:bgp-actions:
                          config:
                            set-ipv6-next-hop-global: 30::30
                            set-ipv6-next-hop-prefer-global: true
                            set-local-pref: 635
                            set-med: "870"
                            set-next-hop: 10.48.16.18
                            set-route-origin: EGP
                            set-weight: 93471
                            set-tag: 65
                          set-as-path-prepend:
                            config:
                              openconfig-routing-policy-ext:asn-list: "200,315,7135"
                          set-community:
                            config:
                              method: INLINE
                              options: ADD
                            inline:
                              config:
                                communities:
                                  - "35:58"
                                  - "79:150"
                                  - "308:650"
                                  - openconfig-bgp-types:NO_EXPORT_SUBCONFED
                                  - openconfig-bgp-types:NO_ADVERTISE
                                  - openconfig-bgp-types:NO_EXPORT
                                  - openconfig-bgp-types:NOPEER
                                  - openconfig-routing-policy-ext:ADDITIVE
                          set-community-delete:
                            config:
                              community-set-delete: bgp_comm_list2
                          set-ext-community:
                            config:
                              method: INLINE
                              options: ADD
                            inline:
                              config:
                                communities:
                                  - route-target:30:40
                                  - route-origin:10.73.14.9:78
                                  - link-bandwidth:4200:non-transitive
                        config:
                          policy-result: ACCEPT_ROUTE
                        metric-action:
                          config:
                            action: openconfig-routing-policy:METRIC_SET_VALUE
                            metric: 870
                      conditions:
                        openconfig-bgp-policy:bgp-conditions:
                          config:
                            community-set: bgp_comm_list3
                            ext-community-set: bgp_ext_comm1
                            local-pref-eq: 8000
                            med-eq: 400
                            openconfig-bgp-policy-ext:next-hop-set: ip_pfx_list3
                            origin-eq: EGP
                          match-as-path-set:
                            config:
                              as-path-set: bgp_as2
                              match-set-options: ANY
                          openconfig-bgp-policy-ext:match-evpn-set:
                            config:
                              default-type5-route: true
                              route-type: openconfig-bgp-policy-ext:PREFIX
                              vni-number: 850
                        config:
                          install-protocol-eq: openconfig-policy-types:BGP
                        match-interface:
                          config:
                            interface: Vlan7
                        match-neighbor-set:
                          config:
                            openconfig-routing-policy-ext:address:
                              - PortChannel14
                        match-prefix-set:
                          config:
                            openconfig-routing-policy-ext:ipv6-prefix-set: ipv6_pfx_list1
                            match-set-options: ANY
                            prefix-set: ip_pfx_list2
                        openconfig-routing-policy-ext:match-src-network-instance:
                          config:
                            name: Vrf1
                        match-tag-set:
                          config:
                            openconfig-routing-policy-ext:tag-value:
                              - 7284
                      config:
                        name: "80"
                      name: "80"
                    - actions:
                        openconfig-bgp-policy:bgp-actions:
                          config:
                            set-route-origin: INCOMPLETE
                          set-community:
                            config:
                              method: INLINE
                              options: ADD
                            inline:
                              config:
                                communities:
                                  - openconfig-bgp-types:NO_ADVERTISE
                        config:
                          policy-result: REJECT_ROUTE
                        metric-action:
                          config:
                            action: openconfig-routing-policy:METRIC_SUBTRACT_RTT
                      conditions:
                        openconfig-bgp-policy:bgp-conditions:
                          config:
                            origin-eq: INCOMPLETE
                          match-as-path-set:
                            config:
                              match-set-options: ANY
                          openconfig-bgp-policy-ext:match-evpn-set:
                            config:
                              route-type: openconfig-bgp-policy-ext:MULTICAST
                        config:
                          install-protocol-eq: openconfig-policy-types:OSPF
                        match-neighbor-set:
                          config:
                            openconfig-routing-policy-ext:address:
                              - Ethernet8
                        match-prefix-set:
                          config:
                            match-set-options: ANY
                      config:
                        name: "3047"
                      name: "3047"
              - config:
                  name: rm3
                name: rm3
                statements:
                  statement:
                    - actions:
                        openconfig-bgp-policy:bgp-actions:
                          config:
                            set-route-origin: IGP
                          set-community:
                            config:
                              method: INLINE
                              options: ADD
                            inline:
                              config:
                                communities:
                                  - openconfig-bgp-types:NONE
                        config:
                          policy-result: REJECT_ROUTE
                        metric-action:
                          config:
                            action: openconfig-routing-policy:METRIC_SET_RTT
                      conditions:
                        openconfig-bgp-policy:bgp-conditions:
                          config:
                            origin-eq: IGP
                          match-as-path-set:
                            config:
                              match-set-options: ANY
                          openconfig-bgp-policy-ext:match-evpn-set:
                            config:
                              route-type: openconfig-bgp-policy-ext:MACIP
                        config:
                          call-policy: rm1
                          install-protocol-eq: openconfig-policy-types:DIRECTLY_CONNECTED
                        match-neighbor-set:
                          config:
                            openconfig-routing-policy-ext:address:
                              - 87:95:15::53
                        match-prefix-set:
                          config:
                            match-set-options: ANY
                      config:
                        name: "285"
                      name: "285"
              - config:
                  name: rm4
                name: rm4
                statements:
                  statement:
                    - actions:
                        config:
                          policy-result: ACCEPT_ROUTE
                        metric-action:
                          config:
                            action: openconfig-routing-policy:METRIC_SUBTRACT_RTT
                      conditions:
                        openconfig-bgp-policy:bgp-conditions:
                          match-as-path-set:
                            config:
                              match-set-options: ANY
                          openconfig-bgp-policy-ext:match-evpn-set:
                            config:
                              route-type: openconfig-bgp-policy-ext:PREFIX
                        config:
                          install-protocol-eq: openconfig-policy-types:STATIC
                        match-prefix-set:
                          config:
                            match-set-options: ANY
                      config:
                        name: "480"
                      name: "480"
              - config:
                  name: rm6
                name: rm6
                statements:
                  statement:
                    - actions:
                        openconfig-bgp-policy:bgp-actions:
                          set-as-path-prepend:
                            config:
                              openconfig-routing-policy-ext:asn-list: 200,0.315,0.7135,655364
                          set-ext-community:
                            config:
                              method: INLINE
                              options: ADD
                            inline:
                              config:
                                communities:
                                  - route-target:0.30:40
                                  - route-target:655363:41
                                  - route-origin:10.73.14.9:78
                                  - route-origin:13107204:79
                        config:
                          policy-result: ACCEPT_ROUTE
                      config:
                        name: "80"
                      name: "80"
                    - actions:
                        openconfig-bgp-policy:bgp-actions:
                          set-as-path-prepend:
                            config:
                              openconfig-routing-policy-ext:asn-list: 100,0.315,0.7135,655364
                          set-ext-community:
                            config:
                              method: INLINE
                              options: ADD
                            inline:
                              config:
                                communities:
                                  - route-target:0.30:409
                                  - route-target:655363:41
                                  - route-origin:10.73.14.9:78
                                  - route-origin:13107204:79
                        config:
                          policy-result: ACCEPT_ROUTE
                      config:
                        name: "100"
                      name: "100"
  expected_config_requests:
    - path: "data/openconfig-routing-policy:routing-policy/policy-definitions"
      method: patch
      data:
        openconfig-routing-policy:policy-definitions:
          policy-definition:
            - name: rm1
              config:
                name: rm1
              statements:
                statement:
                  - name: "80"
                    config:
                      name: "80"
                    actions:
                      config:
                        policy-result: ACCEPT_ROUTE
                      openconfig-bgp-policy:bgp-actions:
                        set-as-path-prepend:
                          config:
                            openconfig-routing-policy-ext:asn-list: "188,257"
                        set-community:
                          config:
                            method: INLINE
                            options: ADD
                          inline:
                            config:
                              communities:
                                - "45:736"
                        config:
                          set-ipv6-next-hop-prefer-global: false
                      metric-action:
                        config:
                          action: openconfig-routing-policy:METRIC_ADD_RTT
            - name: rm6
              config:
                name: rm6
              statements:
                statement:
                  - name: "100"
                    config:
                      name: "100"
                    actions:
                      config:
                        policy-result: ACCEPT_ROUTE
                      openconfig-bgp-policy:bgp-actions:
                        set-as-path-prepend:
                          config:
                            openconfig-routing-policy-ext:asn-list: "0.200,315,7135,10.4"
                        set-ext-community:
                          config:
                            method: INLINE
                            options: ADD
                          inline:
                            config:
                              communities:
                                - route-target:30:40
                                - link-bandwidth:4200:non-transitive

merged_06:
  module_args:
    config:
      - map_name: rm1
        action: deny
        sequence_num: 3047
        match:
          as_path: bgp_as3
          ext_comm: bgp_ext_comm2
          origin: igp
          source_protocol: connected
        set:
          community:
            community_attributes:
              - local_as
              - no_advertise
      - map_name: rm2
        action: permit
        sequence_num: 100
        match:
          interface: Ethernet8
          source_protocol: ospf
          origin: incomplete
          peer:
            ip: 5.6.7.8
        set:
          as_path_prepend: 200,300,400
          ipv6_next_hop:
            global_addr: 37::58
            prefer_global: true
          metric:
            value: 8000
      - map_name: rm3
        action: deny
        sequence_num: 285
        match:
          local_preference: 14783
          source_protocol: bgp
  existing_route_maps_config:
    - path: "data/openconfig-routing-policy:routing-policy/policy-definitions"
      response:
        code: 200
        value:
          openconfig-routing-policy:policy-definitions:
            policy-definition:
              - config:
                  name: rm1
                name: rm1
                statements:
                  statement:
                    - actions:
                        openconfig-bgp-policy:bgp-actions:
                          config:
                            set-ipv6-next-hop-global: 30::30
                            set-ipv6-next-hop-prefer-global: false
                            set-local-pref: 635
                            set-med: "870"
                            set-next-hop: 10.48.16.18
                            set-route-origin: EGP
                            set-weight: 93471
                            set-tag: 65
                          set-as-path-prepend:
                            config:
                              openconfig-routing-policy-ext:asn-list: "188,257"
                          set-community:
                            config:
                              method: INLINE
                              options: ADD
                            inline:
                              config:
                                communities:
                                  - "35:58"
                                  - "79:150"
                                  - "308:650"
                                  - "45:736"
                                  - openconfig-bgp-types:NO_EXPORT_SUBCONFED
                                  - openconfig-bgp-types:NO_ADVERTISE
                                  - openconfig-bgp-types:NO_EXPORT
                                  - openconfig-bgp-types:NOPEER
                                  - openconfig-routing-policy-ext:ADDITIVE
                          set-community-delete:
                            config:
                              community-set-delete: bgp_comm_list2
                          set-ext-community:
                            config:
                              method: INLINE
                              options: ADD
                            inline:
                              config:
                                communities:
                                  - route-target:30:40
                                  - route-origin:10.73.14.9:78
                        config:
                          policy-result: ACCEPT_ROUTE
                        metric-action:
                          config:
                            action: openconfig-routing-policy:METRIC_ADD_RTT
                            metric: 870
                      conditions:
                        openconfig-bgp-policy:bgp-conditions:
                          config:
                            community-set: bgp_comm_list3
                            ext-community-set: bgp_ext_comm1
                            local-pref-eq: 8000
                            med-eq: 400
                            openconfig-bgp-policy-ext:next-hop-set: ip_pfx_list3
                            origin-eq: EGP
                          match-as-path-set:
                            config:
                              as-path-set: bgp_as2
                              match-set-options: ANY
                          openconfig-bgp-policy-ext:match-evpn-set:
                            config:
                              default-type5-route: true
                              route-type: openconfig-bgp-policy-ext:PREFIX
                              vni-number: 850
                        config:
                          install-protocol-eq: openconfig-policy-types:BGP
                        match-interface:
                          config:
                            interface: Vlan7
                        match-neighbor-set:
                          config:
                            openconfig-routing-policy-ext:address:
                              - PortChannel14
                        match-prefix-set:
                          config:
                            openconfig-routing-policy-ext:ipv6-prefix-set: ipv6_pfx_list1
                            match-set-options: ANY
                            prefix-set: ip_pfx_list2
                        openconfig-routing-policy-ext:match-src-network-instance:
                          config:
                            name: Vrf1
                        match-tag-set:
                          config:
                            openconfig-routing-policy-ext:tag-value:
                              - 7284
                      config:
                        name: "80"
                      name: "80"
                    - actions:
                        openconfig-bgp-policy:bgp-actions:
                          config:
                            set-route-origin: INCOMPLETE
                          set-community:
                            config:
                              method: INLINE
                              options: ADD
                            inline:
                              config:
                                communities:
                                  - openconfig-bgp-types:NO_ADVERTISE
                        config:
                          policy-result: REJECT_ROUTE
                        metric-action:
                          config:
                            action: openconfig-routing-policy:METRIC_SUBTRACT_RTT
                      conditions:
                        openconfig-bgp-policy:bgp-conditions:
                          config:
                            origin-eq: INCOMPLETE
                          match-as-path-set:
                            config:
                              match-set-options: ANY
                          openconfig-bgp-policy-ext:match-evpn-set:
                            config:
                              route-type: openconfig-bgp-policy-ext:MULTICAST
                        config:
                          install-protocol-eq: openconfig-policy-types:OSPF
                        match-neighbor-set:
                          config:
                            openconfig-routing-policy-ext:address:
                              - Ethernet8
                        match-prefix-set:
                          config:
                            match-set-options: ANY
                      config:
                        name: "3047"
                      name: "3047"
              - config:
                  name: rm3
                name: rm3
                statements:
                  statement:
                    - actions:
                        openconfig-bgp-policy:bgp-actions:
                          config:
                            set-route-origin: IGP
                          set-community:
                            config:
                              method: INLINE
                              options: ADD
                            inline:
                              config:
                                communities:
                                  - openconfig-bgp-types:NONE
                        config:
                          policy-result: REJECT_ROUTE
                        metric-action:
                          config:
                            action: openconfig-routing-policy:METRIC_SET_RTT
                      conditions:
                        openconfig-bgp-policy:bgp-conditions:
                          config:
                            origin-eq: IGP
                          match-as-path-set:
                            config:
                              match-set-options: ANY
                          openconfig-bgp-policy-ext:match-evpn-set:
                            config:
                              route-type: openconfig-bgp-policy-ext:MACIP
                        config:
                          call-policy: rm1
                          install-protocol-eq: openconfig-policy-types:DIRECTLY_CONNECTED
                        match-neighbor-set:
                          config:
                            openconfig-routing-policy-ext:address:
                              - 87:95:15::53
                        match-prefix-set:
                          config:
                            match-set-options: ANY
                      config:
                        name: "285"
                      name: "285"
              - config:
                  name: rm4
                name: rm4
                statements:
                  statement:
                    - actions:
                        config:
                          policy-result: ACCEPT_ROUTE
                        metric-action:
                          config:
                            action: openconfig-routing-policy:METRIC_SUBTRACT_RTT
                      conditions:
                        openconfig-bgp-policy:bgp-conditions:
                          match-as-path-set:
                            config:
                              match-set-options: ANY
                          openconfig-bgp-policy-ext:match-evpn-set:
                            config:
                              route-type: openconfig-bgp-policy-ext:PREFIX
                        config:
                          install-protocol-eq: openconfig-policy-types:STATIC
                        match-prefix-set:
                          config:
                            match-set-options: ANY
                      config:
                        name: "480"
                      name: "480"
  expected_config_requests:
    - path: "data/openconfig-routing-policy:routing-policy/policy-definitions"
      method: "patch"
      data:
        openconfig-routing-policy:policy-definitions:
          policy-definition:
            - name: rm1
              config:
                name: rm1
              statements:
                statement:
                  - name: "3047"
                    config:
                      name: "3047"
                    actions:
                      config:
                        policy-result: REJECT_ROUTE
                      openconfig-bgp-policy:bgp-actions:
                        set-community:
                          config:
                            method: INLINE
                            options: ADD
                          inline:
                            config:
                              communities:
                                - openconfig-bgp-types:NO_EXPORT_SUBCONFED
                        config: {}
                    conditions:
                      openconfig-bgp-policy:bgp-conditions:
                        match-as-path-set:
                          config:
                            as-path-set: bgp_as3
                            match-set-options: ANY
                        config:
                          origin-eq: IGP
                          ext-community-set: bgp_ext_comm2
                      config:
                        install-protocol-eq: openconfig-policy-types:DIRECTLY_CONNECTED
            - name: rm2
              config:
                name: rm2
              statements:
                statement:
                  - name: "100"
                    config:
                      name: "100"
                    actions:
                      config:
                        policy-result: ACCEPT_ROUTE
                      openconfig-bgp-policy:bgp-actions:
                        set-as-path-prepend:
                          config:
                            openconfig-routing-policy-ext:asn-list: "200,300,400"
                        config:
                          set-ipv6-next-hop-global: 37::58
                          set-ipv6-next-hop-prefer-global: true
                          set-med: 8000
                      metric-action:
                        config:
                          metric: 8000
                          action: openconfig-routing-policy:METRIC_SET_VALUE
                    conditions:
                      openconfig-bgp-policy:bgp-conditions:
                        config:
                          origin-eq: INCOMPLETE
                      match-interface:
                        config:
                          interface: Ethernet8
                      match-neighbor-set:
                        config:
                          openconfig-routing-policy-ext:address:
                            - 5.6.7.8
                      config:
                        install-protocol-eq: openconfig-policy-types:OSPF
            - name: rm3
              config:
                name: rm3
              statements:
                statement:
                  - name: "285"
                    config:
                      name: "285"
                    actions:
                      config:
                        policy-result: REJECT_ROUTE
                    conditions:
                      openconfig-bgp-policy:bgp-conditions:
                        config:
                          local-pref-eq: 14783
                      config:
                        install-protocol-eq: openconfig-policy-types:BGP

merged_07:
  module_args:
    config:
      - map_name: rm1
        action: permit
        sequence_num: 100
        set:
          ip_next_hop:
            address: 10.48.16.18
            native: true
          ipv6_next_hop:
            global_addr: 30::30
            prefer_global: true
            native: true
  existing_route_maps_config:
    - path: "data/openconfig-routing-policy:routing-policy/policy-definitions"
      response:
        code: 200
        value:
          openconfig-routing-policy:policy-definitions:
            policy-definition:
              - config:
                  name: rm1
                name: rm1
                statements:
                  statement:
                    - actions:
                        config:
                          policy-result: ACCEPT_ROUTE
                        metric-action:
                          config:
                            action: openconfig-routing-policy:METRIC_SUBTRACT_RTT
                      conditions:
                        openconfig-bgp-policy:bgp-conditions:
                          match-as-path-set:
                            config:
                              match-set-options: ANY
                          openconfig-bgp-policy-ext:match-evpn-set:
                            config:
                              route-type: openconfig-bgp-policy-ext:PREFIX
                        config:
                          install-protocol-eq: openconfig-policy-types:STATIC
                        match-prefix-set:
                          config:
                            match-set-options: ANY
                      config:
                        name: "100"
                      name: "100"
  expected_config_requests:
    - path: "data/openconfig-routing-policy:routing-policy/policy-definitions"
      method: "patch"
      data:
        openconfig-routing-policy:policy-definitions:
          policy-definition:
            - name: rm1
              config:
                name: rm1
              statements:
                statement:
                  - name: "100"
                    config:
                      name: "100"
                    actions:
                      config:
                        policy-result: ACCEPT_ROUTE
                      openconfig-bgp-policy:bgp-actions:
                        config:
                          set-next-hop: 10.48.16.18
                          openconfig-bgp-policy-ext:set-next-hop-native: true
                          set-ipv6-next-hop-global: 30::30
                          set-ipv6-next-hop-prefer-global: true
                          openconfig-bgp-policy-ext:set-ipv6-next-hop-native: true

replaced_01:
  module_args:
    config:
      - map_name: rm1
        action: permit
        sequence_num: 80
        match:
          evpn:
            route_type: multicast
          ip:
            address: ip_pfx_list1
        set:
          community:
            community_attributes:
              - no_advertise
            community_number:
              - "25:25"
          extcommunity:
            rt:
              - "20:20"
            soo:
              - "45:55"
            bandwidth:
              bandwidth_value: "4200"
              transitive_value: false
          ipv6_next_hop:
            global_addr: 30::30
      - map_name: rm2
        action: permit
        sequence_num: 100
        set:
          ipv6_next_hop:
            global_addr: 45::90
      - map_name: rm6
        action: permit
        sequence_num: 100
        set:
          ars_object: obj2
          as_path_prepend: 0.200,315,7135,10.4
          extcommunity:
            rt:
              - "30:40"
              - "10.3:241"
            soo:
              - "200.4:79"
              - "200.4:279"
    state: replaced
  existing_route_maps_config:
    - path: "data/openconfig-routing-policy:routing-policy/policy-definitions"
      response:
        code: 200
        value:
          openconfig-routing-policy:policy-definitions:
            policy-definition:
              - config:
                  name: rm1
                name: rm1
                statements:
                  statement:
                    - actions:
                        openconfig-bgp-policy:bgp-actions:
                          config:
                            set-ipv6-next-hop-global: 30::30
                            set-ipv6-next-hop-prefer-global: false
                            set-local-pref: 635
                            set-med: "870"
                            set-next-hop: 10.48.16.18
                            set-route-origin: EGP
                            set-weight: 93471
                            set-tag: 65
                          set-as-path-prepend:
                            config:
                              openconfig-routing-policy-ext:asn-list: "188,257"
                          set-community:
                            config:
                              method: INLINE
                              options: ADD
                            inline:
                              config:
                                communities:
                                  - "79:150"
                                  - "308:650"
                                  - "45:736"
                                  - "35:58"
                                  - openconfig-bgp-types:NO_ADVERTISE
                                  - openconfig-bgp-types:NO_EXPORT
                                  - openconfig-bgp-types:NOPEER
                                  - openconfig-routing-policy-ext:ADDITIVE
                                  - openconfig-bgp-types:NO_EXPORT_SUBCONFED
                          set-community-delete:
                            config:
                              community-set-delete: bgp_comm_list2
                          set-ext-community:
                            config:
                              method: INLINE
                              options: ADD
                            inline:
                              config:
                                communities:
                                  - route-target:30:40
                                  - route-origin:10.73.14.9:78
                                  - link-bandwidth:num-multipaths:transitive
                        config:
                          policy-result: ACCEPT_ROUTE
                        metric-action:
                          config:
                            action: openconfig-routing-policy:METRIC_ADD_RTT
                      conditions:
                        openconfig-bgp-policy:bgp-conditions:
                          config:
                            community-set: bgp_comm_list3
                            ext-community-set: bgp_ext_comm1
                            local-pref-eq: 8000
                            med-eq: 400
                            openconfig-bgp-policy-ext:next-hop-set: ip_pfx_list3
                            origin-eq: EGP
                          match-as-path-set:
                            config:
                              as-path-set: bgp_as2
                              match-set-options: ANY
                          openconfig-bgp-policy-ext:match-evpn-set:
                            config:
                              default-type5-route: true
                              route-type: openconfig-bgp-policy-ext:PREFIX
                              vni-number: 850
                        config:
                          install-protocol-eq: openconfig-policy-types:BGP
                        match-interface:
                          config:
                            interface: Vlan7
                        match-neighbor-set:
                          config:
                            openconfig-routing-policy-ext:address:
                              - PortChannel14
                        match-prefix-set:
                          config:
                            openconfig-routing-policy-ext:ipv6-prefix-set: ipv6_pfx_list1
                            match-set-options: ANY
                            prefix-set: ip_pfx_list2
                        openconfig-routing-policy-ext:match-src-network-instance:
                          config:
                            name: Vrf1
                        match-tag-set:
                          config:
                            openconfig-routing-policy-ext:tag-value:
                              - 7284
                      config:
                        name: "80"
                      name: "80"
                    - actions:
                        openconfig-bgp-policy:bgp-actions:
                          config:
                            set-route-origin: INCOMPLETE
                          set-community:
                            config:
                              method: INLINE
                              options: ADD
                            inline:
                              config:
                                communities:
                                  - openconfig-bgp-types:NO_ADVERTISE
                                  - openconfig-bgp-types:NO_EXPORT_SUBCONFED
                        config:
                          policy-result: REJECT_ROUTE
                        metric-action:
                          config:
                            action: openconfig-routing-policy:METRIC_SUBTRACT_RTT
                      conditions:
                        openconfig-bgp-policy:bgp-conditions:
                          config:
                            ext-community-set: bgp_ext_comm2
                            origin-eq: IGP
                          match-as-path-set:
                            config:
                              as-path-set: bgp_as3
                              match-set-options: ANY
                          openconfig-bgp-policy-ext:match-evpn-set:
                            config:
                              route-type: openconfig-bgp-policy-ext:MULTICAST
                        config:
                          install-protocol-eq: openconfig-policy-types:DIRECTLY_CONNECTED
                        match-neighbor-set:
                          config:
                            openconfig-routing-policy-ext:address:
                              - Ethernet8
                        match-prefix-set:
                          config:
                            match-set-options: ANY
                      config:
                        name: "3047"
                      name: "3047"
              - config:
                  name: rm2
                name: rm2
                statements:
                  statement:
                    - actions:
                        openconfig-bgp-policy:bgp-actions:
                          config:
                            set-ipv6-next-hop-global: 37::58
                            set-ipv6-next-hop-prefer-global: true
                            set-med: "8000"
                          set-as-path-prepend:
                            config:
                              openconfig-routing-policy-ext:asn-list: "200,300,400"
                        config:
                          policy-result: ACCEPT_ROUTE
                        metric-action:
                          config:
                            action: openconfig-routing-policy:METRIC_SET_VALUE
                            metric: 8000
                      conditions:
                        openconfig-bgp-policy:bgp-conditions:
                          config:
                            origin-eq: INCOMPLETE
                          match-as-path-set:
                            config:
                              match-set-options: ANY
                        config:
                          install-protocol-eq: openconfig-policy-types:OSPF
                        match-interface:
                          config:
                            interface: Ethernet8
                        match-neighbor-set:
                          config:
                            openconfig-routing-policy-ext:address:
                              - 5.6.7.8
                        match-prefix-set:
                          config:
                            match-set-options: ANY
                      config:
                        name: "100"
                      name: "100"
              - config:
                  name: rm3
                name: rm3
                statements:
                  statement:
                    - actions:
                        openconfig-bgp-policy:bgp-actions:
                          config:
                            set-route-origin: IGP
                          set-community:
                            config:
                              method: INLINE
                              options: ADD
                            inline:
                              config:
                                communities:
                                  - openconfig-bgp-types:NONE
                        config:
                          policy-result: REJECT_ROUTE
                        metric-action:
                          config:
                            action: openconfig-routing-policy:METRIC_SET_RTT
                      conditions:
                        openconfig-bgp-policy:bgp-conditions:
                          config:
                            local-pref-eq: 14783
                            origin-eq: IGP
                          match-as-path-set:
                            config:
                              match-set-options: ANY
                          openconfig-bgp-policy-ext:match-evpn-set:
                            config:
                              route-type: openconfig-bgp-policy-ext:MACIP
                        config:
                          call-policy: rm1
                          install-protocol-eq: openconfig-policy-types:BGP
                        match-neighbor-set:
                          config:
                            openconfig-routing-policy-ext:address:
                              - 87:95:15::53
                        match-prefix-set:
                          config:
                            match-set-options: ANY
                      config:
                        name: "285"
                      name: "285"
              - config:
                  name: rm4
                name: rm4
                statements:
                  statement:
                    - actions:
                        config:
                          policy-result: ACCEPT_ROUTE
                        metric-action:
                          config:
                            action: openconfig-routing-policy:METRIC_SUBTRACT_RTT
                      conditions:
                        openconfig-bgp-policy:bgp-conditions:
                          match-as-path-set:
                            config:
                              match-set-options: ANY
                          openconfig-bgp-policy-ext:match-evpn-set:
                            config:
                              route-type: openconfig-bgp-policy-ext:PREFIX
                        config:
                          install-protocol-eq: openconfig-policy-types:STATIC
                        match-prefix-set:
                          config:
                            match-set-options: ANY
                      config:
                        name: "480"
                      name: "480"
              - config:
                  name: rm6
                name: rm6
                statements:
                  statement:
                    - actions:
                        openconfig-bgp-policy:bgp-actions:
                          set-as-path-prepend:
                            config:
                              openconfig-routing-policy-ext:asn-list: 200,0.315,0.7135,655364
                          set-ext-community:
                            config:
                              method: INLINE
                              options: ADD
                            inline:
                              config:
                                communities:
                                  - route-target:0.30:40
                                  - route-target:655363:41
                                  - route-origin:10.73.14.9:78
                                  - route-origin:13107204:79
                        config:
                          policy-result: ACCEPT_ROUTE
                      config:
                        name: "80"
                      name: "80"
                    - actions:
                        openconfig-bgp-policy:bgp-actions:
                          openconfig-routing-policy-ext:ars-object:
                            config:
                              set-ars-object: obj1
                          set-as-path-prepend:
                            config:
                              openconfig-routing-policy-ext:asn-list: 100,0.315,0.7135,655364
                          set-ext-community:
                            config:
                              method: INLINE
                              options: ADD
                            inline:
                              config:
                                communities:
                                  - route-target:0.30:40
                                  - route-target:655363:41
                                  - route-origin:10.73.14.9:78
                                  - route-origin:13107204:79
                                  - link-bandwidth:num-multipaths:transitive
                        config:
                          policy-result: ACCEPT_ROUTE
                      config:
                        name: "100"
                      name: "100"
  expected_config_requests:
    - path: "data/openconfig-routing-policy:routing-policy/policy-definitions"
      method: "patch"
      data:
        openconfig-routing-policy:policy-definitions:
          policy-definition:
          - config:
              name: rm1
            name: rm1
            statements:
              statement:
              - actions:
                  config:
                    policy-result: ACCEPT_ROUTE
                  openconfig-bgp-policy:bgp-actions:
                    config: {}
                    set-ext-community:
                      config:
                        method: INLINE
                        options: REMOVE
                      inline:
                        config:
                          communities:
                          - link-bandwidth:num-multipaths:transitive
                config:
                  name: "80"
                name: "80"
    - path: "data/openconfig-routing-policy:routing-policy/policy-definitions"
      method: "patch"
      data:
        openconfig-routing-policy:policy-definitions:
          policy-definition:
            - name: rm1
              config:
                name: rm1
              statements:
                statement:
                  - name: "80"
                    config:
                      name: "80"
                    actions:
                      config:
                        policy-result: ACCEPT_ROUTE
                      openconfig-bgp-policy:bgp-actions:
                        set-community:
                          config:
                            method: INLINE
                            options: ADD
                          inline:
                            config:
                              communities:
                                - "25:25"
                                - openconfig-bgp-types:NO_ADVERTISE
                        set-ext-community:
                          config:
                            method: INLINE
                            options: ADD
                          inline:
                            config:
                              communities:
                                - route-target:20:20
                                - route-origin:45:55
                                - link-bandwidth:4200:non-transitive
                        config:
                          set-ipv6-next-hop-global: 30::30
                    conditions:
                      openconfig-bgp-policy:bgp-conditions:
                        openconfig-policy-ext:match-evpn-set:
                          config:
                            route-type: openconfig-bgp-policy-ext:MULTICAST
                      match-prefix-set:
                        config:
                          prefix-set: ip_pfx_list1
                          match-set-options: ANY
            - name: rm2
              config:
                name: rm2
              statements:
                statement:
                  - name: "100"
                    config:
                      name: "100"
                    actions:
                      config:
                        policy-result: ACCEPT_ROUTE
                      openconfig-bgp-policy:bgp-actions:
                        config:
                          set-ipv6-next-hop-global: 45::90
            - name: rm6
              config:
                name: rm6
              statements:
                statement:
                  - name: "100"
                    config:
                      name: "100"
                    actions:
                      config:
                        policy-result: ACCEPT_ROUTE
                      openconfig-bgp-policy:bgp-actions:
                        openconfig-routing-policy-ext:ars-object:
                          config:
                            set-ars-object: obj2
                        set-as-path-prepend:
                          config:
                            openconfig-routing-policy-ext:asn-list: "0.200,315,7135,10.4"
                        set-ext-community:
                          config:
                            method: INLINE
                            options: ADD
                          inline:
                            config:
                              communities:
                                - route-target:30:40
                                - route-target:10.3:241
                                - route-origin:200.4:79
                                - route-origin:200.4:279
    - path: "data/openconfig-routing-policy:routing-policy/policy-definitions/policy-definition=rm1/statements/statement=80/actions/\
             openconfig-bgp-policy:bgp-actions/config/set-ipv6-next-hop-prefer-global"
      method: "delete"
      data:
    - path: "data/openconfig-routing-policy:routing-policy/policy-definitions/policy-definition=rm1/statements/statement=80/actions/\
             openconfig-bgp-policy:bgp-actions/set-community"
      method: "patch"
      data:
        openconfig-bgp-policy:set-community:
          config:
            method: INLINE
            options: REMOVE
          inline:
            config:
              communities:
                - "79:150"
                - "308:650"
                - "45:736"
                - "35:58"
                - openconfig-bgp-types:NO_EXPORT
                - openconfig-bgp-types:NOPEER
                - openconfig-routing-policy-ext:ADDITIVE
                - openconfig-bgp-types:NO_EXPORT_SUBCONFED
    - path: "data/openconfig-routing-policy:routing-policy/policy-definitions/policy-definition=rm1/statements/statement=80/actions/\
             openconfig-bgp-policy:bgp-actions/set-ext-community"
      method: "patch"
      data:
        openconfig-bgp-policy:set-ext-community:
          config:
            method: INLINE
            options: REMOVE
          inline:
            config:
              communities:
                - route-target:30:40
                - route-origin:10.73.14.9:78
    - path: "data/openconfig-routing-policy:routing-policy/policy-definitions/policy-definition=rm6/statements/statement=100/actions/\
             openconfig-bgp-policy:bgp-actions/set-ext-community"
      method: "patch"
      data:
        openconfig-bgp-policy:set-ext-community:
          config:
            method: INLINE
            options: REMOVE
          inline:
            config:
              communities:
                - route-target:655363:41
                - route-origin:10.73.14.9:78
<<<<<<< HEAD
                - link-bandwidth:num-multipaths:transitive
    - path: "data/openconfig-routing-policy:routing-policy/policy-definitions/policy-definition=rm1/statements/statement=80/conditions/match-prefix-set/config/prefix-set"
=======
    - path: "data/openconfig-routing-policy:routing-policy/policy-definitions/policy-definition=rm1/statements/statement=80/conditions/match-prefix-set/config/\
             prefix-set"
>>>>>>> b0ee5703
      method: "delete"
      data:
    - path: "data/openconfig-routing-policy:routing-policy/policy-definitions/policy-definition=rm1/statements/statement=80/conditions/\
             openconfig-bgp-policy:bgp-conditions/config/openconfig-bgp-policy-ext:next-hop-set"
      method: "delete"
      data:
    - path: "data/openconfig-routing-policy:routing-policy/policy-definitions/policy-definition=rm1/statements/statement=80/conditions/\
             openconfig-bgp-policy:bgp-conditions/openconfig-bgp-policy-ext:match-evpn-set/config/"
      method: "delete"
      data:
    - path: "data/openconfig-routing-policy:routing-policy/policy-definitions/policy-definition=rm1/statements/statement=80/conditions/\
             openconfig-bgp-policy:bgp-conditions/openconfig-bgp-policy-ext:match-evpn-set/config/"
      method: "delete"
      data:
    - path: "data/openconfig-routing-policy:routing-policy/policy-definitions/policy-definition=rm2/statements/statement=100/actions/\
             openconfig-bgp-policy:bgp-actions/config/set-ipv6-next-hop-prefer-global"
      method: "delete"
      data:

replaced_02:
  module_args:
    config:
      - map_name: rm1
        action: permit
        sequence_num: 80
        match:
          as_path: bgp_as3
          ext_comm: bgp_ext_comm2
    state: replaced
  existing_route_maps_config:
    - path: "data/openconfig-routing-policy:routing-policy/policy-definitions"
      response:
        code: 200
        value:
          openconfig-routing-policy:policy-definitions:
            policy-definition:
              - config:
                  name: rm1
                name: rm1
                statements:
                  statement:
                    - actions:
                        openconfig-bgp-policy:bgp-actions:
                          config:
                            set-ipv6-next-hop-global: 30::30
                            set-ipv6-next-hop-prefer-global: false
                            set-local-pref: 635
                            set-med: "870"
                            set-next-hop: 10.48.16.18
                            set-route-origin: EGP
                            set-weight: 93471
                            set-tag: 65
                          set-as-path-prepend:
                            config:
                              openconfig-routing-policy-ext:asn-list: "188,257"
                          set-community:
                            config:
                              method: INLINE
                              options: ADD
                            inline:
                              config:
                                communities:
                                  - openconfig-bgp-types:NO_ADVERTISE
                                  - "25:25"
                                  - "35:58"
                                  - "79:150"
                                  - "308:650"
                                  - "45:736"
                                  - openconfig-routing-policy-ext:ADDITIVE
                                  - openconfig-bgp-types:NO_EXPORT_SUBCONFED
                                  - openconfig-bgp-types:NO_EXPORT
                                  - openconfig-bgp-types:NOPEER
                          set-community-delete:
                            config:
                              community-set-delete: bgp_comm_list2
                          set-ext-community:
                            config:
                              method: INLINE
                              options: ADD
                            inline:
                              config:
                                communities:
                                  - route-target:20:20
                                  - route-origin:45:55
                                  - route-target:30:40
                                  - route-origin:10.73.14.9:78
                        config:
                          policy-result: ACCEPT_ROUTE
                        metric-action:
                          config:
                            action: openconfig-routing-policy:METRIC_ADD_RTT
                      conditions:
                        openconfig-bgp-policy:bgp-conditions:
                          config:
                            community-set: bgp_comm_list3
                            ext-community-set: bgp_ext_comm1
                            local-pref-eq: 8000
                            med-eq: 400
                            openconfig-bgp-policy-ext:next-hop-set: ip_pfx_list3
                            origin-eq: EGP
                          match-as-path-set:
                            config:
                              as-path-set: bgp_as2
                              match-set-options: ANY
                          openconfig-bgp-policy-ext:match-evpn-set:
                            config:
                              default-type5-route: true
                              route-type: openconfig-bgp-policy-ext:PREFIX
                              vni-number: 850
                        config:
                          install-protocol-eq: openconfig-policy-types:BGP
                        match-interface:
                          config:
                            interface: Vlan7
                        match-neighbor-set:
                          config:
                            openconfig-routing-policy-ext:address:
                              - PortChannel14
                        match-prefix-set:
                          config:
                            openconfig-routing-policy-ext:ipv6-prefix-set: ipv6_pfx_list1
                            match-set-options: ANY
                            prefix-set: ip_pfx_list2
                        openconfig-routing-policy-ext:match-src-network-instance:
                          config:
                            name: Vrf1
                        match-tag-set:
                          config:
                            openconfig-routing-policy-ext:tag-value:
                              - 7284
                      config:
                        name: "80"
                      name: "80"
                    - actions:
                        openconfig-bgp-policy:bgp-actions:
                          config:
                            set-route-origin: INCOMPLETE
                          set-community:
                            config:
                              method: INLINE
                              options: ADD
                            inline:
                              config:
                                communities:
                                  - openconfig-bgp-types:NO_ADVERTISE
                                  - openconfig-bgp-types:NO_EXPORT_SUBCONFED
                        config:
                          policy-result: REJECT_ROUTE
                        metric-action:
                          config:
                            action: openconfig-routing-policy:METRIC_SUBTRACT_RTT
                      conditions:
                        openconfig-bgp-policy:bgp-conditions:
                          config:
                            ext-community-set: bgp_ext_comm2
                            origin-eq: IGP
                          match-as-path-set:
                            config:
                              as-path-set: bgp_as3
                              match-set-options: ANY
                          openconfig-bgp-policy-ext:match-evpn-set:
                            config:
                              route-type: openconfig-bgp-policy-ext:MULTICAST
                        config:
                          install-protocol-eq: openconfig-policy-types:DIRECTLY_CONNECTED
                        match-neighbor-set:
                          config:
                            openconfig-routing-policy-ext:address:
                              - Ethernet8
                        match-prefix-set:
                          config:
                            match-set-options: ANY
                      config:
                        name: "3047"
                      name: "3047"
              - config:
                  name: rm2
                name: rm2
                statements:
                  statement:
                    - actions:
                        openconfig-bgp-policy:bgp-actions:
                          config:
                            set-ipv6-next-hop-global: 37::58
                            set-ipv6-next-hop-prefer-global: true
                            set-med: "8000"
                          set-as-path-prepend:
                            config:
                              openconfig-routing-policy-ext:asn-list: "200,300,400"
                        config:
                          policy-result: ACCEPT_ROUTE
                        metric-action:
                          config:
                            action: openconfig-routing-policy:METRIC_SET_VALUE
                            metric: 8000
                      conditions:
                        openconfig-bgp-policy:bgp-conditions:
                          config:
                            origin-eq: INCOMPLETE
                          match-as-path-set:
                            config:
                              match-set-options: ANY
                        config:
                          install-protocol-eq: openconfig-policy-types:OSPF
                        match-interface:
                          config:
                            interface: Ethernet8
                        match-neighbor-set:
                          config:
                            openconfig-routing-policy-ext:address:
                              - 5.6.7.8
                        match-prefix-set:
                          config:
                            match-set-options: ANY
                      config:
                        name: "100"
                      name: "100"
              - config:
                  name: rm3
                name: rm3
                statements:
                  statement:
                    - actions:
                        openconfig-bgp-policy:bgp-actions:
                          config:
                            set-route-origin: IGP
                          set-community:
                            config:
                              method: INLINE
                              options: ADD
                            inline:
                              config:
                                communities:
                                  - openconfig-bgp-types:NONE
                        config:
                          policy-result: REJECT_ROUTE
                        metric-action:
                          config:
                            action: openconfig-routing-policy:METRIC_SET_RTT
                      conditions:
                        openconfig-bgp-policy:bgp-conditions:
                          config:
                            origin-eq: IGP
                          match-as-path-set:
                            config:
                              match-set-options: ANY
                          openconfig-bgp-policy-ext:match-evpn-set:
                            config:
                              route-type: openconfig-bgp-policy-ext:MACIP
                        config:
                          call-policy: rm1
                          install-protocol-eq: openconfig-policy-types:BGP
                        match-neighbor-set:
                          config:
                            openconfig-routing-policy-ext:address:
                              - 87:95:15::53
                        match-prefix-set:
                          config:
                            match-set-options: ANY
                      config:
                        name: "285"
                      name: "285"
              - config:
                  name: rm4
                name: rm4
                statements:
                  statement:
                    - actions:
                        config:
                          policy-result: ACCEPT_ROUTE
                        metric-action:
                          config:
                            action: openconfig-routing-policy:METRIC_SUBTRACT_RTT
                      conditions:
                        openconfig-bgp-policy:bgp-conditions:
                          match-as-path-set:
                            config:
                              match-set-options: ANY
                          openconfig-bgp-policy-ext:match-evpn-set:
                            config:
                              route-type: openconfig-bgp-policy-ext:PREFIX
                        config:
                          install-protocol-eq: openconfig-policy-types:STATIC
                        match-prefix-set:
                          config:
                            match-set-options: ANY
                      config:
                        name: "480"
                      name: "480"
  expected_config_requests:
    - path: "data/openconfig-routing-policy:routing-policy/policy-definitions"
      method: "patch"
      data:
        openconfig-routing-policy:policy-definitions:
          policy-definition:
            - name: rm1
              config:
                name: rm1
              statements:
                statement:
                  - name: "80"
                    config:
                      name: "80"
                    actions:
                      config:
                        policy-result: ACCEPT_ROUTE
                    conditions:
                      openconfig-bgp-policy:bgp-conditions:
                        match-as-path-set:
                          config:
                            as-path-set: bgp_as3
                            match-set-options: ANY
                        config:
                          ext-community-set: bgp_ext_comm2
    - path: "data/openconfig-routing-policy:routing-policy/policy-definitions/policy-definition=rm1/statements/statement=80/conditions/config/\
             install-protocol-eq"
      method: "delete"
      data:
    - path: "data/openconfig-routing-policy:routing-policy/policy-definitions/policy-definition=rm1/statements/statement=80/conditions/match-interface"
      method: "delete"
      data:
    - path: "data/openconfig-routing-policy:routing-policy/policy-definitions/policy-definition=rm1/statements/statement=80/conditions/match-neighbor-set/\
             config/openconfig-routing-policy-ext:address=PortChannel14"
      method: "delete"
      data:
    - path: "data/openconfig-routing-policy:routing-policy/policy-definitions/policy-definition=rm1/statements/statement=80/conditions/match-prefix-set/config/\
             openconfig-routing-policy-ext:ipv6-prefix-set"
      method: "delete"
      data:
    - path: "data/openconfig-routing-policy:routing-policy/policy-definitions/policy-definition=rm1/statements/statement=80/conditions/match-prefix-set/config/\
             prefix-set"
      method: "delete"
      data:
    - path: "data/openconfig-routing-policy:routing-policy/policy-definitions/policy-definition=rm1/statements/statement=80/conditions/match-prefix-set/config/\
             prefix-set"
      method: "delete"
      data:
    - path: "data/openconfig-routing-policy:routing-policy/policy-definitions/policy-definition=rm1/statements/statement=80/conditions/match-tag-set/config/\
             openconfig-routing-policy-ext:tag-value"
      method: "delete"
      data:
    - path: "data/openconfig-routing-policy:routing-policy/policy-definitions/policy-definition=rm1/statements/statement=80/conditions/\
             openconfig-bgp-policy:bgp-conditions/config/community-set"
      method: "delete"
      data:
    - path: "data/openconfig-routing-policy:routing-policy/policy-definitions/policy-definition=rm1/statements/statement=80/conditions/\
             openconfig-bgp-policy:bgp-conditions/config/local-pref-eq"
      method: "delete"
      data:
    - path: "data/openconfig-routing-policy:routing-policy/policy-definitions/policy-definition=rm1/statements/statement=80/conditions/\
             openconfig-bgp-policy:bgp-conditions/config/med-eq"
      method: "delete"
      data:
    - path: "data/openconfig-routing-policy:routing-policy/policy-definitions/policy-definition=rm1/statements/statement=80/conditions/\
             openconfig-bgp-policy:bgp-conditions/config/openconfig-bgp-policy-ext:next-hop-set"
      method: "delete"
      data:
    - path: "data/openconfig-routing-policy:routing-policy/policy-definitions/policy-definition=rm1/statements/statement=80/conditions/\
             openconfig-bgp-policy:bgp-conditions/config/openconfig-bgp-policy-ext:next-hop-set"
      method: "delete"
      data:
    - path: "data/openconfig-routing-policy:routing-policy/policy-definitions/policy-definition=rm1/statements/statement=80/conditions/\
             openconfig-bgp-policy:bgp-conditions/config/origin-eq"
      method: "delete"
      data:
    - path: "data/openconfig-routing-policy:routing-policy/policy-definitions/policy-definition=rm1/statements/statement=80/conditions/\
             openconfig-bgp-policy:bgp-conditions/openconfig-bgp-policy-ext:match-evpn-set/config/"
      method: "delete"
      data:
    - path: "data/openconfig-routing-policy:routing-policy/policy-definitions/policy-definition=rm1/statements/statement=80/conditions/\
             openconfig-bgp-policy:bgp-conditions/openconfig-bgp-policy-ext:match-evpn-set/config/"
      method: "delete"
      data:
    - path: "data/openconfig-routing-policy:routing-policy/policy-definitions/policy-definition=rm1/statements/statement=80/conditions/\
             openconfig-bgp-policy:bgp-conditions/openconfig-bgp-policy-ext:match-evpn-set/config/"
      method: "delete"
      data:
    - path: "data/openconfig-routing-policy:routing-policy/policy-definitions/policy-definition=rm1/statements/statement=80/conditions/\
             openconfig-routing-policy-ext:match-src-network-instance"
      method: "delete"
      data:

replaced_03:
  module_args:
    config:
      - map_name: rm1
        action: permit
        sequence_num: 80
        set:
          origin: egp
      - map_name: rm1
        action: deny
        sequence_num: 3047
        match:
          interface: Ethernet4
          ipv6:
            address: ipv6_pfx_list1
          origin: egp
      - map_name: rm2
        action: permit
        sequence_num: 100
        set:
          as_path_prepend: 375,94

      - map_name: rm3
        action: deny
        sequence_num: 285
        match:
          local_preference: 14783
        set:
          comm_list_delete: bgp_comm_list1
    state: replaced
  existing_route_maps_config:
    - path: "data/openconfig-routing-policy:routing-policy/policy-definitions"
      response:
        code: 200
        value:
          openconfig-routing-policy:policy-definitions:
            policy-definition:
              - config:
                  name: rm1
                name: rm1
                statements:
                  statement:
                    - actions:
                        openconfig-bgp-policy:bgp-actions:
                          config:
                            set-ipv6-next-hop-global: 30::30
                            set-ipv6-next-hop-prefer-global: false
                            set-local-pref: 635
                            set-med: "870"
                            set-next-hop: 10.48.16.18
                            set-route-origin: EGP
                            set-weight: 93471
                            set-tag: 65
                          openconfig-routing-policy-ext:ars-object:
                            config:
                              set-ars-object: obj1
                          set-as-path-prepend:
                            config:
                              openconfig-routing-policy-ext:asn-list: "188,257"
                          set-community:
                            config:
                              method: INLINE
                              options: ADD
                            inline:
                              config:
                                communities:
                                  - openconfig-bgp-types:NO_ADVERTISE
                                  - "25:25"
                                  - "35:58"
                                  - "79:150"
                                  - "308:650"
                                  - "45:736"
                                  - openconfig-routing-policy-ext:ADDITIVE
                                  - openconfig-bgp-types:NO_EXPORT_SUBCONFED
                                  - openconfig-bgp-types:NO_EXPORT
                                  - openconfig-bgp-types:NOPEER
                          set-community-delete:
                            config:
                              community-set-delete: bgp_comm_list2
                          set-ext-community:
                            config:
                              method: INLINE
                              options: ADD
                            inline:
                              config:
                                communities:
                                  - route-target:20:20
                                  - route-origin:45:55
                                  - route-target:30:40
                                  - route-origin:10.73.14.9:78
                        config:
                          policy-result: ACCEPT_ROUTE
                        metric-action:
                          config:
                            action: openconfig-routing-policy:METRIC_ADD_RTT
                      conditions:
                        openconfig-bgp-policy:bgp-conditions:
                          config:
                            ext-community-set: bgp_ext_comm2
                          match-as-path-set:
                            config:
                              as-path-set: bgp_as3
                              match-set-options: ANY
                        match-prefix-set:
                          config:
                            match-set-options: ANY
                      config:
                        name: "80"
                      name: "80"
                    - actions:
                        openconfig-bgp-policy:bgp-actions:
                          config:
                            set-route-origin: INCOMPLETE
                          set-community:
                            config:
                              method: INLINE
                              options: ADD
                            inline:
                              config:
                                communities:
                                  - openconfig-bgp-types:NO_ADVERTISE
                                  - openconfig-bgp-types:NO_EXPORT_SUBCONFED
                        config:
                          policy-result: REJECT_ROUTE
                        metric-action:
                          config:
                            action: openconfig-routing-policy:METRIC_SUBTRACT_RTT
                      conditions:
                        openconfig-bgp-policy:bgp-conditions:
                          config:
                            ext-community-set: bgp_ext_comm2
                            origin-eq: IGP
                          match-as-path-set:
                            config:
                              as-path-set: bgp_as3
                              match-set-options: ANY
                          openconfig-bgp-policy-ext:match-evpn-set:
                            config:
                              route-type: openconfig-bgp-policy-ext:MULTICAST
                        config:
                          install-protocol-eq: openconfig-policy-types:DIRECTLY_CONNECTED
                        match-neighbor-set:
                          config:
                            openconfig-routing-policy-ext:address:
                              - Ethernet8
                        match-prefix-set:
                          config:
                            match-set-options: ANY
                      config:
                        name: "3047"
                      name: "3047"
              - config:
                  name: rm2
                name: rm2
                statements:
                  statement:
                    - actions:
                        openconfig-bgp-policy:bgp-actions:
                          config:
                            set-ipv6-next-hop-global: 37::58
                            set-ipv6-next-hop-prefer-global: true
                            set-med: "8000"
                          set-as-path-prepend:
                            config:
                              openconfig-routing-policy-ext:asn-list: "200,300,400"
                        config:
                          policy-result: ACCEPT_ROUTE
                        metric-action:
                          config:
                            action: openconfig-routing-policy:METRIC_SET_VALUE
                            metric: 8000
                      conditions:
                        openconfig-bgp-policy:bgp-conditions:
                          config:
                            origin-eq: INCOMPLETE
                          match-as-path-set:
                            config:
                              match-set-options: ANY
                        config:
                          install-protocol-eq: openconfig-policy-types:OSPF
                        match-interface:
                          config:
                            interface: Ethernet8
                        match-neighbor-set:
                          config:
                            openconfig-routing-policy-ext:address:
                              - 5.6.7.8
                        match-prefix-set:
                          config:
                            match-set-options: ANY
                      config:
                        name: "100"
                      name: "100"
              - config:
                  name: rm3
                name: rm3
                statements:
                  statement:
                    - actions:
                        openconfig-bgp-policy:bgp-actions:
                          config:
                            set-route-origin: IGP
                          set-community:
                            config:
                              method: INLINE
                              options: ADD
                            inline:
                              config:
                                communities:
                                  - openconfig-bgp-types:NONE
                        config:
                          policy-result: REJECT_ROUTE
                        metric-action:
                          config:
                            action: openconfig-routing-policy:METRIC_SET_RTT
                      conditions:
                        openconfig-bgp-policy:bgp-conditions:
                          config:
                            local-pref-eq: 14783
                            origin-eq: IGP
                          match-as-path-set:
                            config:
                              match-set-options: ANY
                          openconfig-bgp-policy-ext:match-evpn-set:
                            config:
                              route-type: openconfig-bgp-policy-ext:MACIP
                        config:
                          call-policy: rm1
                          install-protocol-eq: openconfig-policy-types:BGP
                        match-neighbor-set:
                          config:
                            openconfig-routing-policy-ext:address:
                              - 87:95:15::53
                        match-prefix-set:
                          config:
                            match-set-options: ANY
                      config:
                        name: "285"
                      name: "285"
              - config:
                  name: rm4
                name: rm4
                statements:
                  statement:
                    - actions:
                        config:
                          policy-result: ACCEPT_ROUTE
                        metric-action:
                          config:
                            action: openconfig-routing-policy:METRIC_SUBTRACT_RTT
                      conditions:
                        openconfig-bgp-policy:bgp-conditions:
                          match-as-path-set:
                            config:
                              match-set-options: ANY
                          openconfig-bgp-policy-ext:match-evpn-set:
                            config:
                              route-type: openconfig-bgp-policy-ext:PREFIX
                        config:
                          install-protocol-eq: openconfig-policy-types:STATIC
                        match-prefix-set:
                          config:
                            match-set-options: ANY
                      config:
                        name: "480"
                      name: "480"
  expected_config_requests:
    - path: "data/openconfig-routing-policy:routing-policy/policy-definitions"
      method: "patch"
      data:
        openconfig-routing-policy:policy-definitions:
          policy-definition:
            - name: rm1
              config:
                name: rm1
              statements:
                statement:
                  - name: "80"
                    config:
                      name: "80"
                    actions:
                      config:
                        policy-result: ACCEPT_ROUTE
                      openconfig-bgp-policy:bgp-actions:
                        config:
                          set-route-origin: EGP
            - name: rm1
              config:
                name: rm1
              statements:
                statement:
                  - name: "3047"
                    config:
                      name: "3047"
                    actions:
                      config:
                        policy-result: REJECT_ROUTE
                    conditions:
                      openconfig-bgp-policy:bgp-conditions:
                        config:
                          origin-eq: EGP
                      match-interface:
                        config:
                          interface: Ethernet4
                      match-prefix-set:
                        config:
                          openconfig-routing-policy-ext:ipv6-prefix-set: ipv6_pfx_list1
                          match-set-options: ANY
            - name: rm2
              config:
                name: rm2
              statements:
                statement:
                  - name: "100"
                    config:
                      name: "100"
                    actions:
                      config:
                        policy-result: ACCEPT_ROUTE
                      openconfig-bgp-policy:bgp-actions:
                        set-as-path-prepend:
                          config:
                            openconfig-routing-policy-ext:asn-list: 375,94
                        config: {}
            - name: rm3
              config:
                name: rm3
              statements:
                statement:
                  - name: "285"
                    config:
                      name: "285"
                    actions:
                      config:
                        policy-result: REJECT_ROUTE
                      openconfig-bgp-policy:bgp-actions:
                        set-community-delete:
                          config:
                            community-set-delete: bgp_comm_list1
                        config: {}
                    conditions:
                      openconfig-bgp-policy:bgp-conditions:
                        config:
                          local-pref-eq: 14783
    - path: "data/openconfig-routing-policy:routing-policy/policy-definitions/policy-definition=rm1/statements/statement=3047/conditions/config/\
             install-protocol-eq"
      method: "delete"
      data:
    - path: "data/openconfig-routing-policy:routing-policy/policy-definitions/policy-definition=rm1/statements/statement=3047/conditions/match-neighbor-set/\
             config/openconfig-routing-policy-ext:address=Ethernet8"
      method: "delete"
      data:
    - path: "data/openconfig-routing-policy:routing-policy/policy-definitions/policy-definition=rm1/statements/statement=3047/conditions/\
             openconfig-bgp-policy:bgp-conditions/config/ext-community-set"
      method: "delete"
      data:
    - path: "data/openconfig-routing-policy:routing-policy/policy-definitions/policy-definition=rm1/statements/statement=3047/conditions/\
             openconfig-bgp-policy:bgp-conditions/match-as-path-set"
      method: "delete"
      data:
    - path: "data/openconfig-routing-policy:routing-policy/policy-definitions/policy-definition=rm1/statements/statement=3047/conditions/\
             openconfig-bgp-policy:bgp-conditions/openconfig-bgp-policy-ext:match-evpn-set/config/"
      method: "delete"
      data:
    - path: "data/openconfig-routing-policy:routing-policy/policy-definitions/policy-definition=rm1/statements/statement=80/actions/metric-action/config"
      method: "delete"
      data:
    - path: "data/openconfig-routing-policy:routing-policy/policy-definitions/policy-definition=rm1/statements/statement=80/actions/\
             openconfig-bgp-policy:bgp-actions/config/set-ipv6-next-hop-global"
      method: "delete"
      data:
    - path: "data/openconfig-routing-policy:routing-policy/policy-definitions/policy-definition=rm1/statements/statement=80/actions/\
             openconfig-bgp-policy:bgp-actions/config/set-ipv6-next-hop-prefer-global"
      method: "delete"
      data:
    - path: "data/openconfig-routing-policy:routing-policy/policy-definitions/policy-definition=rm1/statements/statement=80/actions/\
             openconfig-bgp-policy:bgp-actions/config/set-local-pref"
      method: "delete"
      data:
    - path: "data/openconfig-routing-policy:routing-policy/policy-definitions/policy-definition=rm1/statements/statement=80/actions/\
             openconfig-bgp-policy:bgp-actions/config/set-next-hop"
      method: "delete"
      data:
    - path: "data/openconfig-routing-policy:routing-policy/policy-definitions/policy-definition=rm1/statements/statement=80/actions/\
             openconfig-bgp-policy:bgp-actions/config/set-weight"
      method: "delete"
      data:
    - path: "data/openconfig-routing-policy:routing-policy/policy-definitions/policy-definition=rm1/statements/statement=80/actions/\
             openconfig-bgp-policy:bgp-actions/config/set-tag"
      method: "delete"
      data:
    - path: "data/openconfig-routing-policy:routing-policy/policy-definitions/policy-definition=rm1/statements/statement=80/actions/\
             openconfig-bgp-policy:bgp-actions/openconfig-routing-policy-ext:ars-object"
      method: "delete"
      data:
    - path: "data/openconfig-routing-policy:routing-policy/policy-definitions/policy-definition=rm1/statements/statement=80/actions/\
             openconfig-bgp-policy:bgp-actions/set-as-path-prepend"
      method: "delete"
      data:
    - path: "data/openconfig-routing-policy:routing-policy/policy-definitions/policy-definition=rm1/statements/statement=80/actions/\
             openconfig-bgp-policy:bgp-actions/set-community"
      method: "patch"
      data:
        openconfig-bgp-policy:set-community:
          config:
            method: INLINE
            options: REMOVE
          inline:
            config:
              communities:
                - "35:58"
                - "308:650"
                - "79:150"
                - "25:25"
                - "45:736"
                - openconfig-bgp-types:NOPEER
                - openconfig-routing-policy-ext:ADDITIVE
                - openconfig-bgp-types:NO_EXPORT_SUBCONFED
                - openconfig-bgp-types:NO_EXPORT
                - openconfig-bgp-types:NO_ADVERTISE
    - path: "data/openconfig-routing-policy:routing-policy/policy-definitions/policy-definition=rm1/statements/statement=80/actions/\
             openconfig-bgp-policy:bgp-actions/set-community-delete"
      method: "delete"
      data:
    - path: "data/openconfig-routing-policy:routing-policy/policy-definitions/policy-definition=rm1/statements/statement=80/actions/\
             openconfig-bgp-policy:bgp-actions/set-ext-community"
      method: "patch"
      data:
        openconfig-bgp-policy:set-ext-community:
          config:
            method: INLINE
            options: REMOVE
          inline:
            config:
              communities:
                - route-target:20:20
                - route-target:30:40
                - route-origin:45:55
                - route-origin:10.73.14.9:78
    - path: "data/openconfig-routing-policy:routing-policy/policy-definitions/policy-definition=rm2/statements/statement=100/actions/\
             openconfig-bgp-policy:bgp-actions/config/set-ipv6-next-hop-global"
      method: "delete"
      data:
    - path: "data/openconfig-routing-policy:routing-policy/policy-definitions/policy-definition=rm2/statements/statement=100/actions/\
             openconfig-bgp-policy:bgp-actions/config/set-ipv6-next-hop-prefer-global"
      method: "delete"
      data:
    - path: "data/openconfig-routing-policy:routing-policy/policy-definitions/policy-definition=rm3/statements/statement=285/actions/metric-action/config"
      method: "delete"
      data:
    - path: "data/openconfig-routing-policy:routing-policy/policy-definitions/policy-definition=rm3/statements/statement=285/actions/\
             openconfig-bgp-policy:bgp-actions/config/set-route-origin"
      method: "delete"
      data:
    - path: "data/openconfig-routing-policy:routing-policy/policy-definitions/policy-definition=rm3/statements/statement=285/actions/\
             openconfig-bgp-policy:bgp-actions/set-community"
      method: "patch"
      data:
        openconfig-bgp-policy:set-community:
          config:
            method: INLINE
            options: REMOVE
          inline:
            config:
              communities:
                - openconfig-bgp-types:NONE
    - path: "data/openconfig-routing-policy:routing-policy/policy-definitions/policy-definition=rm3/statements/statement=285/conditions/config/\
             install-protocol-eq"
      method: "delete"
      data:
    - path: "data/openconfig-routing-policy:routing-policy/policy-definitions/policy-definition=rm3/statements/statement=285/conditions/match-neighbor-set/\
             config/openconfig-routing-policy-ext:address=87:95:15::53"
      method: "delete"
      data:
    - path: "data/openconfig-routing-policy:routing-policy/policy-definitions/policy-definition=rm3/statements/statement=285/conditions/\
             openconfig-bgp-policy:bgp-conditions/config/origin-eq"
      method: "delete"
      data:
    - path: "data/openconfig-routing-policy:routing-policy/policy-definitions/policy-definition=rm3/statements/statement=285/conditions/\
             openconfig-bgp-policy:bgp-conditions/openconfig-bgp-policy-ext:match-evpn-set/config/"
      method: "delete"
      data:


replaced_04:
  module_args:
    config:
      - map_name: rm1
        action: permit
        sequence_num: 80
        set:
          ip_next_hop:
            address: 10.48.16.20
          ipv6_next_hop:
            global_addr: 20::40
    state: replaced
  existing_route_maps_config:
    - path: "data/openconfig-routing-policy:routing-policy/policy-definitions"
      response:
        code: 200
        value:
          openconfig-routing-policy:policy-definitions:
            policy-definition:
              - config:
                  name: rm1
                name: rm1
                statements:
                  statement:
                    - actions:
                        openconfig-bgp-policy:bgp-actions:
                          config:
                            set-next-hop: 10.48.16.18
                            openconfig-bgp-policy-ext:set-next-hop-native: true
                            set-ipv6-next-hop-global: 30::30
                            openconfig-bgp-policy-ext:set-ipv6-next-hop-native: true
                        config:
                          policy-result: ACCEPT_ROUTE
                      config:
                        name: "80"
                      name: "80"
  expected_config_requests:
    - path: "data/openconfig-routing-policy:routing-policy/policy-definitions"
      method: "patch"
      data:
        openconfig-routing-policy:policy-definitions:
          policy-definition:
            - name: rm1
              config:
                name: rm1
              statements:
                statement:
                  - name: "80"
                    config:
                      name: "80"
                    actions:
                      config:
                        policy-result: ACCEPT_ROUTE
                      openconfig-bgp-policy:bgp-actions:
                        config:
                          set-next-hop: 10.48.16.20
                          set-ipv6-next-hop-global: 20::40
    - path: "data/openconfig-routing-policy:routing-policy/policy-definitions/policy-definition=rm1/statements/statement=80/actions/\
             openconfig-bgp-policy:bgp-actions/config/openconfig-bgp-policy-ext:set-next-hop-native"
      method: "delete"
      data:
    - path: "data/openconfig-routing-policy:routing-policy/policy-definitions/policy-definition=rm1/statements/statement=80/actions/\
             openconfig-bgp-policy:bgp-actions/config/openconfig-bgp-policy-ext:set-ipv6-next-hop-native"
      method: "delete"
      data:

overridden_01:
  module_args:
    config:
      - map_name: rm1
        action: permit
        sequence_num: 80
        match:
          evpn:
            vni: 735
      - map_name: rm6
        action: permit
        sequence_num: 100
        set:
          ars_object: obj4
          as_path_prepend: 0.200,315,7135,10.4
          extcommunity:
            rt:
              - "30:40"
              - "10.3:241"
            soo:
              - "200.4:79"
              - "200.4:279"
            bandwidth:
              bandwidth_value: "num-multipaths"
              transitive_value: true
    state: overridden
  existing_route_maps_config:
    - path: "data/openconfig-routing-policy:routing-policy/policy-definitions"
      response:
        code: 200
        value:
          openconfig-routing-policy:policy-definitions:
            policy-definition:
              - config:
                  name: rm1
                name: rm1
                statements:
                  statement:
                    - actions:
                        openconfig-bgp-policy:bgp-actions:
                          config:
                            set-ipv6-next-hop-global: 30::30
                            set-ipv6-next-hop-prefer-global: false
                            set-local-pref: 635
                            set-next-hop: 10.48.16.18
                            set-route-origin: EGP
                            set-weight: 93471
                            set-tag: 65
                          set-as-path-prepend:
                            config:
                              openconfig-routing-policy-ext:asn-list: "188,257"
                          set-community:
                            config:
                              method: INLINE
                              options: ADD
                            inline:
                              config:
                                communities:
                                  - "35:58"
                                  - "79:150"
                                  - "308:650"
                                  - "45:736"
                                  - openconfig-routing-policy-ext:ADDITIVE
                                  - openconfig-bgp-types:NO_EXPORT_SUBCONFED
                                  - openconfig-bgp-types:NO_ADVERTISE
                                  - openconfig-bgp-types:NO_EXPORT
                                  - openconfig-bgp-types:NOPEER
                          set-community-delete:
                            config:
                              community-set-delete: bgp_comm_list2
                          set-ext-community:
                            config:
                              method: INLINE
                              options: ADD
                            inline:
                              config:
                                communities:
                                  - route-target:30:40
                                  - route-origin:10.73.14.9:78
                                  - link-bandwidth:4200:non-transitive
                        config:
                          policy-result: ACCEPT_ROUTE
                        metric-action:
                          config:
                            action: openconfig-routing-policy:METRIC_ADD_RTT
                      conditions:
                        openconfig-bgp-policy:bgp-conditions:
                          config:
                            community-set: bgp_comm_list3
                            ext-community-set: bgp_ext_comm1
                            local-pref-eq: 8000
                            med-eq: 400
                            openconfig-bgp-policy-ext:next-hop-set: ip_pfx_list3
                            origin-eq: EGP
                          match-as-path-set:
                            config:
                              as-path-set: bgp_as2
                              match-set-options: ANY
                          openconfig-bgp-policy-ext:match-evpn-set:
                            config:
                              default-type5-route: true
                              route-type: openconfig-bgp-policy-ext:PREFIX
                              vni-number: 850
                        config:
                          install-protocol-eq: openconfig-policy-types:BGP
                        match-interface:
                          config:
                            interface: Vlan7
                        match-neighbor-set:
                          config:
                            openconfig-routing-policy-ext:address:
                              - PortChannel14
                        match-prefix-set:
                          config:
                            openconfig-routing-policy-ext:ipv6-prefix-set: ipv6_pfx_list1
                            match-set-options: ANY
                            prefix-set: ip_pfx_list2
                        openconfig-routing-policy-ext:match-src-network-instance:
                          config:
                            name: Vrf1
                        match-tag-set:
                          config:
                            openconfig-routing-policy-ext:tag-value:
                              - 7284
                      config:
                        name: "80"
                      name: "80"
                    - actions:
                        openconfig-bgp-policy:bgp-actions:
                          config:
                            set-route-origin: INCOMPLETE
                          set-community:
                            config:
                              method: INLINE
                              options: ADD
                            inline:
                              config:
                                communities:
                                  - openconfig-bgp-types:NO_EXPORT_SUBCONFED
                                  - openconfig-bgp-types:NO_ADVERTISE
                        config:
                          policy-result: REJECT_ROUTE
                        metric-action:
                          config:
                            action: openconfig-routing-policy:METRIC_SUBTRACT_RTT
                      conditions:
                        openconfig-bgp-policy:bgp-conditions:
                          config:
                            ext-community-set: bgp_ext_comm2
                            origin-eq: IGP
                          match-as-path-set:
                            config:
                              as-path-set: bgp_as3
                              match-set-options: ANY
                          openconfig-bgp-policy-ext:match-evpn-set:
                            config:
                              route-type: openconfig-bgp-policy-ext:MULTICAST
                        config:
                          install-protocol-eq: openconfig-policy-types:DIRECTLY_CONNECTED
                        match-neighbor-set:
                          config:
                            openconfig-routing-policy-ext:address:
                              - Ethernet8
                        match-prefix-set:
                          config:
                            match-set-options: ANY
                      config:
                        name: "3047"
                      name: "3047"
              - config:
                  name: rm2
                name: rm2
                statements:
                  statement:
                    - actions:
                        openconfig-bgp-policy:bgp-actions:
                          config:
                            set-ipv6-next-hop-global: 37::58
                            set-ipv6-next-hop-prefer-global: true
                            set-med: "8000"
                          set-as-path-prepend:
                            config:
                              openconfig-routing-policy-ext:asn-list: "200,300,400"
                        config:
                          policy-result: ACCEPT_ROUTE
                        metric-action:
                          config:
                            action: openconfig-routing-policy:METRIC_SET_VALUE
                            metric: 8000
                      conditions:
                        openconfig-bgp-policy:bgp-conditions:
                          config:
                            origin-eq: INCOMPLETE
                          match-as-path-set:
                            config:
                              match-set-options: ANY
                        config:
                          install-protocol-eq: openconfig-policy-types:OSPF
                        match-interface:
                          config:
                            interface: Ethernet8
                        match-neighbor-set:
                          config:
                            openconfig-routing-policy-ext:address:
                              - 5.6.7.8
                        match-prefix-set:
                          config:
                            match-set-options: ANY
                      config:
                        name: "100"
                      name: "100"
              - config:
                  name: rm3
                name: rm3
                statements:
                  statement:
                    - actions:
                        openconfig-bgp-policy:bgp-actions:
                          config:
                            set-route-origin: IGP
                          set-community:
                            config:
                              method: INLINE
                              options: ADD
                            inline:
                              config:
                                communities:
                                  - openconfig-bgp-types:NONE
                        config:
                          policy-result: REJECT_ROUTE
                        metric-action:
                          config:
                            action: openconfig-routing-policy:METRIC_SET_RTT
                      conditions:
                        openconfig-bgp-policy:bgp-conditions:
                          config:
                            local-pref-eq: 14783
                            origin-eq: IGP
                          match-as-path-set:
                            config:
                              match-set-options: ANY
                          openconfig-bgp-policy-ext:match-evpn-set:
                            config:
                              route-type: openconfig-bgp-policy-ext:MACIP
                        config:
                          call-policy: rm1
                          install-protocol-eq: openconfig-policy-types:BGP
                        match-neighbor-set:
                          config:
                            openconfig-routing-policy-ext:address:
                              - 87:95:15::53
                        match-prefix-set:
                          config:
                            match-set-options: ANY
                      config:
                        name: "285"
                      name: "285"
              - config:
                  name: rm4
                name: rm4
                statements:
                  statement:
                    - actions:
                        config:
                          policy-result: ACCEPT_ROUTE
                        metric-action:
                          config:
                            action: openconfig-routing-policy:METRIC_SUBTRACT_RTT
                      conditions:
                        openconfig-bgp-policy:bgp-conditions:
                          match-as-path-set:
                            config:
                              match-set-options: ANY
                          openconfig-bgp-policy-ext:match-evpn-set:
                            config:
                              route-type: openconfig-bgp-policy-ext:PREFIX
                        config:
                          install-protocol-eq: openconfig-policy-types:STATIC
                        match-prefix-set:
                          config:
                            match-set-options: ANY
                      config:
                        name: "480"
                      name: "480"
              - config:
                  name: rm6
                name: rm6
                statements:
                  statement:
                    - actions:
                        openconfig-bgp-policy:bgp-actions:
                          set-as-path-prepend:
                            config:
                              openconfig-routing-policy-ext:asn-list: 200,0.315,0.7135,655364
                          set-ext-community:
                            config:
                              method: INLINE
                              options: ADD
                            inline:
                              config:
                                communities:
                                  - route-target:0.30:40
                                  - route-target:655363:41
                                  - route-origin:10.73.14.9:78
                                  - route-origin:13107204:79
                        config:
                          policy-result: ACCEPT_ROUTE
                      config:
                        name: "80"
                      name: "80"
                    - actions:
                        openconfig-bgp-policy:bgp-actions:
                          set-as-path-prepend:
                            config:
                              openconfig-routing-policy-ext:asn-list: 100,0.315,0.7135,655364
                          set-ext-community:
                            config:
                              method: INLINE
                              options: ADD
                            inline:
                              config:
                                communities:
                                  - route-target:0.30:40
                                  - route-target:655363:41
                                  - route-origin:10.73.14.9:78
                                  - route-origin:13107204:79
                        config:
                          policy-result: ACCEPT_ROUTE
                      config:
                        name: "100"
                      name: "100"
  expected_config_requests:
    - path: "data/openconfig-routing-policy:routing-policy/policy-definitions"
      method: "delete"
      data:
    - path: "data/openconfig-routing-policy:routing-policy/policy-definitions"
      method: "patch"
      data:
        openconfig-routing-policy:policy-definitions:
          policy-definition:
            - name: rm1
              config:
                name: rm1
              statements:
                statement:
                  - name: "80"
                    config:
                      name: "80"
                    actions:
                      config:
                        policy-result: ACCEPT_ROUTE
                    conditions:
                      openconfig-bgp-policy:bgp-conditions:
                        openconfig-policy-ext:match-evpn-set:
                          config:
                            vni-number: 735
            - name: rm6
              config:
                name: rm6
              statements:
                statement:
                  - name: "100"
                    config:
                      name: "100"
                    actions:
                      config:
                        policy-result: ACCEPT_ROUTE
                      openconfig-bgp-policy:bgp-actions:
                        openconfig-routing-policy-ext:ars-object:
                          config:
                            set-ars-object: obj4
                        set-as-path-prepend:
                          config:
                            openconfig-routing-policy-ext:asn-list: "0.200,315,7135,10.4"
                        set-ext-community:
                          config:
                            method: INLINE
                            options: ADD
                          inline:
                            config:
                              communities:
                                - route-target:30:40
                                - route-target:10.3:241
                                - route-origin:200.4:79
                                - route-origin:200.4:279
                                - link-bandwidth:num-multipaths:transitive

overridden_02:
  module_args:
    config:
      - map_name: rm1
        action: permit
        sequence_num: 80
        match:
          ip:
            address: ip_pfx_list2
    state: overridden
  existing_route_maps_config:
    - path: "data/openconfig-routing-policy:routing-policy/policy-definitions"
      response:
        code: 200
        value:
          openconfig-routing-policy:policy-definitions:
            policy-definition:
              - config:
                  name: rm1
                name: rm1
                statements:
                  statement:
                    - actions:
                        openconfig-bgp-policy:bgp-actions:
                          config:
                            set-ipv6-next-hop-global: 30::30
                            set-ipv6-next-hop-prefer-global: false
                            set-local-pref: 635
                            set-next-hop: 10.48.16.18
                            set-route-origin: EGP
                            set-weight: 93471
                            set-tag: 65
                          set-as-path-prepend:
                            config:
                              openconfig-routing-policy-ext:asn-list: "188,257"
                          set-community:
                            config:
                              method: INLINE
                              options: ADD
                            inline:
                              config:
                                communities:
                                  - "35:58"
                                  - "79:150"
                                  - "308:650"
                                  - "45:736"
                                  - openconfig-routing-policy-ext:ADDITIVE
                                  - openconfig-bgp-types:NO_EXPORT_SUBCONFED
                                  - openconfig-bgp-types:NO_ADVERTISE
                                  - openconfig-bgp-types:NO_EXPORT
                                  - openconfig-bgp-types:NOPEER
                          set-community-delete:
                            config:
                              community-set-delete: bgp_comm_list2
                          set-ext-community:
                            config:
                              method: INLINE
                              options: ADD
                            inline:
                              config:
                                communities:
                                  - route-target:30:40
                                  - route-origin:10.73.14.9:78
                        config:
                          policy-result: ACCEPT_ROUTE
                        metric-action:
                          config:
                            action: openconfig-routing-policy:METRIC_ADD_RTT
                      conditions:
                        openconfig-bgp-policy:bgp-conditions:
                          config:
                            community-set: bgp_comm_list3
                            ext-community-set: bgp_ext_comm1
                            local-pref-eq: 8000
                            med-eq: 400
                            openconfig-bgp-policy-ext:next-hop-set: ip_pfx_list3
                            origin-eq: EGP
                          match-as-path-set:
                            config:
                              as-path-set: bgp_as2
                              match-set-options: ANY
                          openconfig-bgp-policy-ext:match-evpn-set:
                            config:
                              default-type5-route: true
                              route-type: openconfig-bgp-policy-ext:PREFIX
                              vni-number: 850
                        config:
                          install-protocol-eq: openconfig-policy-types:BGP
                        match-interface:
                          config:
                            interface: Vlan7
                        match-neighbor-set:
                          config:
                            openconfig-routing-policy-ext:address:
                              - PortChannel14
                        match-prefix-set:
                          config:
                            openconfig-routing-policy-ext:ipv6-prefix-set: ipv6_pfx_list1
                            match-set-options: ANY
                            prefix-set: ip_pfx_list2
                        openconfig-routing-policy-ext:match-src-network-instance:
                          config:
                            name: Vrf1
                        match-tag-set:
                          config:
                            openconfig-routing-policy-ext:tag-value:
                              - 7284
                      config:
                        name: "80"
                      name: "80"
                    - actions:
                        openconfig-bgp-policy:bgp-actions:
                          config:
                            set-route-origin: INCOMPLETE
                          set-community:
                            config:
                              method: INLINE
                              options: ADD
                            inline:
                              config:
                                communities:
                                  - openconfig-bgp-types:NO_EXPORT_SUBCONFED
                                  - openconfig-bgp-types:NO_ADVERTISE
                        config:
                          policy-result: REJECT_ROUTE
                        metric-action:
                          config:
                            action: openconfig-routing-policy:METRIC_SUBTRACT_RTT
                      conditions:
                        openconfig-bgp-policy:bgp-conditions:
                          config:
                            ext-community-set: bgp_ext_comm2
                            origin-eq: IGP
                          match-as-path-set:
                            config:
                              as-path-set: bgp_as3
                              match-set-options: ANY
                          openconfig-bgp-policy-ext:match-evpn-set:
                            config:
                              route-type: openconfig-bgp-policy-ext:MULTICAST
                        config:
                          install-protocol-eq: openconfig-policy-types:DIRECTLY_CONNECTED
                        match-neighbor-set:
                          config:
                            openconfig-routing-policy-ext:address:
                              - Ethernet8
                        match-prefix-set:
                          config:
                            match-set-options: ANY
                      config:
                        name: "3047"
                      name: "3047"
              - config:
                  name: rm3
                name: rm3
                statements:
                  statement:
                    - actions:
                        openconfig-bgp-policy:bgp-actions:
                          config:
                            set-route-origin: IGP
                          set-community:
                            config:
                              method: INLINE
                              options: ADD
                            inline:
                              config:
                                communities:
                                  - openconfig-bgp-types:NONE
                        config:
                          policy-result: REJECT_ROUTE
                        metric-action:
                          config:
                            action: openconfig-routing-policy:METRIC_SET_RTT
                      conditions:
                        openconfig-bgp-policy:bgp-conditions:
                          config:
                            local-pref-eq: 14783
                            origin-eq: IGP
                          match-as-path-set:
                            config:
                              match-set-options: ANY
                          openconfig-bgp-policy-ext:match-evpn-set:
                            config:
                              route-type: openconfig-bgp-policy-ext:MACIP
                        config:
                          call-policy: rm1
                          install-protocol-eq: openconfig-policy-types:BGP
                        match-neighbor-set:
                          config:
                            openconfig-routing-policy-ext:address:
                              - 87:95:15::53
                        match-prefix-set:
                          config:
                            match-set-options: ANY
                      config:
                        name: "285"
                      name: "285"
  expected_config_requests:
    - path: "data/openconfig-routing-policy:routing-policy/policy-definitions"
      method: "delete"
      data:
    - path: "data/openconfig-routing-policy:routing-policy/policy-definitions"
      method: "patch"
      data:
        openconfig-routing-policy:policy-definitions:
          policy-definition:
            - name: rm1
              config:
                name: rm1
              statements:
                statement:
                  - name: "80"
                    config:
                      name: "80"
                    actions:
                      config:
                        policy-result: ACCEPT_ROUTE
                    conditions:
                      match-prefix-set:
                        config:
                          prefix-set: ip_pfx_list2
                          match-set-options: ANY

overridden_03:
  module_args:
    config:
      - map_name: rm5
        action: permit
        sequence_num: 250
        match:
          interface: Ethernet6
        set:
          as_path_prepend: 150,275
          metric:
            value: 7249
    state: overridden
  existing_route_maps_config:
    - path: "data/openconfig-routing-policy:routing-policy/policy-definitions"
      response:
        code: 200
        value:
          openconfig-routing-policy:policy-definitions:
            policy-definition:
              - config:
                  name: rm1
                name: rm1
                statements:
                  statement:
                    - actions:
                        config:
                          policy-result: ACCEPT_ROUTE
                      conditions:
                        openconfig-bgp-policy:bgp-conditions:
                          match-as-path-set:
                            config:
                              match-set-options: ANY
                        match-prefix-set:
                          config:
                            match-set-options: ANY
                            prefix-set: ip_pfx_list2
                      config:
                        name: "80"
                      name: "80"
                    - actions:
                        openconfig-bgp-policy:bgp-actions:
                          config:
                            set-route-origin: INCOMPLETE
                          set-community:
                            config:
                              method: INLINE
                              options: ADD
                            inline:
                              config:
                                communities:
                                  - openconfig-bgp-types:NO_EXPORT_SUBCONFED
                                  - openconfig-bgp-types:NO_ADVERTISE
                        config:
                          policy-result: REJECT_ROUTE
                        metric-action:
                          config:
                            action: openconfig-routing-policy:METRIC_SUBTRACT_RTT
                      conditions:
                        openconfig-bgp-policy:bgp-conditions:
                          config:
                            ext-community-set: bgp_ext_comm2
                            origin-eq: IGP
                          match-as-path-set:
                            config:
                              as-path-set: bgp_as3
                              match-set-options: ANY
                          openconfig-bgp-policy-ext:match-evpn-set:
                            config:
                              route-type: openconfig-bgp-policy-ext:MULTICAST
                        config:
                          install-protocol-eq: openconfig-policy-types:DIRECTLY_CONNECTED
                        match-neighbor-set:
                          config:
                            openconfig-routing-policy-ext:address:
                              - Ethernet8
                        match-prefix-set:
                          config:
                            match-set-options: ANY
                      config:
                        name: "3047"
                      name: "3047"
              - config:
                  name: rm2
                name: rm2
                statements:
                  statement:
                    - actions:
                        openconfig-bgp-policy:bgp-actions:
                          config:
                            set-ipv6-next-hop-global: 37::58
                            set-ipv6-next-hop-prefer-global: true
                            set-med: "8000"
                          set-as-path-prepend:
                            config:
                              openconfig-routing-policy-ext:asn-list: "200,300,400"
                        config:
                          policy-result: ACCEPT_ROUTE
                        metric-action:
                          config:
                            action: openconfig-routing-policy:METRIC_SET_VALUE
                            metric: 8000
                      conditions:
                        openconfig-bgp-policy:bgp-conditions:
                          config:
                            origin-eq: INCOMPLETE
                          match-as-path-set:
                            config:
                              match-set-options: ANY
                        config:
                          install-protocol-eq: openconfig-policy-types:OSPF
                        match-interface:
                          config:
                            interface: Ethernet8
                        match-neighbor-set:
                          config:
                            openconfig-routing-policy-ext:address:
                              - 5.6.7.8
                        match-prefix-set:
                          config:
                            match-set-options: ANY
                      config:
                        name: "100"
                      name: "100"
              - config:
                  name: rm3
                name: rm3
                statements:
                  statement:
                    - actions:
                        openconfig-bgp-policy:bgp-actions:
                          config:
                            set-route-origin: IGP
                          set-community:
                            config:
                              method: INLINE
                              options: ADD
                            inline:
                              config:
                                communities:
                                  - openconfig-bgp-types:NONE
                        config:
                          policy-result: REJECT_ROUTE
                        metric-action:
                          config:
                            action: openconfig-routing-policy:METRIC_SET_RTT
                      conditions:
                        openconfig-bgp-policy:bgp-conditions:
                          config:
                            local-pref-eq: 14783
                            origin-eq: IGP
                          match-as-path-set:
                            config:
                              match-set-options: ANY
                          openconfig-bgp-policy-ext:match-evpn-set:
                            config:
                              route-type: openconfig-bgp-policy-ext:MACIP
                        config:
                          call-policy: rm1
                          install-protocol-eq: openconfig-policy-types:BGP
                        match-neighbor-set:
                          config:
                            openconfig-routing-policy-ext:address:
                              - 87:95:15::53
                        match-prefix-set:
                          config:
                            match-set-options: ANY
                      config:
                        name: "285"
                      name: "285"
              - config:
                  name: rm4
                name: rm4
                statements:
                  statement:
                    - actions:
                        config:
                          policy-result: ACCEPT_ROUTE
                        metric-action:
                          config:
                            action: openconfig-routing-policy:METRIC_SUBTRACT_RTT
                      conditions:
                        openconfig-bgp-policy:bgp-conditions:
                          match-as-path-set:
                            config:
                              match-set-options: ANY
                          openconfig-bgp-policy-ext:match-evpn-set:
                            config:
                              route-type: openconfig-bgp-policy-ext:PREFIX
                        config:
                          install-protocol-eq: openconfig-policy-types:STATIC
                        match-prefix-set:
                          config:
                            match-set-options: ANY
                      config:
                        name: "480"
                      name: "480"
  expected_config_requests:
    - path: "data/openconfig-routing-policy:routing-policy/policy-definitions"
      method: "delete"
      data:
    - path: "data/openconfig-routing-policy:routing-policy/policy-definitions"
      method: "patch"
      data:
        openconfig-routing-policy:policy-definitions:
          policy-definition:
            - name: rm5
              config:
                name: rm5
              statements:
                statement:
                  - name: "250"
                    config:
                      name: "250"
                    actions:
                      config:
                        policy-result: ACCEPT_ROUTE
                      openconfig-bgp-policy:bgp-actions:
                        set-as-path-prepend:
                          config:
                            openconfig-routing-policy-ext:asn-list: "150,275"
                        config:
                          set-med: 7249
                      metric-action:
                        config:
                          metric: 7249
                          action: openconfig-routing-policy:METRIC_SET_VALUE
                    conditions:
                      match-interface:
                        config:
                          interface: Ethernet6

overridden_04:
  module_args:
    config:
      - map_name: rm1
        action: permit
        sequence_num: 80
        set:
          ip_next_hop:
            address: 10.48.16.20
          ipv6_next_hop:
            global_addr: 20::40
    state: overridden
  existing_route_maps_config:
    - path: "data/openconfig-routing-policy:routing-policy/policy-definitions"
      response:
        code: 200
        value:
          openconfig-routing-policy:policy-definitions:
            policy-definition:
              - config:
                  name: rm1
                name: rm1
                statements:
                  statement:
                    - actions:
                        openconfig-bgp-policy:bgp-actions:
                          config:
                            set-next-hop: 10.48.16.18
                            openconfig-bgp-policy-ext:set-next-hop-native: true
                            set-ipv6-next-hop-global: 30::30
                            openconfig-bgp-policy-ext:set-ipv6-next-hop-native: true
                        config:
                          policy-result: ACCEPT_ROUTE
                      config:
                        name: "80"
                      name: "80"
  expected_config_requests:
    - path: "data/openconfig-routing-policy:routing-policy/policy-definitions"
      method: "delete"
      data:
    - path: "data/openconfig-routing-policy:routing-policy/policy-definitions"
      method: "patch"
      data:
        openconfig-routing-policy:policy-definitions:
          policy-definition:
            - name: rm1
              config:
                name: rm1
              statements:
                statement:
                  - name: "80"
                    config:
                      name: "80"
                    actions:
                      config:
                        policy-result: ACCEPT_ROUTE
                      openconfig-bgp-policy:bgp-actions:
                        config:
                          set-next-hop: 10.48.16.20
                          set-ipv6-next-hop-global: 20::40

deleted_01:
  module_args:
    config:
      - map_name: rm1
        action: permit
        sequence_num: 80
        match:
          as_path: bgp_as2
          community: bgp_comm_list3
          evpn:
            default_route: true
            route_type: prefix
            vni: 850
          ext_comm: bgp_ext_comm1
          interface: Vlan7
          ip:
            address: ip_pfx_list2
            next_hop: ip_pfx_list3
          ipv6:
            address: ipv6_pfx_list1
          local_preference: 8000
          metric: 400
          origin: egp
          peer:
            interface: PortChannel14
          source_vrf: Vrf1
          tag: 7284
        set:
          ars_object: obj3
          as_path_prepend: 188,257
          comm_list_delete: bgp_comm_list2
          community:
            community_number:
              - "35:58"
            community_attributes:
              - local_as
          extcommunity:
            rt:
              - "30:40"
            soo:
              - 10.73.14.9:78
          ip_next_hop:
            address: 10.48.16.18
          ipv6_next_hop:
            global_addr: 30::30
            prefer_global: false
          local_preference: 635
          metric:
            rtt_action: add
          origin: egp
          weight: 93471
          tag: 65
      - map_name: rm1
        action: deny
        sequence_num: 3047
        match:
          evpn:
            route_type: multicast
          origin: igp
          source_protocol: connected
        set:
          metric:
            rtt_action: subtract
          origin: incomplete
      - map_name: rm2
        action: permit
        sequence_num: 100
        match:
          peer:
            ip: 5.6.7.8
          source_protocol: ospf
        set:
          metric:
            value: 8000
          ipv6_next_hop:
            prefer_global: true
      - map_name: rm3
        action: deny
        sequence_num: 285
        match:
          evpn:
            route_type: macip
          peer:
            ipv6: 87:95:15::53
          source_protocol: bgp
        set:
          metric:
            rtt_action: set
          origin: igp
        call: rm1
      - map_name: rm4
        action: permit
        sequence_num: 480
        match:
          source_protocol: static
      - map_name: rm6
        action: permit
        sequence_num: 100
        set:
          as_path_prepend: 0.200,315,7135,10.4
          extcommunity:
            rt:
              - "30:40"
              - "10.3:241"
            soo:
              - "200.4:79"
              - "200.4:279"
            bandwidth:
              bandwidth_value: "4200"
              transitive_value: false
    state: deleted
  existing_route_maps_config:
    - path: "data/openconfig-routing-policy:routing-policy/policy-definitions"
      response:
        code: 200
        value:
          openconfig-routing-policy:policy-definitions:
            policy-definition:
              - config:
                  name: rm1
                name: rm1
                statements:
                  statement:
                    - actions:
                        openconfig-bgp-policy:bgp-actions:
                          config:
                            set-ipv6-next-hop-global: 30::30
                            set-ipv6-next-hop-prefer-global: false
                            set-local-pref: 635
                            set-med: "870"
                            set-next-hop: 10.48.16.18
                            set-route-origin: EGP
                            set-weight: 93471
                            set-tag: 65
                          openconfig-routing-policy-ext:ars-object:
                            config:
                              set-ars-object: obj3
                          set-as-path-prepend:
                            config:
                              openconfig-routing-policy-ext:asn-list: "188,257"
                          set-community:
                            config:
                              method: INLINE
                              options: ADD
                            inline:
                              config:
                                communities:
                                  - "35:58"
                                  - "79:150"
                                  - "308:650"
                                  - "45:736"
                                  - openconfig-bgp-types:NO_EXPORT_SUBCONFED
                                  - openconfig-bgp-types:NO_ADVERTISE
                                  - openconfig-bgp-types:NO_EXPORT
                                  - openconfig-bgp-types:NOPEER
                                  - openconfig-routing-policy-ext:ADDITIVE
                          set-community-delete:
                            config:
                              community-set-delete: bgp_comm_list2
                          set-ext-community:
                            config:
                              method: INLINE
                              options: ADD
                            inline:
                              config:
                                communities:
                                  - route-target:30:40
                                  - route-origin:10.73.14.9:78
                        config:
                          policy-result: ACCEPT_ROUTE
                        metric-action:
                          config:
                            action: openconfig-routing-policy:METRIC_ADD_RTT
                            metric: 870
                      conditions:
                        openconfig-bgp-policy:bgp-conditions:
                          config:
                            community-set: bgp_comm_list3
                            ext-community-set: bgp_ext_comm1
                            local-pref-eq: 8000
                            med-eq: 400
                            openconfig-bgp-policy-ext:next-hop-set: ip_pfx_list3
                            origin-eq: EGP
                          match-as-path-set:
                            config:
                              as-path-set: bgp_as2
                              match-set-options: ANY
                          openconfig-bgp-policy-ext:match-evpn-set:
                            config:
                              default-type5-route: true
                              route-type: openconfig-bgp-policy-ext:PREFIX
                              vni-number: 850
                        config:
                          install-protocol-eq: openconfig-policy-types:BGP
                        match-interface:
                          config:
                            interface: Vlan7
                        match-neighbor-set:
                          config:
                            openconfig-routing-policy-ext:address:
                              - PortChannel14
                        match-prefix-set:
                          config:
                            openconfig-routing-policy-ext:ipv6-prefix-set: ipv6_pfx_list1
                            match-set-options: ANY
                            prefix-set: ip_pfx_list2
                        openconfig-routing-policy-ext:match-src-network-instance:
                          config:
                            name: Vrf1
                        match-tag-set:
                          config:
                            openconfig-routing-policy-ext:tag-value:
                              - 7284
                      config:
                        name: "80"
                      name: "80"
                    - actions:
                        openconfig-bgp-policy:bgp-actions:
                          config:
                            set-route-origin: INCOMPLETE
                          set-community:
                            config:
                              method: INLINE
                              options: ADD
                            inline:
                              config:
                                communities:
                                  - openconfig-bgp-types:NO_ADVERTISE
                                  - openconfig-bgp-types:NO_EXPORT_SUBCONFED
                        config:
                          policy-result: REJECT_ROUTE
                        metric-action:
                          config:
                            action: openconfig-routing-policy:METRIC_SUBTRACT_RTT
                      conditions:
                        openconfig-bgp-policy:bgp-conditions:
                          config:
                            ext-community-set: bgp_ext_comm2
                            origin-eq: IGP
                          match-as-path-set:
                            config:
                              as-path-set: bgp_as3
                              match-set-options: ANY
                          openconfig-bgp-policy-ext:match-evpn-set:
                            config:
                              route-type: openconfig-bgp-policy-ext:MULTICAST
                        config:
                          install-protocol-eq: openconfig-policy-types:DIRECTLY_CONNECTED
                        match-neighbor-set:
                          config:
                            openconfig-routing-policy-ext:address:
                              - Ethernet8
                        match-prefix-set:
                          config:
                            match-set-options: ANY
                      config:
                        name: "3047"
                      name: "3047"
              - config:
                  name: rm2
                name: rm2
                statements:
                  statement:
                    - actions:
                        openconfig-bgp-policy:bgp-actions:
                          config:
                            set-ipv6-next-hop-global: 37::58
                            set-ipv6-next-hop-prefer-global: true
                            set-med: "8000"
                          set-as-path-prepend:
                            config:
                              openconfig-routing-policy-ext:asn-list: "200,300,400"
                        config:
                          policy-result: ACCEPT_ROUTE
                        metric-action:
                          config:
                            action: openconfig-routing-policy:METRIC_SET_VALUE
                            metric: 8000
                      conditions:
                        openconfig-bgp-policy:bgp-conditions:
                          config:
                            origin-eq: INCOMPLETE
                          match-as-path-set:
                            config:
                              match-set-options: ANY
                        config:
                          install-protocol-eq: openconfig-policy-types:OSPF
                        match-interface:
                          config:
                            interface: Ethernet8
                        match-neighbor-set:
                          config:
                            openconfig-routing-policy-ext:address:
                              - 5.6.7.8
                        match-prefix-set:
                          config:
                            match-set-options: ANY
                      config:
                        name: "100"
                      name: "100"
              - config:
                  name: rm3
                name: rm3
                statements:
                  statement:
                    - actions:
                        openconfig-bgp-policy:bgp-actions:
                          config:
                            set-route-origin: IGP
                          set-community:
                            config:
                              method: INLINE
                              options: ADD
                            inline:
                              config:
                                communities:
                                  - openconfig-bgp-types:NONE
                        config:
                          policy-result: REJECT_ROUTE
                        metric-action:
                          config:
                            action: openconfig-routing-policy:METRIC_SET_RTT
                      conditions:
                        openconfig-bgp-policy:bgp-conditions:
                          config:
                            local-pref-eq: 14783
                            origin-eq: IGP
                          match-as-path-set:
                            config:
                              match-set-options: ANY
                          openconfig-bgp-policy-ext:match-evpn-set:
                            config:
                              route-type: openconfig-bgp-policy-ext:MACIP
                        config:
                          call-policy: rm1
                          install-protocol-eq: openconfig-policy-types:BGP
                        match-neighbor-set:
                          config:
                            openconfig-routing-policy-ext:address:
                              - 87:95:15::53
                        match-prefix-set:
                          config:
                            match-set-options: ANY
                      config:
                        name: "285"
                      name: "285"
              - config:
                  name: rm4
                name: rm4
                statements:
                  statement:
                    - actions:
                        config:
                          policy-result: ACCEPT_ROUTE
                        metric-action:
                          config:
                            action: openconfig-routing-policy:METRIC_SUBTRACT_RTT
                      conditions:
                        openconfig-bgp-policy:bgp-conditions:
                          match-as-path-set:
                            config:
                              match-set-options: ANY
                          openconfig-bgp-policy-ext:match-evpn-set:
                            config:
                              route-type: openconfig-bgp-policy-ext:PREFIX
                        config:
                          install-protocol-eq: openconfig-policy-types:STATIC
                        match-prefix-set:
                          config:
                            match-set-options: ANY
                      config:
                        name: "480"
                      name: "480"
              - config:
                  name: rm6
                name: rm6
                statements:
                  statement:
                    - actions:
                        openconfig-bgp-policy:bgp-actions:
                          set-as-path-prepend:
                            config:
                              openconfig-routing-policy-ext:asn-list: 200,0.315,0.7135,655364
                          set-ext-community:
                            config:
                              method: INLINE
                              options: ADD
                            inline:
                              config:
                                communities:
                                  - route-target:0.30:40
                                  - route-target:655363:41
                                  - route-origin:10.73.14.9:78
                                  - route-origin:13107204:79
                        config:
                          policy-result: ACCEPT_ROUTE
                      config:
                        name: "80"
                      name: "80"
                    - actions:
                        openconfig-bgp-policy:bgp-actions:
                          set-as-path-prepend:
                            config:
                              openconfig-routing-policy-ext:asn-list: 100,0.315,0.7135,655364
                          set-ext-community:
                            config:
                              method: INLINE
                              options: ADD
                            inline:
                              config:
                                communities:
                                  - route-target:0.30:40
                                  - route-target:655363:41
                                  - route-origin:10.73.14.9:78
                                  - route-origin:13107204:79
                                  - link-bandwidth:4200:non-transitive
                        config:
                          policy-result: ACCEPT_ROUTE
                      config:
                        name: "100"
                      name: "100"
  expected_config_requests:
    - path: "data/openconfig-routing-policy:routing-policy/policy-definitions/policy-definition=rm1/statements/statement=3047/actions/metric-action/config"
      method: "delete"
      data:
    - path: "data/openconfig-routing-policy:routing-policy/policy-definitions/policy-definition=rm1/statements/statement=3047/actions/\
             openconfig-bgp-policy:bgp-actions/config/set-route-origin"
      method: "delete"
      data:
    - path: "data/openconfig-routing-policy:routing-policy/policy-definitions/policy-definition=rm1/statements/statement=3047/conditions/config/\
             install-protocol-eq"
      method: "delete"
      data:
    - path: "data/openconfig-routing-policy:routing-policy/policy-definitions/policy-definition=rm1/statements/statement=3047/conditions/\
             openconfig-bgp-policy:bgp-conditions/config/origin-eq"
      method: "delete"
      data:
    - path: "data/openconfig-routing-policy:routing-policy/policy-definitions/policy-definition=rm1/statements/statement=3047/conditions/\
             openconfig-bgp-policy:bgp-conditions/openconfig-bgp-policy-ext:match-evpn-set/config/route-type"
      method: "delete"
      data:
    - path: "data/openconfig-routing-policy:routing-policy/policy-definitions/policy-definition=rm1/statements/statement=80/actions/metric-action/config"
      method: "delete"
      data:
    - path: "data/openconfig-routing-policy:routing-policy/policy-definitions/policy-definition=rm1/statements/statement=80/actions/\
             openconfig-bgp-policy:bgp-actions/config/set-ipv6-next-hop-global"
      method: "delete"
      data:
    - path: "data/openconfig-routing-policy:routing-policy/policy-definitions/policy-definition=rm1/statements/statement=80/actions/\
             openconfig-bgp-policy:bgp-actions/config/set-ipv6-next-hop-prefer-global"
      method: "delete"
      data:
    - path: "data/openconfig-routing-policy:routing-policy/policy-definitions/policy-definition=rm1/statements/statement=80/actions/\
             openconfig-bgp-policy:bgp-actions/config/set-local-pref"
      method: "delete"
      data:
    - path: "data/openconfig-routing-policy:routing-policy/policy-definitions/policy-definition=rm1/statements/statement=80/actions/\
             openconfig-bgp-policy:bgp-actions/config/set-next-hop"
      method: "delete"
      data:
    - path: "data/openconfig-routing-policy:routing-policy/policy-definitions/policy-definition=rm1/statements/statement=80/actions/\
             openconfig-bgp-policy:bgp-actions/config/set-route-origin"
      method: "delete"
      data:
    - path: "data/openconfig-routing-policy:routing-policy/policy-definitions/policy-definition=rm1/statements/statement=80/actions/\
             openconfig-bgp-policy:bgp-actions/config/set-weight"
      method: "delete"
      data:
    - path: "data/openconfig-routing-policy:routing-policy/policy-definitions/policy-definition=rm1/statements/statement=80/actions/\
             openconfig-bgp-policy:bgp-actions/config/set-tag"
      method: "delete"
      data:
    - path: "data/openconfig-routing-policy:routing-policy/policy-definitions/policy-definition=rm1/statements/statement=80/actions/\
             openconfig-bgp-policy:bgp-actions/openconfig-routing-policy-ext:ars-object"
      method: "delete"
      data:
    - path: "data/openconfig-routing-policy:routing-policy/policy-definitions/policy-definition=rm1/statements/statement=80/actions/\
             openconfig-bgp-policy:bgp-actions/set-as-path-prepend"
      method: "delete"
      data:
    - path: "data/openconfig-routing-policy:routing-policy/policy-definitions/policy-definition=rm1/statements/statement=80/actions/\
             openconfig-bgp-policy:bgp-actions/set-community"
      method: "patch"
      data:
        openconfig-bgp-policy:set-community:
          config:
            method: INLINE
            options: REMOVE
          inline:
            config:
              communities:
                - openconfig-bgp-types:NO_EXPORT_SUBCONFED
                - "35:58"
    - path: "data/openconfig-routing-policy:routing-policy/policy-definitions/policy-definition=rm1/statements/statement=80/actions/\
             openconfig-bgp-policy:bgp-actions/set-community-delete"
      method: "delete"
      data:
    - path: "data/openconfig-routing-policy:routing-policy/policy-definitions/policy-definition=rm1/statements/statement=80/actions/\
             openconfig-bgp-policy:bgp-actions/set-ext-community"
      method: "patch"
      data:
        openconfig-bgp-policy:set-ext-community:
          config:
            method: INLINE
            options: REMOVE
          inline:
            config:
              communities:
                - route-target:30:40
                - route-origin:10.73.14.9:78
    - path: "data/openconfig-routing-policy:routing-policy/policy-definitions/policy-definition=rm6/statements/statement=100/actions/\
             openconfig-bgp-policy:bgp-actions/set-ext-community"
      method: "patch"
      data:
        openconfig-bgp-policy:set-ext-community:
          config:
            method: INLINE
            options: REMOVE
          inline:
            config:
              communities:
                - route-target:30:40
                - route-origin:200.4:79
                - link-bandwidth:4200:non-transitive
    - path: "data/openconfig-routing-policy:routing-policy/policy-definitions/policy-definition=rm1/statements/statement=80/conditions/match-interface"
      method: "delete"
      data:
    - path: "data/openconfig-routing-policy:routing-policy/policy-definitions/policy-definition=rm1/statements/statement=80/conditions/match-neighbor-set/\
             config/openconfig-routing-policy-ext:address=PortChannel14"
      method: "delete"
      data:
    - path: "data/openconfig-routing-policy:routing-policy/policy-definitions/policy-definition=rm1/statements/statement=80/conditions/match-prefix-set/config/\
             openconfig-routing-policy-ext:ipv6-prefix-set"
      method: "delete"
      data:
    - path: "data/openconfig-routing-policy:routing-policy/policy-definitions/policy-definition=rm1/statements/statement=80/conditions/match-prefix-set/config/\
             prefix-set"
      method: "delete"
      data:
    - path: "data/openconfig-routing-policy:routing-policy/policy-definitions/policy-definition=rm1/statements/statement=80/conditions/match-tag-set/config/\
             openconfig-routing-policy-ext:tag-value"
      method: "delete"
      data:
    - path: "data/openconfig-routing-policy:routing-policy/policy-definitions/policy-definition=rm1/statements/statement=80/conditions/\
             openconfig-bgp-policy:bgp-conditions/config/community-set"
      method: "delete"
      data:
    - path: "data/openconfig-routing-policy:routing-policy/policy-definitions/policy-definition=rm1/statements/statement=80/conditions/\
             openconfig-bgp-policy:bgp-conditions/config/ext-community-set"
      method: "delete"
      data:
    - path: "data/openconfig-routing-policy:routing-policy/policy-definitions/policy-definition=rm1/statements/statement=80/conditions/\
             openconfig-bgp-policy:bgp-conditions/config/local-pref-eq"
      method: "delete"
      data:
    - path: "data/openconfig-routing-policy:routing-policy/policy-definitions/policy-definition=rm1/statements/statement=80/conditions/\
             openconfig-bgp-policy:bgp-conditions/config/med-eq"
      method: "delete"
      data:
    - path: "data/openconfig-routing-policy:routing-policy/policy-definitions/policy-definition=rm1/statements/statement=80/conditions/\
             openconfig-bgp-policy:bgp-conditions/config/openconfig-bgp-policy-ext:next-hop-set"
      method: "delete"
      data:
    - path: "data/openconfig-routing-policy:routing-policy/policy-definitions/policy-definition=rm1/statements/statement=80/conditions/\
             openconfig-bgp-policy:bgp-conditions/config/origin-eq"
      method: "delete"
      data:
    - path: "data/openconfig-routing-policy:routing-policy/policy-definitions/policy-definition=rm1/statements/statement=80/conditions/\
             openconfig-bgp-policy:bgp-conditions/match-as-path-set"
      method: "delete"
      data:
    - path: "data/openconfig-routing-policy:routing-policy/policy-definitions/policy-definition=rm1/statements/statement=80/conditions/\
             openconfig-bgp-policy:bgp-conditions/openconfig-bgp-policy-ext:match-evpn-set/config/default-type5-route"
      method: "delete"
      data:
    - path: "data/openconfig-routing-policy:routing-policy/policy-definitions/policy-definition=rm1/statements/statement=80/conditions/\
             openconfig-bgp-policy:bgp-conditions/openconfig-bgp-policy-ext:match-evpn-set/config/route-type"
      method: "delete"
      data:
    - path: "data/openconfig-routing-policy:routing-policy/policy-definitions/policy-definition=rm1/statements/statement=80/conditions/\
             openconfig-bgp-policy:bgp-conditions/openconfig-bgp-policy-ext:match-evpn-set/config/vni-number"
      method: "delete"
      data:
    - path: "data/openconfig-routing-policy:routing-policy/policy-definitions/policy-definition=rm1/statements/statement=80/conditions/\
             openconfig-routing-policy-ext:match-src-network-instance"
      method: "delete"
      data:
    - path: "data/openconfig-routing-policy:routing-policy/policy-definitions/policy-definition=rm2/statements/statement=100/actions/metric-action/config"
      method: "delete"
      data:
    - path: "data/openconfig-routing-policy:routing-policy/policy-definitions/policy-definition=rm2/statements/statement=100/actions/\
             openconfig-bgp-policy:bgp-actions/config/set-ipv6-next-hop-prefer-global"
      method: "delete"
      data:
    - path: "data/openconfig-routing-policy:routing-policy/policy-definitions/policy-definition=rm2/statements/statement=100/actions/\
             openconfig-bgp-policy:bgp-actions/config/set-med"
      method: "delete"
      data:
    - path: "data/openconfig-routing-policy:routing-policy/policy-definitions/policy-definition=rm2/statements/statement=100/conditions/config/\
             install-protocol-eq"
      method: "delete"
      data:
    - path: "data/openconfig-routing-policy:routing-policy/policy-definitions/policy-definition=rm2/statements/statement=100/conditions/match-neighbor-set/\
             config/openconfig-routing-policy-ext:address=5.6.7.8"
      method: "delete"
      data:
    - path: "data/openconfig-routing-policy:routing-policy/policy-definitions/policy-definition=rm3/statements/statement=285/actions/metric-action/config"
      method: "delete"
      data:
    - path: "data/openconfig-routing-policy:routing-policy/policy-definitions/policy-definition=rm3/statements/statement=285/actions/\
             openconfig-bgp-policy:bgp-actions/config/set-route-origin"
      method: "delete"
      data:
    - path: "data/openconfig-routing-policy:routing-policy/policy-definitions/policy-definition=rm3/statements/statement=285/conditions/config/call-policy"
      method: "delete"
      data:
    - path: "data/openconfig-routing-policy:routing-policy/policy-definitions/policy-definition=rm3/statements/statement=285/conditions/config/\
             install-protocol-eq"
      method: "delete"
      data:
    - path: "data/openconfig-routing-policy:routing-policy/policy-definitions/policy-definition=rm3/statements/statement=285/conditions/match-neighbor-set/\
             config/openconfig-routing-policy-ext:address=87:95:15::53"
      method: "delete"
      data:
    - path: "data/openconfig-routing-policy:routing-policy/policy-definitions/policy-definition=rm3/statements/statement=285/conditions/\
             openconfig-bgp-policy:bgp-conditions/openconfig-bgp-policy-ext:match-evpn-set/config/route-type"
      method: "delete"
      data:
    - path: "data/openconfig-routing-policy:routing-policy/policy-definitions/policy-definition=rm4/statements/statement=480/conditions/config/\
             install-protocol-eq"
      method: "delete"
      data:

deleted_02:
  module_args:
    config:
      - map_name: rm1
        sequence_num: 3047
      - map_name: rm2
        sequence_num: 100
    state: deleted
  existing_route_maps_config:
    - path: "data/openconfig-routing-policy:routing-policy/policy-definitions"
      response:
        code: 200
        value:
          openconfig-routing-policy:policy-definitions:
            policy-definition:
              - config:
                  name: rm1
                name: rm1
                statements:
                  statement:
                    - actions:
                        openconfig-bgp-policy:bgp-actions:
                          config:
                            set-med: "870"
                            set-route-origin: EGP
                        config:
                          policy-result: ACCEPT_ROUTE
                      conditions:
                        openconfig-bgp-policy:bgp-conditions:
                          config:
                            ext-community-set: bgp_ext_comm2
                          match-as-path-set:
                            config:
                              as-path-set: bgp_as3
                              match-set-options: ANY
                        match-prefix-set:
                          config:
                            match-set-options: ANY
                      config:
                        name: "80"
                      name: "80"
                    - actions:
                        openconfig-bgp-policy:bgp-actions:
                          config:
                            set-route-origin: INCOMPLETE
                          set-community:
                            config:
                              method: INLINE
                              options: ADD
                            inline:
                              config:
                                communities:
                                  - openconfig-bgp-types:NO_ADVERTISE
                                  - openconfig-bgp-types:NO_EXPORT_SUBCONFED
                        config:
                          policy-result: REJECT_ROUTE
                        metric-action:
                          config:
                            action: openconfig-routing-policy:METRIC_SUBTRACT_RTT
                      conditions:
                        openconfig-bgp-policy:bgp-conditions:
                          config:
                            origin-eq: EGP
                          match-as-path-set:
                            config:
                              match-set-options: ANY
                        match-interface:
                          config:
                            interface: Ethernet4
                        match-prefix-set:
                          config:
                            openconfig-routing-policy-ext:ipv6-prefix-set: ipv6_pfx_list1
                            match-set-options: ANY
                      config:
                        name: "3047"
                      name: "3047"
              - config:
                  name: rm2
                name: rm2
                statements:
                  statement:
                    - actions:
                        openconfig-bgp-policy:bgp-actions:
                          config:
                            set-med: "8000"
                          set-as-path-prepend:
                            config:
                              openconfig-routing-policy-ext:asn-list: "375,94"
                        config:
                          policy-result: ACCEPT_ROUTE
                        metric-action:
                          config:
                            action: openconfig-routing-policy:METRIC_SET_VALUE
                            metric: 8000
                      conditions:
                        openconfig-bgp-policy:bgp-conditions:
                          config:
                            origin-eq: INCOMPLETE
                          match-as-path-set:
                            config:
                              match-set-options: ANY
                        config:
                          install-protocol-eq: openconfig-policy-types:OSPF
                        match-interface:
                          config:
                            interface: Ethernet8
                        match-neighbor-set:
                          config:
                            openconfig-routing-policy-ext:address:
                              - 5.6.7.8
                        match-prefix-set:
                          config:
                            match-set-options: ANY
                      config:
                        name: "100"
                      name: "100"
              - config:
                  name: rm3
                name: rm3
                statements:
                  statement:
                    - actions:
                        openconfig-bgp-policy:bgp-actions:
                          set-community-delete:
                            config:
                              community-set-delete: bgp_comm_list1
                        config:
                          policy-result: REJECT_ROUTE
                      conditions:
                        openconfig-bgp-policy:bgp-conditions:
                          config:
                            local-pref-eq: 14783
                          match-as-path-set:
                            config:
                              match-set-options: ANY
                        config:
                          call-policy: rm1
                        match-prefix-set:
                          config:
                            match-set-options: ANY
                      config:
                        name: "285"
                      name: "285"
              - config:
                  name: rm4
                name: rm4
                statements:
                  statement:
                    - actions:
                        config:
                          policy-result: ACCEPT_ROUTE
                        metric-action:
                          config:
                            action: openconfig-routing-policy:METRIC_SUBTRACT_RTT
                      conditions:
                        openconfig-bgp-policy:bgp-conditions:
                          match-as-path-set:
                            config:
                              match-set-options: ANY
                          openconfig-bgp-policy-ext:match-evpn-set:
                            config:
                              route-type: openconfig-bgp-policy-ext:PREFIX
                        config:
                          install-protocol-eq: openconfig-policy-types:STATIC
                        match-prefix-set:
                          config:
                            match-set-options: ANY
                      config:
                        name: "480"
                      name: "480"
  expected_config_requests:
    - path: "data/openconfig-routing-policy:routing-policy/policy-definitions/policy-definition=rm1/statements/statement=3047"
      method: "delete"
      data:
    - path: "data/openconfig-routing-policy:routing-policy/policy-definitions/policy-definition=rm2/statements/statement=100"
      method: "delete"
      data:

deleted_03:
  module_args:
    config:
      - map_name: rm3
      - map_name: rm1
    state: deleted
  existing_route_maps_config:
    - path: "data/openconfig-routing-policy:routing-policy/policy-definitions"
      response:
        code: 200
        value:
          openconfig-routing-policy:policy-definitions:
            policy-definition:
              - config:
                  name: rm1
                name: rm1
                statements:
                  statement:
                    - actions:
                        openconfig-bgp-policy:bgp-actions:
                          config:
                            set-med: "870"
                            set-route-origin: EGP
                        config:
                          policy-result: ACCEPT_ROUTE
                      conditions:
                        openconfig-bgp-policy:bgp-conditions:
                          config:
                            ext-community-set: bgp_ext_comm2
                          match-as-path-set:
                            config:
                              as-path-set: bgp_as3
                              match-set-options: ANY
                        match-prefix-set:
                          config:
                            match-set-options: ANY
                      config:
                        name: "80"
                      name: "80"
                    - actions:
                        openconfig-bgp-policy:bgp-actions:
                          config:
                            set-route-origin: INCOMPLETE
                          set-community:
                            config:
                              method: INLINE
                              options: ADD
                            inline:
                              config:
                                communities:
                                  - openconfig-bgp-types:NO_EXPORT_SUBCONFED
                                  - openconfig-bgp-types:NO_ADVERTISE
                        config:
                          policy-result: REJECT_ROUTE
                        metric-action:
                          config:
                            action: openconfig-routing-policy:METRIC_SUBTRACT_RTT
                      conditions:
                        openconfig-bgp-policy:bgp-conditions:
                          config:
                            ext-community-set: bgp_ext_comm2
                            origin-eq: IGP
                          match-as-path-set:
                            config:
                              as-path-set: bgp_as3
                              match-set-options: ANY
                          openconfig-bgp-policy-ext:match-evpn-set:
                            config:
                              route-type: openconfig-bgp-policy-ext:MULTICAST
                        config:
                          install-protocol-eq: openconfig-policy-types:DIRECTLY_CONNECTED
                        match-neighbor-set:
                          config:
                            openconfig-routing-policy-ext:address:
                              - Ethernet32
                        match-prefix-set:
                          config:
                            match-set-options: ANY
                      config:
                        name: "3047"
                      name: "3047"
              - config:
                  name: rm2
                name: rm2
                statements:
                  statement:
                    - actions:
                        openconfig-bgp-policy:bgp-actions:
                          config:
                            set-ipv6-next-hop-global: 37::58
                            set-ipv6-next-hop-prefer-global: true
                            set-med: "8000"
                          set-as-path-prepend:
                            config:
                              openconfig-routing-policy-ext:asn-list: "200,300,400"
                        config:
                          policy-result: ACCEPT_ROUTE
                        metric-action:
                          config:
                            action: openconfig-routing-policy:METRIC_SET_VALUE
                            metric: 8000
                      conditions:
                        openconfig-bgp-policy:bgp-conditions:
                          config:
                            origin-eq: INCOMPLETE
                          match-as-path-set:
                            config:
                              match-set-options: ANY
                        config:
                          install-protocol-eq: openconfig-policy-types:OSPF
                        match-interface:
                          config:
                            interface: Ethernet32
                        match-neighbor-set:
                          config:
                            openconfig-routing-policy-ext:address:
                              - 5.6.7.8
                        match-prefix-set:
                          config:
                            match-set-options: ANY
                      config:
                        name: "100"
                      name: "100"
              - config:
                  name: rm3
                name: rm3
                statements:
                  statement:
                    - actions:
                        openconfig-bgp-policy:bgp-actions:
                          set-community-delete:
                            config:
                              community-set-delete: bgp_comm_list1
                        config:
                          policy-result: REJECT_ROUTE
                      conditions:
                        openconfig-bgp-policy:bgp-conditions:
                          config:
                            local-pref-eq: 14783
                          match-as-path-set:
                            config:
                              match-set-options: ANY
                        config:
                          call-policy: rm1
                        match-prefix-set:
                          config:
                            match-set-options: ANY
                      config:
                        name: "285"
                      name: "285"
              - config:
                  name: rm4
                name: rm4
                statements:
                  statement:
                    - actions:
                        config:
                          policy-result: ACCEPT_ROUTE
                        metric-action:
                          config:
                            action: openconfig-routing-policy:METRIC_SUBTRACT_RTT
                      conditions:
                        openconfig-bgp-policy:bgp-conditions:
                          match-as-path-set:
                            config:
                              match-set-options: ANY
                          openconfig-bgp-policy-ext:match-evpn-set:
                            config:
                              route-type: openconfig-bgp-policy-ext:PREFIX
                        config:
                          install-protocol-eq: openconfig-policy-types:STATIC
                        match-prefix-set:
                          config:
                            match-set-options: ANY
                      config:
                        name: "480"
                      name: "480"
  expected_config_requests:
    - path: "data/openconfig-routing-policy:routing-policy/policy-definitions/policy-definition=rm1"
      method: "delete"
      data:
    - path: "data/openconfig-routing-policy:routing-policy/policy-definitions/policy-definition=rm3"
      method: "delete"
      data:

deleted_04:
  module_args:
    config: []
    state: deleted
  existing_route_maps_config:
    - path: "data/openconfig-routing-policy:routing-policy/policy-definitions"
      response:
        code: 200
        value:
          openconfig-routing-policy:policy-definitions:
            policy-definition:
              - config:
                  name: rm1
                name: rm1
                statements:
                  statement:
                    - actions:
                        openconfig-bgp-policy:bgp-actions:
                          config:
                            set-route-origin: INCOMPLETE
                          set-community:
                            config:
                              method: INLINE
                              options: ADD
                            inline:
                              config:
                                communities:
                                  - openconfig-bgp-types:NO_EXPORT_SUBCONFED
                                  - openconfig-bgp-types:NO_ADVERTISE
                        config:
                          policy-result: REJECT_ROUTE
                        metric-action:
                          config:
                            action: openconfig-routing-policy:METRIC_SUBTRACT_RTT
                      conditions:
                        openconfig-bgp-policy:bgp-conditions:
                          config:
                            ext-community-set: bgp_ext_comm2
                            origin-eq: IGP
                          match-as-path-set:
                            config:
                              as-path-set: bgp_as3
                              match-set-options: ANY
                          openconfig-bgp-policy-ext:match-evpn-set:
                            config:
                              route-type: openconfig-bgp-policy-ext:MULTICAST
                        config:
                          install-protocol-eq: openconfig-policy-types:DIRECTLY_CONNECTED
                        match-neighbor-set:
                          config:
                            openconfig-routing-policy-ext:address:
                              - Ethernet8
                        match-prefix-set:
                          config:
                            match-set-options: ANY
                      config:
                        name: "3047"
                      name: "3047"
              - config:
                  name: rm2
                name: rm2
                statements:
                  statement:
                    - actions:
                        openconfig-bgp-policy:bgp-actions:
                          config:
                            set-ipv6-next-hop-global: 37::58
                            set-ipv6-next-hop-prefer-global: true
                            openconfig-bgp-policy-ext:set-ipv6-next-hop-native: true
                            openconfig-bgp-policy-ext:set-next-hop-native: true
                            set-med: "8000"
                          set-as-path-prepend:
                            config:
                              openconfig-routing-policy-ext:asn-list: "200,300,400"
                        config:
                          policy-result: ACCEPT_ROUTE
                        metric-action:
                          config:
                            action: openconfig-routing-policy:METRIC_SET_VALUE
                            metric: 8000
                      conditions:
                        openconfig-bgp-policy:bgp-conditions:
                          config:
                            origin-eq: INCOMPLETE
                          match-as-path-set:
                            config:
                              match-set-options: ANY
                        config:
                          install-protocol-eq: openconfig-policy-types:OSPF
                        match-interface:
                          config:
                            interface: Ethernet8
                        match-neighbor-set:
                          config:
                            openconfig-routing-policy-ext:address:
                              - 5.6.7.8
                        match-prefix-set:
                          config:
                            match-set-options: ANY
                      config:
                        name: "100"
                      name: "100"
              - config:
                  name: rm3
                name: rm3
                statements:
                  statement:
                    - actions:
                        openconfig-bgp-policy:bgp-actions:
                          config:
                            set-route-origin: IGP
                          set-community:
                            config:
                              method: INLINE
                              options: ADD
                            inline:
                              config:
                                communities:
                                  - openconfig-bgp-types:NONE
                        config:
                          policy-result: REJECT_ROUTE
                        metric-action:
                          config:
                            action: openconfig-routing-policy:METRIC_SET_RTT
                      conditions:
                        openconfig-bgp-policy:bgp-conditions:
                          config:
                            local-pref-eq: 14783
                            origin-eq: IGP
                          match-as-path-set:
                            config:
                              match-set-options: ANY
                          openconfig-bgp-policy-ext:match-evpn-set:
                            config:
                              route-type: openconfig-bgp-policy-ext:MACIP
                        config:
                          call-policy: rm1
                          install-protocol-eq: openconfig-policy-types:BGP
                        match-neighbor-set:
                          config:
                            openconfig-routing-policy-ext:address:
                              - 87:95:15::53
                        match-prefix-set:
                          config:
                            match-set-options: ANY
                      config:
                        name: "285"
                      name: "285"
              - config:
                  name: rm4
                name: rm4
                statements:
                  statement:
                    - actions:
                        config:
                          policy-result: ACCEPT_ROUTE
                        metric-action:
                          config:
                            action: openconfig-routing-policy:METRIC_SUBTRACT_RTT
                      conditions:
                        openconfig-bgp-policy:bgp-conditions:
                          match-as-path-set:
                            config:
                              match-set-options: ANY
                          openconfig-bgp-policy-ext:match-evpn-set:
                            config:
                              route-type: openconfig-bgp-policy-ext:PREFIX
                        config:
                          install-protocol-eq: openconfig-policy-types:STATIC
                        match-prefix-set:
                          config:
                            match-set-options: ANY
                      config:
                        name: "480"
                      name: "480"
              - config:
                  name: rm5
                name: rm5
                statements:
                  statement:
                    - actions:
                        openconfig-bgp-policy:bgp-actions:
                          config:
                            set-med: "7249"
                          openconfig-routing-policy-ext:ars-object:
                            config:
                              set-ars-object: obj1
                          set-as-path-prepend:
                            config:
                              openconfig-routing-policy-ext:asn-list: "150,275"
                        config:
                          policy-result: ACCEPT_ROUTE
                        metric-action:
                          config:
                            action: openconfig-routing-policy:METRIC_SET_VALUE
                            metric: 7249
                      conditions:
                        openconfig-bgp-policy:bgp-conditions:
                          match-as-path-set:
                            config:
                              match-set-options: ANY
                        match-interface:
                          config:
                            interface: Ethernet40
                        match-prefix-set:
                          config:
                            match-set-options: ANY
                      config:
                        name: "250"
                      name: "250"
  expected_config_requests:
    - path: "data/openconfig-routing-policy:routing-policy/policy-definitions"
      method: "delete"

deleted_05:
  module_args:
    config:
      - map_name: rm1
        action: permit
        sequence_num: 80
        set:
          ip_next_hop:
            native: true
          ipv6_next_hop:
            prefer_global: true
            native: true
    state: deleted
  existing_route_maps_config:
    - path: "data/openconfig-routing-policy:routing-policy/policy-definitions"
      response:
        code: 200
        value:
          openconfig-routing-policy:policy-definitions:
            policy-definition:
              - config:
                  name: rm1
                name: rm1
                statements:
                  statement:
                    - actions:
                        openconfig-bgp-policy:bgp-actions:
                          config:
                            openconfig-bgp-policy-ext:set-next-hop-native: true
                            set-ipv6-next-hop-prefer-global: true
                            openconfig-bgp-policy-ext:set-ipv6-next-hop-native: true
                        config:
                          policy-result: REJECT_ROUTE
                      config:
                        name: "80"
                      name: "80"
  expected_config_requests:
    - path: "data/openconfig-routing-policy:routing-policy/policy-definitions/policy-definition=rm1/statements/statement=80/actions/\
             openconfig-bgp-policy:bgp-actions/config/openconfig-bgp-policy-ext:set-ipv6-next-hop-native"
      method: "delete"
      data:
    - path: "data/openconfig-routing-policy:routing-policy/policy-definitions/policy-definition=rm1/statements/statement=80/actions/\
             openconfig-bgp-policy:bgp-actions/config/openconfig-bgp-policy-ext:set-next-hop-native"
      method: "delete"
      data:
    - path: "data/openconfig-routing-policy:routing-policy/policy-definitions/policy-definition=rm1/statements/statement=80/actions/\
             openconfig-bgp-policy:bgp-actions/config/set-ipv6-next-hop-prefer-global"
      method: "delete"
      data:<|MERGE_RESOLUTION|>--- conflicted
+++ resolved
@@ -110,14 +110,10 @@
               - "30:40"
             soo:
               - "10.73.14.9:78"
-<<<<<<< HEAD
             bandwidth:
               bandwidth_value: "num-multipaths"
               transitive_value: true
           ip_next_hop: 
-=======
-          ip_next_hop:
->>>>>>> b0ee5703
             address: 10.48.16.18
           ipv6_next_hop:
             global_addr: 30::30
@@ -2103,13 +2099,9 @@
               communities:
                 - route-target:655363:41
                 - route-origin:10.73.14.9:78
-<<<<<<< HEAD
                 - link-bandwidth:num-multipaths:transitive
-    - path: "data/openconfig-routing-policy:routing-policy/policy-definitions/policy-definition=rm1/statements/statement=80/conditions/match-prefix-set/config/prefix-set"
-=======
     - path: "data/openconfig-routing-policy:routing-policy/policy-definitions/policy-definition=rm1/statements/statement=80/conditions/match-prefix-set/config/\
              prefix-set"
->>>>>>> b0ee5703
       method: "delete"
       data:
     - path: "data/openconfig-routing-policy:routing-policy/policy-definitions/policy-definition=rm1/statements/statement=80/conditions/\
