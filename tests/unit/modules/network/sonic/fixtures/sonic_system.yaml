---
merged_01:
  module_args:
    config:
      hostname: SONIC-Test1
      interface_naming: standard
      anycast_address:
        ipv6: true
        ipv4: true
        mac_address: aa:bb:cc:dd:ee:ff
      auto_breakout: ENABLE
      load_share_hash_algo: JENKINS_HASH_HI
      audit_rules: DETAIL
      switching_mode: CUT_THROUGH
      concurrent_session_limit: 4
<<<<<<< HEAD

=======
      adjust_txrx_clock_freq: true
      password_complexity:
        min_length: 10
        min_lower_case: 2
>>>>>>> d7905e9b
  existing_system_config:
    - path: "data/openconfig-system:system/config"
      response:
        code: 200
        value:
          openconfig-system:config:
            hostname: abcd-host
<<<<<<< HEAD
            switching-mode: STORE_AND_FORWARD
=======
            adjust-txrx-clock-freq: false
>>>>>>> d7905e9b
            anycast_address:
              IPv4: true
              mac_address: 11:22:33:44:55:66
    - path: "data/sonic-device-metadata:sonic-device-metadata/DEVICE_METADATA/DEVICE_METADATA_LIST=localhost"
      response:
        code: 200
        value:
          sonic-device-metadata:DEVICE_METADATA_LIST:
            - intf_naming_mode: native
              auto-breakout: DISABLE
    - path: "data/sonic-sag:sonic-sag/SAG_GLOBAL/SAG_GLOBAL_LIST/"
      response:
        code: 200
    - path: "data/openconfig-loadshare-mode-ext:loadshare/hash-algorithm/config"
      response:
        code: 200
        value:
          openconfig-loadshare-mode-ext:config:
            algorithm: CRC_XOR
    - path: "data/openconfig-system:system/openconfig-system-ext:auditd-system"
      response:
        code: 200
        value:
          openconfig-system-ext:auditd-system:
            config:
              audit-rules: BASIC
    - path: "data/openconfig-system:system/openconfig-system-ext:login/concurrent-session/config"
      response:
        code: 200
        value:
          openconfig-system-ext:config:
            limit: 2
    - path: "data/openconfig-system:system/config/adjust-txrx-clock-freq"
      response:
        code: 200
        value:
          openconfig-system:adjust-txrx-clock-freq: false
    - path: "data/openconfig-system:system/openconfig-system-ext:login/password-attributes/config"
      response:
        code: 200
        value:
          openconfig-system-ext:config:
            min-len: 8
            min-lower-case: 1

  expected_config_requests:
    - path: "data/openconfig-system:system/config"
      method: "patch"
      data:
        openconfig-system:config:
          hostname: SONIC-Test1
<<<<<<< HEAD
    - path: "data/openconfig-system:system/config/switching-mode"
      method: "patch"
      data:
        openconfig-system:switching-mode: CUT_THROUGH
=======
    - path: "data/openconfig-system:system/config/adjust-txrx-clock-freq"
      method: "patch"
      data:
        openconfig-system:adjust-txrx-clock-freq: true
>>>>>>> d7905e9b
    - path: "data/sonic-device-metadata:sonic-device-metadata/DEVICE_METADATA/DEVICE_METADATA_LIST=localhost/intf_naming_mode"
      method: "patch"
      data:
        sonic-device-metadata:intf_naming_mode: standard
    - path: "data/sonic-sag:sonic-sag/SAG_GLOBAL/SAG_GLOBAL_LIST/"
      method: "patch"
      data:
        sonic-sag:SAG_GLOBAL_LIST:
          - IPv4: enable
            IPv6: enable
            gwmac: aa:bb:cc:dd:ee:ff
            table_distinguisher: IP
    - path: "data/sonic-device-metadata:sonic-device-metadata/DEVICE_METADATA/DEVICE_METADATA_LIST=localhost/auto-breakout"
      method: "patch"
      data:
        sonic-device-metadata:auto-breakout: ENABLE
    - path: "data/openconfig-loadshare-mode-ext:loadshare/hash-algorithm/config"
      method: "patch"
      data:
        openconfig-loadshare-mode-ext:config:
          algorithm: JENKINS_HASH_HI
    - path: "data/openconfig-system:system/openconfig-system-ext:auditd-system/config/audit-rules"
      method: "patch"
      data:
          openconfig-system-ext:audit-rules: DETAIL
    - path: "data/openconfig-system:system/openconfig-system-ext:login/concurrent-session/config/limit"
      method: "patch"
      data:
        openconfig-system-ext:limit: 4
    - path: "data/openconfig-system:system/openconfig-system-ext:login/password-attributes/config"
      method: "patch"
      data:
        openconfig-system-ext:config:
          min-len: 10
          min-lower-case: 2


merged_02:
  module_args:
    config:
      interface_naming: standard_extended

  existing_system_config:
    - path: "data/openconfig-system:system/config"
      response:
        code: 200
        value:
          openconfig-system:config:
            hostname: SONIC-Test1
            anycast_address:
              IPv4: true
              IPv6: true
              mac_address: aa:bb:cc:dd:ee:ff
    - path: "data/sonic-device-metadata:sonic-device-metadata/DEVICE_METADATA/DEVICE_METADATA_LIST=localhost"
      response:
        code: 200
        value:
          sonic-device-metadata:DEVICE_METADATA_LIST:
            - intf_naming_mode: standard
    - path: "data/sonic-sag:sonic-sag/SAG_GLOBAL/SAG_GLOBAL_LIST/"
      response:
        code: 200
    - path: "data/openconfig-loadshare-mode-ext:loadshare/hash-algorithm/config"
      response:
        code: 200
    - path: "data/openconfig-system:system/openconfig-system-ext:login/concurrent-session/config"
      response:
        code: 200
        value:
          openconfig-system-ext:config:
            limit: 4

  expected_config_requests:
    - path: "data/sonic-device-metadata:sonic-device-metadata/DEVICE_METADATA/DEVICE_METADATA_LIST=localhost/intf_naming_mode"
      method: "patch"
      data:
        sonic-device-metadata:intf_naming_mode: standard-ext


deleted_01:
  module_args:
    state: deleted

  existing_system_config:
    - path: "data/openconfig-system:system/config"
      response:
        code: 200
        value:
          openconfig-system:config:
            hostname: SONIC-Test1
<<<<<<< HEAD
            switching-mode: CUT_THROUGH
=======
            adjust-txrx-clock-freq: true
>>>>>>> d7905e9b
    - path: "data/sonic-device-metadata:sonic-device-metadata/DEVICE_METADATA/DEVICE_METADATA_LIST=localhost"
      response:
        code: 200
        value:
          sonic-device-metadata:DEVICE_METADATA_LIST:
            - intf_naming_mode: standard-ext
              auto-breakout: ENABLE
    - path: "data/sonic-sag:sonic-sag/SAG_GLOBAL/SAG_GLOBAL_LIST/"
      response:
        code: 200
        value:
          sonic-sag:SAG_GLOBAL_LIST:
            - IPv4: enable
              IPv6: enable
              gwmac: aa:bb:cc:dd:ee:ff
              table_distinguisher: IP
    - path: "data/openconfig-loadshare-mode-ext:loadshare/hash-algorithm/config"
      response:
        code: 200
        value:
          openconfig-loadshare-mode-ext:config:
            algorithm: JENKINS_HASH_HI
    - path: "data/openconfig-system:system/openconfig-system-ext:auditd-system"
      response:
        code: 200
        value:
          openconfig-system-ext:auditd-system:
            config:
              audit-rules: BASIC
    - path: "data/openconfig-system:system/openconfig-system-ext:login/concurrent-session/config"
      response:
        code: 200
        value:
          openconfig-system-ext:config:
            limit: 5
    - path: "data/openconfig-system:system/config/adjust-txrx-clock-freq"
      response:
        code: 200
        value:
          openconfig-system:adjust-txrx-clock-freq: true
    - path: "data/openconfig-system:system/openconfig-system-ext:login/password-attributes/config"
      response:
        code: 200
        value:
          openconfig-system-ext:config:
            min-len: 10
            min-lower-case: 2
            min-upper-case: 3
            min-special-char: 3
            min-numerals: 3

  expected_config_requests:
    - path: "data/openconfig-system:system/config"
      method: "patch"
      data:
        openconfig-system:config:
          hostname: sonic
<<<<<<< HEAD
    - path: "data/openconfig-system:system/config/switching-mode"
=======
    - path: "data/openconfig-system:system/config/adjust-txrx-clock-freq"
>>>>>>> d7905e9b
      method: "delete"
      data:
    - path: "data/sonic-device-metadata:sonic-device-metadata/DEVICE_METADATA/DEVICE_METADATA_LIST=localhost/intf_naming_mode"
      method: "delete"
      data:
    - path: "data/sonic-sag:sonic-sag/SAG_GLOBAL/SAG_GLOBAL_LIST=IP/gwmac"
      method: "delete"
      data:
    - path: "data/sonic-device-metadata:sonic-device-metadata/DEVICE_METADATA/DEVICE_METADATA_LIST=localhost/auto-breakout"
      method: "delete"
      data:
    - path: "data/openconfig-loadshare-mode-ext:loadshare/hash-algorithm/config/algorithm"
      method: "delete"
    - path: 'data/openconfig-system:system/openconfig-system-ext:auditd-system/config/audit-rules'
      method: 'delete'
      data:
    - path: "data/openconfig-system:system/openconfig-system-ext:login/concurrent-session/config/limit"
      method: 'delete'
    - path: "data/openconfig-system:system/openconfig-system-ext:login/password-attributes/config/min-lower-case"
      method: 'delete'
    - path: "data/openconfig-system:system/openconfig-system-ext:login/password-attributes/config/min-len"
      method: 'delete'
    - path: "data/openconfig-system:system/openconfig-system-ext:login/password-attributes/config/min-upper-case"
      method: 'delete'
    - path: "data/openconfig-system:system/openconfig-system-ext:login/password-attributes/config/min-special-char"
      method: 'delete'
    - path: "data/openconfig-system:system/openconfig-system-ext:login/password-attributes/config/min-numerals"
      method: 'delete'


deleted_02:
  module_args:
    state: deleted
    config:
      hostname: SONIC-Test1
      switching_mode: CUT_THROUGH
      interface_naming: standard_extended
      anycast_address:
        ipv6: true
        ipv4: true
        mac_address: aa:bb:cc:dd:ee:ff
      load_share_hash_algo: JENKINS_HASH_HI
      concurrent_session_limit: 4
<<<<<<< HEAD

=======
      adjust_txrx_clock_freq: true
>>>>>>> d7905e9b
  existing_system_config:
    - path: "data/openconfig-system:system/config"
      response:
        code: 200
        value:
          openconfig-system:config:
            hostname: SONIC-Test1
<<<<<<< HEAD
            switching-mode: CUT_THROUGH
=======
            adjust-txrx-clock-freq: true
>>>>>>> d7905e9b
    - path: "data/sonic-device-metadata:sonic-device-metadata/DEVICE_METADATA/DEVICE_METADATA_LIST=localhost"
      response:
        code: 200
        value:
          sonic-device-metadata:DEVICE_METADATA_LIST:
            - intf_naming_mode: standard-ext
    - path: "data/sonic-sag:sonic-sag/SAG_GLOBAL/SAG_GLOBAL_LIST/"
      response:
        code: 200
        value:
          sonic-sag:SAG_GLOBAL_LIST:
            - IPv4: enable
              IPv6: enable
              gwmac: aa:bb:cc:dd:ee:ff
              table_distinguisher: IP
    - path: "data/openconfig-loadshare-mode-ext:loadshare/hash-algorithm/config"
      response:
        code: 200
        value:
          openconfig-loadshare-mode-ext:config:
            algorithm: JENKINS_HASH_HI
    - path: "data/openconfig-system:system/openconfig-system-ext:login/concurrent-session/config"
      response:
        code: 200
        value:
          openconfig-system-ext:config:
            limit: 4

  expected_config_requests:
    - path: "data/openconfig-system:system/config"
      method: "patch"
      data:
        openconfig-system:config:
          hostname: sonic
    - path: "data/sonic-device-metadata:sonic-device-metadata/DEVICE_METADATA/DEVICE_METADATA_LIST=localhost/intf_naming_mode"
      method: "delete"
      data:
    - path: "data/sonic-sag:sonic-sag/SAG_GLOBAL/SAG_GLOBAL_LIST=IP/gwmac"
      method: "delete"
      data:
    - path: "data/openconfig-loadshare-mode-ext:loadshare/hash-algorithm/config/algorithm"
      method: "delete"
      data:
    - path: "data/openconfig-system:system/openconfig-system-ext:login/concurrent-session/config/limit"
      method: 'delete'
<<<<<<< HEAD
    - path: "data/openconfig-system:system/config/switching-mode"
      method: "delete"
=======
    - path: "data/openconfig-system:system/config/adjust-txrx-clock-freq"
      method: 'delete'
>>>>>>> d7905e9b
      data:

replaced_01:
  module_args:
    state: replaced
    config:
      hostname: SONIC-Test11
      anycast_address:
        ipv6: false
        ipv4: true
        mac_address: 11:22:33:44:55:66
      auto_breakout: DISABLE
      load_share_hash_algo: CRC_XOR
      audit_rules: BASIC
      concurrent_session_limit: 5
      password_complexity:
        min_spl_char: 2
        min_upper_case: 2
        min_lower_case: 2
        min_numerals: 2
        min_length: 10

  existing_system_config:
    - path: "data/openconfig-system:system/config"
      response:
        code: 200
        value:
          openconfig-system:config:
            hostname: abcd-host
    - path: "data/sonic-device-metadata:sonic-device-metadata/DEVICE_METADATA/DEVICE_METADATA_LIST=localhost"
      response:
        code: 200
        value:
          sonic-device-metadata:DEVICE_METADATA_LIST:
            - intf_naming_mode: standard
              auto-breakout: ENABLE
    - path: "data/sonic-sag:sonic-sag/SAG_GLOBAL/SAG_GLOBAL_LIST/"
      response:
        code: 200
        value:
          sonic-sag:SAG_GLOBAL_LIST:
            - IPv4: enable
              IPv6: enable
              gwmac: aa:bb:cc:dd:ee:ff
              table_distinguisher: IP
    - path: "data/openconfig-loadshare-mode-ext:loadshare/hash-algorithm/config"
      response:
        code: 200
        value:
          openconfig-loadshare-mode-ext:config:
            algorithm: JENKINS_HASH_HI
    - path: "data/openconfig-system:system/openconfig-system-ext:auditd-system"
      response:
        code: 200
        value:
          openconfig-system-ext:auditd-system:
            config:
              audit-rules: DETAIL
    - path: "data/openconfig-system:system/openconfig-system-ext:login/concurrent-session/config"
      response:
        code: 200
        value:
          openconfig-system-ext:config:
            limit: 10
    - path: "data/openconfig-system:system/config/adjust-txrx-clock-freq"
      response:
        code: 200
        value:
          openconfig-system:adjust-txrx-clock-freq: true
    - path: "data/openconfig-system:system/openconfig-system-ext:login/password-attributes/config"
      response:
        code: 200
        value:
          openconfig-system-ext:config:
            min-special-char: 1
            min-upper-case: 1
            min-lower-case: 1
            min-numerals: 1
            min-len: 12

  expected_config_requests:
    - path: "data/openconfig-system:system/config/adjust-txrx-clock-freq"
      method: "delete"
      data:
    - path: "data/sonic-device-metadata:sonic-device-metadata/DEVICE_METADATA/DEVICE_METADATA_LIST=localhost/intf_naming_mode"
      method: "delete"
      data:
    - path: "data/openconfig-system:system/config"
      method: "patch"
      data:
        openconfig-system:config:
          hostname: SONIC-Test11
    - path: "data/sonic-sag:sonic-sag/SAG_GLOBAL/SAG_GLOBAL_LIST/"
      method: "patch"
      data:
        sonic-sag:SAG_GLOBAL_LIST:
          - IPv6: disable
            gwmac: 11:22:33:44:55:66
            table_distinguisher: IP
    - path: "data/sonic-device-metadata:sonic-device-metadata/DEVICE_METADATA/DEVICE_METADATA_LIST=localhost/auto-breakout"
      method: "patch"
      data:
        sonic-device-metadata:auto-breakout: DISABLE
    - path: "data/openconfig-loadshare-mode-ext:loadshare/hash-algorithm/config"
      method: "patch"
      data:
        openconfig-loadshare-mode-ext:config:
          algorithm: CRC_XOR


    - path: "data/openconfig-system:system/openconfig-system-ext:auditd-system/config/audit-rules"
      method: "patch"
      data:
          openconfig-system-ext:audit-rules: BASIC
    - path: "data/openconfig-system:system/openconfig-system-ext:login/concurrent-session/config/limit"
      method: "patch"
      data:
        openconfig-system-ext:limit: 5
    - path: "data/openconfig-system:system/openconfig-system-ext:login/password-attributes/config"
      method: "patch"
      data:
        openconfig-system-ext:config:
          min-special-char: 2
          min-upper-case: 2
          min-lower-case: 2
          min-numerals: 2
          min-len: 10


overridden_01:
  module_args:
    state: overridden
    config:
      hostname: SONIC-Test11
      interface_naming: native
      anycast_address:
        ipv6: false
        ipv4: true
      load_share_hash_algo: CRC_XOR
      concurrent_session_limit: 4
      password_complexity:
        min_spl_char: 3
        min_upper_case: 3
        min_lower_case: 3
        min_numerals: 3
        min_length: 15

  existing_system_config:
    - path: "data/openconfig-system:system/config"
      response:
        code: 200
        value:
          openconfig-system:config:
            hostname: abcd-host
    - path: "data/sonic-device-metadata:sonic-device-metadata/DEVICE_METADATA/DEVICE_METADATA_LIST=localhost"
      response:
        code: 200
        value:
          sonic-device-metadata:DEVICE_METADATA_LIST:
            - intf_naming_mode: standard
              auto-breakout: ENABLE
    - path: "data/sonic-sag:sonic-sag/SAG_GLOBAL/SAG_GLOBAL_LIST/"
      response:
        code: 200
        value:
          sonic-sag:SAG_GLOBAL_LIST:
            - IPv4: enable
              IPv6: enable
              gwmac: aa:bb:cc:dd:ee:ff
              table_distinguisher: IP
    - path: "data/openconfig-loadshare-mode-ext:loadshare/hash-algorithm/config"
      response:
        code: 200
        value:
          openconfig-loadshare-mode-ext:config:
            algorithm: JENKINS_HASH_HI
    - path: "data/openconfig-system:system/openconfig-system-ext:auditd-system"
      response:
        code: 200
        value:
          openconfig-system-ext:auditd-system:
            config:
              audit-rules: DETAIL
    - path: "data/openconfig-system:system/openconfig-system-ext:login/concurrent-session/config"
      response:
        code: 200
        value:
          openconfig-system-ext:config:
            limit: 5
    - path: "data/openconfig-system:system/config/adjust-txrx-clock-freq"
      response:
        code: 200
        value:
          openconfig-system:adjust-txrx-clock-freq: true
    - path: "data/openconfig-system:system/openconfig-system-ext:login/password-attributes/config"
      response:
        code: 200
        value:
          openconfig-system-ext:config:
            min-special-char: 2
            min-upper-case: 2
            min-lower-case: 2
            min-numerals: 2
            min-len: 10

  expected_config_requests:
    - path: "data/openconfig-system:system/config/adjust-txrx-clock-freq"
      method: "delete"
      data:
    - path: "data/sonic-device-metadata:sonic-device-metadata/DEVICE_METADATA/DEVICE_METADATA_LIST=localhost/auto-breakout"
      method: "delete"
      data:
    - path: "data/sonic-sag:sonic-sag/SAG_GLOBAL/SAG_GLOBAL_LIST=IP/gwmac"
      method: "delete"
      data:
    - path: "data/openconfig-system:system/config"
      method: "patch"
      data:
        openconfig-system:config:
          hostname: SONIC-Test11
    - path: "data/sonic-device-metadata:sonic-device-metadata/DEVICE_METADATA/DEVICE_METADATA_LIST=localhost/intf_naming_mode"
      method: "patch"
      data:
        sonic-device-metadata:intf_naming_mode: native
    - path: "data/sonic-sag:sonic-sag/SAG_GLOBAL/SAG_GLOBAL_LIST/"
      method: "patch"
      data:
        sonic-sag:SAG_GLOBAL_LIST:
          - IPv6: disable
            table_distinguisher: IP
    - path: "data/openconfig-loadshare-mode-ext:loadshare/hash-algorithm/config"
      method: "patch"
      data:
        openconfig-loadshare-mode-ext:config:
          algorithm: CRC_XOR
    - path: 'data/openconfig-system:system/openconfig-system-ext:auditd-system/config/audit-rules'
      method: 'delete'
      data:
    - path: "data/openconfig-system:system/openconfig-system-ext:login/concurrent-session/config/limit"
      method: "patch"
      data:
        openconfig-system-ext:limit: 4
    - path: "data/openconfig-system:system/openconfig-system-ext:login/password-attributes/config"
      method: "patch"
      data:
        openconfig-system-ext:config:
          min-special-char: 3
          min-upper-case: 3
          min-lower-case: 3
          min-numerals: 3
          min-len: 15<|MERGE_RESOLUTION|>--- conflicted
+++ resolved
@@ -13,14 +13,10 @@
       audit_rules: DETAIL
       switching_mode: CUT_THROUGH
       concurrent_session_limit: 4
-<<<<<<< HEAD
-
-=======
       adjust_txrx_clock_freq: true
       password_complexity:
         min_length: 10
         min_lower_case: 2
->>>>>>> d7905e9b
   existing_system_config:
     - path: "data/openconfig-system:system/config"
       response:
@@ -28,11 +24,8 @@
         value:
           openconfig-system:config:
             hostname: abcd-host
-<<<<<<< HEAD
             switching-mode: STORE_AND_FORWARD
-=======
             adjust-txrx-clock-freq: false
->>>>>>> d7905e9b
             anycast_address:
               IPv4: true
               mac_address: 11:22:33:44:55:66
@@ -84,17 +77,14 @@
       data:
         openconfig-system:config:
           hostname: SONIC-Test1
-<<<<<<< HEAD
     - path: "data/openconfig-system:system/config/switching-mode"
       method: "patch"
       data:
         openconfig-system:switching-mode: CUT_THROUGH
-=======
     - path: "data/openconfig-system:system/config/adjust-txrx-clock-freq"
       method: "patch"
       data:
         openconfig-system:adjust-txrx-clock-freq: true
->>>>>>> d7905e9b
     - path: "data/sonic-device-metadata:sonic-device-metadata/DEVICE_METADATA/DEVICE_METADATA_LIST=localhost/intf_naming_mode"
       method: "patch"
       data:
@@ -185,11 +175,8 @@
         value:
           openconfig-system:config:
             hostname: SONIC-Test1
-<<<<<<< HEAD
             switching-mode: CUT_THROUGH
-=======
             adjust-txrx-clock-freq: true
->>>>>>> d7905e9b
     - path: "data/sonic-device-metadata:sonic-device-metadata/DEVICE_METADATA/DEVICE_METADATA_LIST=localhost"
       response:
         code: 200
@@ -247,11 +234,8 @@
       data:
         openconfig-system:config:
           hostname: sonic
-<<<<<<< HEAD
     - path: "data/openconfig-system:system/config/switching-mode"
-=======
-    - path: "data/openconfig-system:system/config/adjust-txrx-clock-freq"
->>>>>>> d7905e9b
+    - path: "data/openconfig-system:system/config/adjust-txrx-clock-freq"
       method: "delete"
       data:
     - path: "data/sonic-device-metadata:sonic-device-metadata/DEVICE_METADATA/DEVICE_METADATA_LIST=localhost/intf_naming_mode"
@@ -295,11 +279,7 @@
         mac_address: aa:bb:cc:dd:ee:ff
       load_share_hash_algo: JENKINS_HASH_HI
       concurrent_session_limit: 4
-<<<<<<< HEAD
-
-=======
       adjust_txrx_clock_freq: true
->>>>>>> d7905e9b
   existing_system_config:
     - path: "data/openconfig-system:system/config"
       response:
@@ -307,11 +287,8 @@
         value:
           openconfig-system:config:
             hostname: SONIC-Test1
-<<<<<<< HEAD
             switching-mode: CUT_THROUGH
-=======
             adjust-txrx-clock-freq: true
->>>>>>> d7905e9b
     - path: "data/sonic-device-metadata:sonic-device-metadata/DEVICE_METADATA/DEVICE_METADATA_LIST=localhost"
       response:
         code: 200
@@ -357,13 +334,10 @@
       data:
     - path: "data/openconfig-system:system/openconfig-system-ext:login/concurrent-session/config/limit"
       method: 'delete'
-<<<<<<< HEAD
     - path: "data/openconfig-system:system/config/switching-mode"
       method: "delete"
-=======
-    - path: "data/openconfig-system:system/config/adjust-txrx-clock-freq"
-      method: 'delete'
->>>>>>> d7905e9b
+    - path: "data/openconfig-system:system/config/adjust-txrx-clock-freq"
+      method: 'delete'
       data:
 
 replaced_01:
