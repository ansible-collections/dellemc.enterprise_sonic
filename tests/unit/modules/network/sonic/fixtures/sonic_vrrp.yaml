--- conflicted
+++ resolved
@@ -99,7 +99,6 @@
         data/openconfig-interfaces:interfaces/interface=Eth1%2f5/subinterfaces/subinterface=0/openconfig-if-ip:ipv6/addresses/address=1::1/vrrp/vrrp-group=10/config/priority
       method: patch
       data:
-<<<<<<< HEAD
         openconfig-if-ip:priority: 10
     - path: 'data/openconfig-interfaces:interfaces/interface=Eth1%2f5/subinterfaces/subinterface=0/openconfig-if-ip:ipv6/addresses/address=1::1/vrrp/vrrp-group=10/config/preempt-delay'
       method: 'patch'
@@ -107,12 +106,6 @@
         openconfig-if-ip:preempt-delay: 100
     - path: 'data/openconfig-interfaces:interfaces/interface=Eth1%2f6/subinterfaces/subinterface=0/openconfig-if-ip:ipv4/addresses/address=1.1.1.1/vrrp'
       method: 'patch'
-=======
-        'openconfig-if-ip:priority': 10
-    - path: >-
-        data/openconfig-interfaces:interfaces/interface=Eth1%2f6/subinterfaces/subinterface=0/openconfig-if-ip:ipv4/addresses/address=1.1.1.1/vrrp
-      method: patch
->>>>>>> a802eb7b
       data:
         'openconfig-if-ip:vrrp':
           vrrp-group:
@@ -129,7 +122,6 @@
         data/openconfig-interfaces:interfaces/interface=Eth1%2f6/subinterfaces/subinterface=0/openconfig-if-ip:ipv4/addresses/address=1.1.1.1/vrrp/vrrp-group=5/config/priority
       method: patch
       data:
-<<<<<<< HEAD
         openconfig-if-ip:priority: 20
     - path: 'data/openconfig-interfaces:interfaces/interface=Eth1%2f6/subinterfaces/subinterface=0/openconfig-if-ip:ipv4/addresses/address=1.1.1.1/vrrp/vrrp-group=5/config/preempt-delay'
       method: 'patch'
@@ -137,12 +129,6 @@
         openconfig-if-ip:preempt-delay: 200
     - path: 'data/openconfig-interfaces:interfaces/interface=Eth1%2f6/subinterfaces/subinterface=0/openconfig-if-ip:ipv4/addresses/address=1.1.1.1/vrrp/vrrp-group=5/openconfig-interfaces-ext:vrrp-track'
       method: 'patch'
-=======
-        'openconfig-if-ip:priority': 20
-    - path: >-
-        data/openconfig-interfaces:interfaces/interface=Eth1%2f6/subinterfaces/subinterface=0/openconfig-if-ip:ipv4/addresses/address=1.1.1.1/vrrp/vrrp-group=5/openconfig-interfaces-ext:vrrp-track
-      method: patch
->>>>>>> a802eb7b
       data:
         'openconfig-interfaces-ext:vrrp-track':
           vrrp-track-interface:
@@ -174,16 +160,12 @@
         data/openconfig-interfaces:interfaces/interface=Eth1%2f6/subinterfaces/subinterface=0/openconfig-if-ip:ipv4/addresses/address=1.1.1.1/vrrp/vrrp-group=15/config/priority
       method: patch
       data:
-<<<<<<< HEAD
         openconfig-if-ip:priority: 20
     - path: 'data/openconfig-interfaces:interfaces/interface=Eth1%2f6/subinterfaces/subinterface=0/openconfig-if-ip:ipv4/addresses/address=1.1.1.1/vrrp/vrrp-group=15/config/preempt-delay'
       method: 'patch'
       data:
         openconfig-if-ip:preempt-delay: 200
 
-=======
-        'openconfig-if-ip:priority': 20
->>>>>>> a802eb7b
 deleted_01:
   module_args:
     config:
@@ -272,14 +254,9 @@
                                       virtual-router-id: 5
                                       preempt: true
                                       priority: 20
-<<<<<<< HEAD
                                       preempt-delay: 200
                                       openconfig-interfaces-ext:use-v2-checksum: false
                                       openconfig-interfaces-ext:version: 2
-=======
-                                      'openconfig-interfaces-ext:use-v2-checksum': false
-                                      'openconfig-interfaces-ext:version': 2
->>>>>>> a802eb7b
                                       virtual-address:
                                         - 90.1.1.3
                                     'openconfig-interfaces-ext:vrrp-track':
@@ -293,7 +270,6 @@
                                       advertisement-interval: 1
                                       priority: 20
                                       preempt: true
-<<<<<<< HEAD
                                       preempt-delay: 200
                                       openconfig-interfaces-ext:use-v2-checksum: false
                                       openconfig-interfaces-ext:version: 2
@@ -323,37 +299,6 @@
     - path: 'data/openconfig-interfaces:interfaces/interface=Eth1%2f6/subinterfaces/subinterface=0/openconfig-if-ip:ipv4/addresses/address=1.1.1.1/vrrp/vrrp-group=15/config/preempt-delay'
       method: 'delete'
 
-=======
-                                      'openconfig-interfaces-ext:use-v2-checksum': false
-                                      'openconfig-interfaces-ext:version': 2
-                                      virtual-address:
-                                        - 90.1.1.4
-  expected_config_requests:
-    - path: >-
-        data/openconfig-interfaces:interfaces/interface=Eth1%2f5/subinterfaces/subinterface=0/openconfig-if-ip:ipv4/addresses/address=1.1.1.1/vrrp/vrrp-group=1/config/virtual-address=80.1.1.3
-      method: delete
-    - path: >-
-        data/openconfig-interfaces:interfaces/interface=Eth1%2f5/subinterfaces/subinterface=0/openconfig-if-ip:ipv6/addresses/address=1::1/vrrp/vrrp-group=10/config/advertisement-interval
-      method: delete
-    - path: >-
-        data/openconfig-interfaces:interfaces/interface=Eth1%2f5/subinterfaces/subinterface=0/openconfig-if-ip:ipv6/addresses/address=1::1/vrrp/vrrp-group=10/config/priority
-      method: delete
-    - path: >-
-        data/openconfig-interfaces:interfaces/interface=Eth1%2f6/subinterfaces/subinterface=0/openconfig-if-ip:ipv4/addresses/address=1.1.1.1/vrrp/vrrp-group=5/config/virtual-address=90.1.1.3
-      method: delete
-    - path: >-
-        data/openconfig-interfaces:interfaces/interface=Eth1%2f6/subinterfaces/subinterface=0/openconfig-if-ip:ipv4/addresses/address=1.1.1.1/vrrp/vrrp-group=5/config/priority
-      method: delete
-    - path: >-
-        data/openconfig-interfaces:interfaces/interface=Eth1%2f6/subinterfaces/subinterface=0/openconfig-if-ip:ipv4/addresses/address=1.1.1.1/vrrp/vrrp-group=5/openconfig-interfaces-ext:vrrp-track/vrrp-track-interface=Eth1%2f11
-      method: delete
-    - path: >-
-        data/openconfig-interfaces:interfaces/interface=Eth1%2f6/subinterfaces/subinterface=0/openconfig-if-ip:ipv4/addresses/address=1.1.1.1/vrrp/vrrp-group=15/config/virtual-address=90.1.1.4
-      method: delete
-    - path: >-
-        data/openconfig-interfaces:interfaces/interface=Eth1%2f6/subinterfaces/subinterface=0/openconfig-if-ip:ipv4/addresses/address=1.1.1.1/vrrp/vrrp-group=15/config/priority
-      method: delete
->>>>>>> a802eb7b
 deleted_02:
   module_args:
     config: null
@@ -379,14 +324,9 @@
                                       advertisement-interval: 1
                                       preempt: true
                                       priority: 100
-<<<<<<< HEAD
                                       preempt-delay: 1000
                                       openconfig-interfaces-ext:use-v2-checksum: false
                                       openconfig-interfaces-ext:version: 2
-=======
-                                      'openconfig-interfaces-ext:use-v2-checksum': false
-                                      'openconfig-interfaces-ext:version': 2
->>>>>>> a802eb7b
                                       virtual-address:
                                         - 80.1.1.3
                                         - 80.1.1.4
@@ -417,14 +357,9 @@
                                       virtual-router-id: 5
                                       preempt: true
                                       priority: 20
-<<<<<<< HEAD
                                       preempt-delay: 200
                                       openconfig-interfaces-ext:use-v2-checksum: false
                                       openconfig-interfaces-ext:version: 2
-=======
-                                      'openconfig-interfaces-ext:use-v2-checksum': false
-                                      'openconfig-interfaces-ext:version': 2
->>>>>>> a802eb7b
                                       virtual-address:
                                         - 90.1.1.3
                                     'openconfig-interfaces-ext:vrrp-track':
@@ -438,14 +373,9 @@
                                       advertisement-interval: 1
                                       priority: 20
                                       preempt: true
-<<<<<<< HEAD
                                       preempt-delay: 200
                                       openconfig-interfaces-ext:use-v2-checksum: false
                                       openconfig-interfaces-ext:version: 2
-=======
-                                      'openconfig-interfaces-ext:use-v2-checksum': false
-                                      'openconfig-interfaces-ext:version': 2
->>>>>>> a802eb7b
                                       virtual-address:
                                         - 90.1.1.4
   expected_config_requests:
@@ -500,14 +430,9 @@
                                       advertisement-interval: 1
                                       preempt: true
                                       priority: 100
-<<<<<<< HEAD
                                       preempt-delay: 1000
                                       openconfig-interfaces-ext:use-v2-checksum: false
                                       openconfig-interfaces-ext:version: 2
-=======
-                                      'openconfig-interfaces-ext:use-v2-checksum': false
-                                      'openconfig-interfaces-ext:version': 2
->>>>>>> a802eb7b
                                       virtual-address:
                                         - 80.1.1.3
                                         - 80.1.1.4
@@ -545,14 +470,9 @@
                                       virtual-router-id: 5
                                       preempt: true
                                       priority: 20
-<<<<<<< HEAD
                                       preempt-delay: 300
                                       openconfig-interfaces-ext:use-v2-checksum: false
                                       openconfig-interfaces-ext:version: 2
-=======
-                                      'openconfig-interfaces-ext:use-v2-checksum': false
-                                      'openconfig-interfaces-ext:version': 2
->>>>>>> a802eb7b
                                       virtual-address:
                                         - 90.1.1.3
                                     'openconfig-interfaces-ext:vrrp-track':
@@ -571,7 +491,6 @@
                                       virtual-address:
                                         - 90.1.1.4
   expected_config_requests:
-<<<<<<< HEAD
     - path: 'data/openconfig-interfaces:interfaces/interface=Eth1%2f5/subinterfaces/subinterface=0/openconfig-if-ip:ipv6/addresses/address=1::1/vrrp/vrrp-group=10/config/advertisement-interval'
       method: 'delete'
     - path: 'data/openconfig-interfaces:interfaces/interface=Eth1%2f5/subinterfaces/subinterface=0/openconfig-if-ip:ipv6/addresses/address=1::1/vrrp/vrrp-group=10/config/priority'
@@ -588,26 +507,6 @@
       method: 'delete'
     - path: 'data/openconfig-interfaces:interfaces/interface=Eth1%2f5/subinterfaces/subinterface=0/openconfig-if-ip:ipv6/addresses/address=1::1/vrrp'
       method: 'patch'
-=======
-    - path: >-
-        data/openconfig-interfaces:interfaces/interface=Eth1%2f5/subinterfaces/subinterface=0/openconfig-if-ip:ipv6/addresses/address=1::1/vrrp/vrrp-group=10/config/advertisement-interval
-      method: delete
-    - path: >-
-        data/openconfig-interfaces:interfaces/interface=Eth1%2f5/subinterfaces/subinterface=0/openconfig-if-ip:ipv6/addresses/address=1::1/vrrp/vrrp-group=10/config/priority
-      method: delete
-    - path: >-
-        data/openconfig-interfaces:interfaces/interface=Eth1%2f5/subinterfaces/subinterface=0/openconfig-if-ip:ipv6/addresses/address=1::1/vrrp/vrrp-group=10/config/virtual-address=80::3
-      method: delete
-    - path: >-
-        data/openconfig-interfaces:interfaces/interface=Eth1%2f5/subinterfaces/subinterface=0/openconfig-if-ip:ipv6/addresses/address=1::1/vrrp/vrrp-group=10/config/virtual-address=80::4
-      method: delete
-    - path: >-
-        data/openconfig-interfaces:interfaces/interface=Eth1%2f5/subinterfaces/subinterface=0/openconfig-if-ip:ipv6/addresses/address=1::1/vrrp/vrrp-group=10/openconfig-interfaces-ext:vrrp-track/vrrp-track-interface=Eth1%2f12
-      method: delete
-    - path: >-
-        data/openconfig-interfaces:interfaces/interface=Eth1%2f5/subinterfaces/subinterface=0/openconfig-if-ip:ipv6/addresses/address=1::1/vrrp
-      method: patch
->>>>>>> a802eb7b
       data:
         'openconfig-if-ip:vrrp':
           vrrp-group:
@@ -764,12 +663,8 @@
         data/openconfig-interfaces:interfaces/interface=Eth1%2f5/subinterfaces/subinterface=0/openconfig-if-ip:ipv6/addresses/address=1::1/vrrp/vrrp-group=10/config/preempt
       method: patch
       data:
-<<<<<<< HEAD
         openconfig-if-ip:preempt: false
     - path: 'data/openconfig-interfaces:interfaces/interface=Eth1%2f5/subinterfaces/subinterface=0/openconfig-if-ip:ipv6/addresses/address=1::1/vrrp/vrrp-group=10/config/preempt-delay'
       method: 'patch'
       data:
-        openconfig-if-ip:preempt-delay: 200
-=======
-        'openconfig-if-ip:preempt': false
->>>>>>> a802eb7b
+        openconfig-if-ip:preempt-delay: 200